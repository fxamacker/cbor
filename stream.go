--- conflicted
+++ resolved
@@ -204,27 +204,9 @@
 }
 
 // Encode writes the CBOR encoding of v.
-<<<<<<< HEAD
 func (enc *Encoder) Encode(v interface{}) error {
 	if err := enc.checkIndefiniteLengthDataItemTypeIfNeeded(v); err != nil {
 		return err
-=======
-func (enc *Encoder) Encode(v any) error {
-	if len(enc.indefTypes) > 0 && v != nil {
-		indefType := enc.indefTypes[len(enc.indefTypes)-1]
-		if indefType == cborTypeTextString {
-			k := reflect.TypeOf(v).Kind()
-			if k != reflect.String {
-				return errors.New("cbor: cannot encode item type " + k.String() + " for indefinite-length text string")
-			}
-		} else if indefType == cborTypeByteString {
-			t := reflect.TypeOf(v)
-			k := t.Kind()
-			if (k != reflect.Array && k != reflect.Slice) || t.Elem().Kind() != reflect.Uint8 {
-				return errors.New("cbor: cannot encode item type " + k.String() + " for indefinite-length byte string")
-			}
-		}
->>>>>>> cbe7442e
 	}
 
 	buf := getEncodeBuffer()
