// Copyright (c) Faye Amacker. All rights reserved.
// Licensed under the MIT License. See LICENSE in the project root for license information.

package cbor

import (
	"bytes"
	"encoding"
	"encoding/binary"
	"errors"
	"fmt"
	"io"
	"math"
	"math/big"
	"math/rand"
	"reflect"
	"sort"
	"strconv"
	"sync"
	"time"

	"github.com/x448/float16"
)

// Marshal returns the CBOR encoding of v using default encoding options.
// See EncOptions for encoding options.
//
// Marshal uses the following encoding rules:
//
// If value implements the Marshaler interface, Marshal calls its
// MarshalCBOR method.
//
// If value implements encoding.BinaryMarshaler, Marhsal calls its
// MarshalBinary method and encode it as CBOR byte string.
//
// Boolean values encode as CBOR booleans (type 7).
//
// Positive integer values encode as CBOR positive integers (type 0).
//
// Negative integer values encode as CBOR negative integers (type 1).
//
// Floating point values encode as CBOR floating points (type 7).
//
// String values encode as CBOR text strings (type 3).
//
// []byte values encode as CBOR byte strings (type 2).
//
// Array and slice values encode as CBOR arrays (type 4).
//
// Map values encode as CBOR maps (type 5).
//
// Struct values encode as CBOR maps (type 5).  Each exported struct field
// becomes a pair with field name encoded as CBOR text string (type 3) and
// field value encoded based on its type.  See struct tag option "keyasint"
// to encode field name as CBOR integer (type 0 and 1).  Also see struct
// tag option "toarray" for special field "_" to encode struct values as
// CBOR array (type 4).
//
// Marshal supports format string stored under the "cbor" key in the struct
// field's tag.  CBOR format string can specify the name of the field,
// "omitempty" and "keyasint" options, and special case "-" for field omission.
// If "cbor" key is absent, Marshal uses "json" key.
//
// Struct field name is treated as integer if it has "keyasint" option in
// its format string.  The format string must specify an integer as its
// field name.
//
// Special struct field "_" is used to specify struct level options, such as
// "toarray". "toarray" option enables Go struct to be encoded as CBOR array.
// "omitempty" is disabled by "toarray" to ensure that the same number
// of elements are encoded every time.
//
// Anonymous struct fields are marshaled as if their exported fields
// were fields in the outer struct.  Marshal follows the same struct fields
// visibility rules used by JSON encoding package.
//
// time.Time values encode as text strings specified in RFC3339 or numerical
// representation of seconds since January 1, 1970 UTC depending on
// EncOptions.Time setting.  Also See EncOptions.TimeTag to encode
// time.Time as CBOR tag with tag number 0 or 1.
//
// big.Int values encode as CBOR integers (type 0 and 1) if values fit.
// Otherwise, big.Int values encode as CBOR bignums (tag 2 and 3).  See
// EncOptions.BigIntConvert to always encode big.Int values as CBOR
// bignums.
//
// Pointer values encode as the value pointed to.
//
// Interface values encode as the value stored in the interface.
//
// Nil slice/map/pointer/interface values encode as CBOR nulls (type 7).
//
// Values of other types cannot be encoded in CBOR.  Attempting
// to encode such a value causes Marshal to return an UnsupportedTypeError.
func Marshal(v interface{}) ([]byte, error) {
	return defaultEncMode.Marshal(v)
}

// MarshalToBuffer encodes v into provided buffer (instead of using built-in buffer pool)
// and uses default encoding options.
//
// NOTE: Unlike Marshal, the buffer provided to MarshalToBuffer can contain
// partially encoded data if error is returned.
//
// See Marshal for more details.
func MarshalToBuffer(v interface{}, buf *bytes.Buffer) error {
	return defaultEncMode.MarshalToBuffer(v, buf)
}

// Marshaler is the interface implemented by types that can marshal themselves
// into valid CBOR.
type Marshaler interface {
	MarshalCBOR() ([]byte, error)
}

// MarshalerError represents error from checking encoded CBOR data item
// returned from MarshalCBOR for well-formedness and some very limited tag validation.
type MarshalerError struct {
	typ reflect.Type
	err error
}

func (e *MarshalerError) Error() string {
	return "cbor: error calling MarshalCBOR for type " +
		e.typ.String() +
		": " + e.err.Error()
}

func (e *MarshalerError) Unwrap() error {
	return e.err
}

// UnsupportedTypeError is returned by Marshal when attempting to encode value
// of an unsupported type.
type UnsupportedTypeError struct {
	Type reflect.Type
}

func (e *UnsupportedTypeError) Error() string {
	return "cbor: unsupported type: " + e.Type.String()
}

// UnsupportedValueError is returned by Marshal when attempting to encode an
// unsupported value.
type UnsupportedValueError struct {
	msg string
}

func (e *UnsupportedValueError) Error() string {
	return "cbor: unsupported value: " + e.msg
}

// SortMode identifies supported sorting order.
type SortMode int

const (
	// SortNone encodes map pairs and struct fields in an arbitrary order.
	SortNone SortMode = 0

	// SortLengthFirst causes map keys or struct fields to be sorted such that:
	//     - If two keys have different lengths, the shorter one sorts earlier;
	//     - If two keys have the same length, the one with the lower value in
	//       (byte-wise) lexical order sorts earlier.
	// It is used in "Canonical CBOR" encoding in RFC 7049 3.9.
	SortLengthFirst SortMode = 1

	// SortBytewiseLexical causes map keys or struct fields to be sorted in the
	// bytewise lexicographic order of their deterministic CBOR encodings.
	// It is used in "CTAP2 Canonical CBOR" and "Core Deterministic Encoding"
	// in RFC 7049bis.
	SortBytewiseLexical SortMode = 2

	// SortShuffle encodes map pairs and struct fields in a shuffled
	// order. This mode does not guarantee an unbiased permutation, but it
	// does guarantee that the runtime of the shuffle algorithm used will be
	// constant.
	SortFastShuffle SortMode = 3

	// SortCanonical is used in "Canonical CBOR" encoding in RFC 7049 3.9.
	SortCanonical SortMode = SortLengthFirst

	// SortCTAP2 is used in "CTAP2 Canonical CBOR".
	SortCTAP2 SortMode = SortBytewiseLexical

	// SortCoreDeterministic is used in "Core Deterministic Encoding" in RFC 7049bis.
	SortCoreDeterministic SortMode = SortBytewiseLexical

	maxSortMode SortMode = 4
)

func (sm SortMode) valid() bool {
	return sm >= 0 && sm < maxSortMode
}

// StringMode specifies how to encode Go string values.
type StringMode int

const (
	// StringToTextString encodes Go string to CBOR text string (major type 3).
	StringToTextString StringMode = iota

	// StringToByteString encodes Go string to CBOR byte string (major type 2).
	StringToByteString
)

func (st StringMode) cborType() (cborType, error) {
	switch st {
	case StringToTextString:
		return cborTypeTextString, nil

	case StringToByteString:
		return cborTypeByteString, nil
	}
	return 0, errors.New("cbor: invalid StringType " + strconv.Itoa(int(st)))
}

// ShortestFloatMode specifies which floating-point format should
// be used as the shortest possible format for CBOR encoding.
// It is not used for encoding Infinity and NaN values.
type ShortestFloatMode int

const (
	// ShortestFloatNone makes float values encode without any conversion.
	// This is the default for ShortestFloatMode in v1.
	// E.g. a float32 in Go will encode to CBOR float32.  And
	// a float64 in Go will encode to CBOR float64.
	ShortestFloatNone ShortestFloatMode = iota

	// ShortestFloat16 specifies float16 as the shortest form that preserves value.
	// E.g. if float64 can convert to float32 while preserving value, then
	// encoding will also try to convert float32 to float16.  So a float64 might
	// encode as CBOR float64, float32 or float16 depending on the value.
	ShortestFloat16

	maxShortestFloat
)

func (sfm ShortestFloatMode) valid() bool {
	return sfm >= 0 && sfm < maxShortestFloat
}

// NaNConvertMode specifies how to encode NaN and overrides ShortestFloatMode.
// ShortestFloatMode is not used for encoding Infinity and NaN values.
type NaNConvertMode int

const (
	// NaNConvert7e00 always encodes NaN to 0xf97e00 (CBOR float16 = 0x7e00).
	NaNConvert7e00 NaNConvertMode = iota

	// NaNConvertNone never modifies or converts NaN to other representations
	// (float64 NaN stays float64, etc. even if it can use float16 without losing
	// any bits).
	NaNConvertNone

	// NaNConvertPreserveSignal converts NaN to the smallest form that preserves
	// value (quiet bit + payload) as described in RFC 7049bis Draft 12.
	NaNConvertPreserveSignal

	// NaNConvertQuiet always forces quiet bit = 1 and shortest form that preserves
	// NaN payload.
	NaNConvertQuiet

	// NaNConvertReject returns UnsupportedValueError on attempts to encode a NaN value.
	NaNConvertReject

	maxNaNConvert
)

func (ncm NaNConvertMode) valid() bool {
	return ncm >= 0 && ncm < maxNaNConvert
}

// InfConvertMode specifies how to encode Infinity and overrides ShortestFloatMode.
// ShortestFloatMode is not used for encoding Infinity and NaN values.
type InfConvertMode int

const (
	// InfConvertFloat16 always converts Inf to lossless IEEE binary16 (float16).
	InfConvertFloat16 InfConvertMode = iota

	// InfConvertNone never converts (used by CTAP2 Canonical CBOR).
	InfConvertNone

	// InfConvertReject returns UnsupportedValueError on attempts to encode an infinite value.
	InfConvertReject

	maxInfConvert
)

func (icm InfConvertMode) valid() bool {
	return icm >= 0 && icm < maxInfConvert
}

// TimeMode specifies how to encode time.Time values.
type TimeMode int

const (
	// TimeUnix causes time.Time to be encoded as epoch time in integer with second precision.
	TimeUnix TimeMode = iota

	// TimeUnixMicro causes time.Time to be encoded as epoch time in float-point rounded to microsecond precision.
	TimeUnixMicro

	// TimeUnixDynamic causes time.Time to be encoded as integer if time.Time doesn't have fractional seconds,
	// otherwise float-point rounded to microsecond precision.
	TimeUnixDynamic

	// TimeRFC3339 causes time.Time to be encoded as RFC3339 formatted string with second precision.
	TimeRFC3339

	// TimeRFC3339Nano causes time.Time to be encoded as RFC3339 formatted string with nanosecond precision.
	TimeRFC3339Nano

	maxTimeMode
)

func (tm TimeMode) valid() bool {
	return tm >= 0 && tm < maxTimeMode
}

// BigIntConvertMode specifies how to encode big.Int values.
type BigIntConvertMode int

const (
	// BigIntConvertShortest makes big.Int encode to CBOR integer if value fits.
	// E.g. if big.Int value can be converted to CBOR integer while preserving
	// value, encoder will encode it to CBOR integer (major type 0 or 1).
	BigIntConvertShortest BigIntConvertMode = iota

	// BigIntConvertNone makes big.Int encode to CBOR bignum (tag 2 or 3) without
	// converting it to another CBOR type.
	BigIntConvertNone

	// BigIntConvertReject returns an UnsupportedTypeError instead of marshaling a big.Int.
	BigIntConvertReject

	maxBigIntConvert
)

func (bim BigIntConvertMode) valid() bool {
	return bim >= 0 && bim < maxBigIntConvert
}

// NilContainersMode specifies how to encode nil slices and maps.
type NilContainersMode int

const (
	// NilContainerAsNull encodes nil slices and maps as CBOR null.
	// This is the default.
	NilContainerAsNull NilContainersMode = iota

	// NilContainerAsEmpty encodes nil slices and maps as
	// empty container (CBOR bytestring, array, or map).
	NilContainerAsEmpty

	maxNilContainersMode
)

func (m NilContainersMode) valid() bool {
	return m >= 0 && m < maxNilContainersMode
}

// OmitEmptyMode specifies how to encode struct fields with omitempty tag.
// The default behavior omits if field value would encode as empty CBOR value.
type OmitEmptyMode int

const (
	// OmitEmptyCBORValue specifies that struct fields tagged with "omitempty"
	// should be omitted from encoding if the field would be encoded as an empty
	// CBOR value, such as CBOR false, 0, 0.0, nil, empty byte, empty string,
	// empty array, or empty map.
	OmitEmptyCBORValue OmitEmptyMode = iota

	// OmitEmptyGoValue specifies that struct fields tagged with "omitempty"
	// should be omitted from encoding if the field has an empty Go value,
	// defined as false, 0, 0.0, a nil pointer, a nil interface value, and
	// any empty array, slice, map, or string.
	// This behavior is the same as the current (aka v1) encoding/json package
	// included in Go.
	OmitEmptyGoValue

	maxOmitEmptyMode
)

func (om OmitEmptyMode) valid() bool {
	return om >= 0 && om < maxOmitEmptyMode
}

// FieldNameMode specifies the CBOR type to use when encoding struct field names.
type FieldNameMode int

const (
	// FieldNameToTextString encodes struct fields to CBOR text string (major type 3).
	FieldNameToTextString FieldNameMode = iota

	// FieldNameToTextString encodes struct fields to CBOR byte string (major type 2).
	FieldNameToByteString

	maxFieldNameMode
)

func (fnm FieldNameMode) valid() bool {
	return fnm >= 0 && fnm < maxFieldNameMode
}

// ByteSliceLaterFormatMode specifies which later format conversion hint (CBOR tag 21-23)
// to include (if any) when encoding Go byte slice to CBOR byte string. The encoder will
// always encode unmodified bytes from the byte slice and just wrap it within
// CBOR tag 21, 22, or 23 if specified.
// See "Expected Later Encoding for CBOR-to-JSON Converters" in RFC 8949 Section 3.4.5.2.
type ByteSliceLaterFormatMode int

const (
	// ByteSliceLaterFormatNone encodes unmodified bytes from Go byte slice to CBOR byte string (major type 2)
	// without adding CBOR tag 21, 22, or 23.
	ByteSliceLaterFormatNone ByteSliceLaterFormatMode = iota

	// ByteSliceLaterFormatBase64URL encodes unmodified bytes from Go byte slice to CBOR byte string (major type 2)
	// inside CBOR tag 21 (expected later conversion to base64url encoding, see RFC 8949 Section 3.4.5.2).
	ByteSliceLaterFormatBase64URL

	// ByteSliceLaterFormatBase64 encodes unmodified bytes from Go byte slice to CBOR byte string (major type 2)
	// inside CBOR tag 22 (expected later conversion to base64 encoding, see RFC 8949 Section 3.4.5.2).
	ByteSliceLaterFormatBase64

	// ByteSliceLaterFormatBase16 encodes unmodified bytes from Go byte slice to CBOR byte string (major type 2)
	// inside CBOR tag 23 (expected later conversion to base16 encoding, see RFC 8949 Section 3.4.5.2).
	ByteSliceLaterFormatBase16
)

func (bsefm ByteSliceLaterFormatMode) encodingTag() (uint64, error) {
	switch bsefm {
	case ByteSliceLaterFormatNone:
		return 0, nil

	case ByteSliceLaterFormatBase64URL:
		return tagNumExpectedLaterEncodingBase64URL, nil

	case ByteSliceLaterFormatBase64:
		return tagNumExpectedLaterEncodingBase64, nil

	case ByteSliceLaterFormatBase16:
		return tagNumExpectedLaterEncodingBase16, nil
	}
	return 0, errors.New("cbor: invalid ByteSliceLaterFormat " + strconv.Itoa(int(bsefm)))
}

// ByteArrayMode specifies how to encode byte arrays.
type ByteArrayMode int

const (
	// ByteArrayToByteSlice encodes byte arrays the same way that a byte slice with identical
	// length and contents is encoded.
	ByteArrayToByteSlice ByteArrayMode = iota

	// ByteArrayToArray encodes byte arrays to the CBOR array type with one unsigned integer
	// item for each byte in the array.
	ByteArrayToArray

	maxByteArrayMode
)

func (bam ByteArrayMode) valid() bool {
	return bam >= 0 && bam < maxByteArrayMode
}

// BinaryMarshalerMode specifies how to encode types that implement encoding.BinaryMarshaler.
type BinaryMarshalerMode int

const (
	// BinaryMarshalerByteString encodes the output of MarshalBinary to a CBOR byte string.
	BinaryMarshalerByteString BinaryMarshalerMode = iota

	// BinaryMarshalerNone does not recognize BinaryMarshaler implementations during encode.
	BinaryMarshalerNone

	maxBinaryMarshalerMode
)

func (bmm BinaryMarshalerMode) valid() bool {
	return bmm >= 0 && bmm < maxBinaryMarshalerMode
}

// EncOptions specifies encoding options.
type EncOptions struct {
	// Sort specifies sorting order.
	Sort SortMode

	// ShortestFloat specifies the shortest floating-point encoding that preserves
	// the value being encoded.
	ShortestFloat ShortestFloatMode

	// NaNConvert specifies how to encode NaN and it overrides ShortestFloatMode.
	NaNConvert NaNConvertMode

	// InfConvert specifies how to encode Inf and it overrides ShortestFloatMode.
	InfConvert InfConvertMode

	// BigIntConvert specifies how to encode big.Int values.
	BigIntConvert BigIntConvertMode

	// Time specifies how to encode time.Time.
	Time TimeMode

	// TimeTag allows time.Time to be encoded with a tag number.
	// RFC3339 format gets tag number 0, and numeric epoch time tag number 1.
	TimeTag EncTagMode

	// IndefLength specifies whether to allow indefinite length CBOR items.
	IndefLength IndefLengthMode

	// NilContainers specifies how to encode nil slices and maps.
	NilContainers NilContainersMode

	// TagsMd specifies whether to allow CBOR tags (major type 6).
	TagsMd TagsMode

	// OmitEmptyMode specifies how to encode struct fields with omitempty tag.
	OmitEmpty OmitEmptyMode

	// String specifies which CBOR type to use when encoding Go strings.
	// - CBOR text string (major type 3) is default
	// - CBOR byte string (major type 2)
	String StringMode

	// FieldName specifies the CBOR type to use when encoding struct field names.
	FieldName FieldNameMode

	// ByteSliceLaterFormat specifies which later format conversion hint (CBOR tag 21-23)
	// to include (if any) when encoding Go byte slice to CBOR byte string. The encoder will
	// always encode unmodified bytes from the byte slice and just wrap it within
	// CBOR tag 21, 22, or 23 if specified.
	// See "Expected Later Encoding for CBOR-to-JSON Converters" in RFC 8949 Section 3.4.5.2.
	ByteSliceLaterFormat ByteSliceLaterFormatMode

	// ByteArray specifies how to encode byte arrays.
	ByteArray ByteArrayMode

	// BinaryMarshaler specifies how to encode types that implement encoding.BinaryMarshaler.
	BinaryMarshaler BinaryMarshalerMode
}

// CanonicalEncOptions returns EncOptions for "Canonical CBOR" encoding,
// defined in RFC 7049 Section 3.9 with the following rules:
//
//  1. "Integers must be as small as possible."
//  2. "The expression of lengths in major types 2 through 5 must be as short as possible."
//  3. The keys in every map must be sorted in length-first sorting order.
//     See SortLengthFirst for details.
//  4. "Indefinite-length items must be made into definite-length items."
//  5. "If a protocol allows for IEEE floats, then additional canonicalization rules might
//     need to be added.  One example rule might be to have all floats start as a 64-bit
//     float, then do a test conversion to a 32-bit float; if the result is the same numeric
//     value, use the shorter value and repeat the process with a test conversion to a
//     16-bit float.  (This rule selects 16-bit float for positive and negative Infinity
//     as well.)  Also, there are many representations for NaN.  If NaN is an allowed value,
//     it must always be represented as 0xf97e00."
func CanonicalEncOptions() EncOptions {
	return EncOptions{
		Sort:          SortCanonical,
		ShortestFloat: ShortestFloat16,
		NaNConvert:    NaNConvert7e00,
		InfConvert:    InfConvertFloat16,
		IndefLength:   IndefLengthForbidden,
	}
}

// CTAP2EncOptions returns EncOptions for "CTAP2 Canonical CBOR" encoding,
// defined in CTAP specification, with the following rules:
//
//  1. "Integers must be encoded as small as possible."
//  2. "The representations of any floating-point values are not changed."
//  3. "The expression of lengths in major types 2 through 5 must be as short as possible."
//  4. "Indefinite-length items must be made into definite-length items.""
//  5. The keys in every map must be sorted in bytewise lexicographic order.
//     See SortBytewiseLexical for details.
//  6. "Tags as defined in Section 2.4 in [RFC7049] MUST NOT be present."
func CTAP2EncOptions() EncOptions {
	return EncOptions{
		Sort:          SortCTAP2,
		ShortestFloat: ShortestFloatNone,
		NaNConvert:    NaNConvertNone,
		InfConvert:    InfConvertNone,
		IndefLength:   IndefLengthForbidden,
		TagsMd:        TagsForbidden,
	}
}

// CoreDetEncOptions returns EncOptions for "Core Deterministic" encoding,
// defined in RFC 7049bis with the following rules:
//
//  1. "Preferred serialization MUST be used. In particular, this means that arguments
//     (see Section 3) for integers, lengths in major types 2 through 5, and tags MUST
//     be as short as possible"
//     "Floating point values also MUST use the shortest form that preserves the value"
//  2. "Indefinite-length items MUST NOT appear."
//  3. "The keys in every map MUST be sorted in the bytewise lexicographic order of
//     their deterministic encodings."
func CoreDetEncOptions() EncOptions {
	return EncOptions{
		Sort:          SortCoreDeterministic,
		ShortestFloat: ShortestFloat16,
		NaNConvert:    NaNConvert7e00,
		InfConvert:    InfConvertFloat16,
		IndefLength:   IndefLengthForbidden,
	}
}

// PreferredUnsortedEncOptions returns EncOptions for "Preferred Serialization" encoding,
// defined in RFC 7049bis with the following rules:
//
//  1. "The preferred serialization always uses the shortest form of representing the argument
//     (Section 3);"
//  2. "it also uses the shortest floating-point encoding that preserves the value being
//     encoded (see Section 5.5)."
//     "The preferred encoding for a floating-point value is the shortest floating-point encoding
//     that preserves its value, e.g., 0xf94580 for the number 5.5, and 0xfa45ad9c00 for the
//     number 5555.5, unless the CBOR-based protocol specifically excludes the use of the shorter
//     floating-point encodings. For NaN values, a shorter encoding is preferred if zero-padding
//     the shorter significand towards the right reconstitutes the original NaN value (for many
//     applications, the single NaN encoding 0xf97e00 will suffice)."
//  3. "Definite length encoding is preferred whenever the length is known at the time the
//     serialization of the item starts."
func PreferredUnsortedEncOptions() EncOptions {
	return EncOptions{
		Sort:          SortNone,
		ShortestFloat: ShortestFloat16,
		NaNConvert:    NaNConvert7e00,
		InfConvert:    InfConvertFloat16,
	}
}

// EncMode returns EncMode with immutable options and no tags (safe for concurrency).
func (opts EncOptions) EncMode() (EncMode, error) { //nolint:gocritic // ignore hugeParam
	return opts.encMode()
}

// UserBufferEncMode returns UserBufferEncMode with immutable options and no tags (safe for concurrency).
func (opts EncOptions) UserBufferEncMode() (UserBufferEncMode, error) { //nolint:gocritic // ignore hugeParam
	return opts.encMode()
}

// EncModeWithTags returns EncMode with options and tags that are both immutable (safe for concurrency).
func (opts EncOptions) EncModeWithTags(tags TagSet) (EncMode, error) { //nolint:gocritic // ignore hugeParam
	return opts.UserBufferEncModeWithTags(tags)
}

// UserBufferEncModeWithTags returns UserBufferEncMode with options and tags that are both immutable (safe for concurrency).
func (opts EncOptions) UserBufferEncModeWithTags(tags TagSet) (UserBufferEncMode, error) { //nolint:gocritic // ignore hugeParam
	if opts.TagsMd == TagsForbidden {
		return nil, errors.New("cbor: cannot create EncMode with TagSet when TagsMd is TagsForbidden")
	}
	if tags == nil {
		return nil, errors.New("cbor: cannot create EncMode with nil value as TagSet")
	}
	em, err := opts.encMode()
	if err != nil {
		return nil, err
	}
	// Copy tags
	ts := tagSet(make(map[reflect.Type]*tagItem))
	syncTags := tags.(*syncTagSet)
	syncTags.RLock()
	for contentType, tag := range syncTags.t {
		if tag.opts.EncTag != EncTagNone {
			ts[contentType] = tag
		}
	}
	syncTags.RUnlock()
	if len(ts) > 0 {
		em.tags = ts
	}
	return em, nil
}

// EncModeWithSharedTags returns EncMode with immutable options and mutable shared tags (safe for concurrency).
func (opts EncOptions) EncModeWithSharedTags(tags TagSet) (EncMode, error) { //nolint:gocritic // ignore hugeParam
	return opts.UserBufferEncModeWithSharedTags(tags)
}

// UserBufferEncModeWithSharedTags returns UserBufferEncMode with immutable options and mutable shared tags (safe for concurrency).
func (opts EncOptions) UserBufferEncModeWithSharedTags(tags TagSet) (UserBufferEncMode, error) { //nolint:gocritic // ignore hugeParam
	if opts.TagsMd == TagsForbidden {
		return nil, errors.New("cbor: cannot create EncMode with TagSet when TagsMd is TagsForbidden")
	}
	if tags == nil {
		return nil, errors.New("cbor: cannot create EncMode with nil value as TagSet")
	}
	em, err := opts.encMode()
	if err != nil {
		return nil, err
	}
	em.tags = tags
	return em, nil
}

func (opts EncOptions) encMode() (*encMode, error) { //nolint:gocritic // ignore hugeParam
	if !opts.Sort.valid() {
		return nil, errors.New("cbor: invalid SortMode " + strconv.Itoa(int(opts.Sort)))
	}
	if !opts.ShortestFloat.valid() {
		return nil, errors.New("cbor: invalid ShortestFloatMode " + strconv.Itoa(int(opts.ShortestFloat)))
	}
	if !opts.NaNConvert.valid() {
		return nil, errors.New("cbor: invalid NaNConvertMode " + strconv.Itoa(int(opts.NaNConvert)))
	}
	if !opts.InfConvert.valid() {
		return nil, errors.New("cbor: invalid InfConvertMode " + strconv.Itoa(int(opts.InfConvert)))
	}
	if !opts.BigIntConvert.valid() {
		return nil, errors.New("cbor: invalid BigIntConvertMode " + strconv.Itoa(int(opts.BigIntConvert)))
	}
	if !opts.Time.valid() {
		return nil, errors.New("cbor: invalid TimeMode " + strconv.Itoa(int(opts.Time)))
	}
	if !opts.TimeTag.valid() {
		return nil, errors.New("cbor: invalid TimeTag " + strconv.Itoa(int(opts.TimeTag)))
	}
	if !opts.IndefLength.valid() {
		return nil, errors.New("cbor: invalid IndefLength " + strconv.Itoa(int(opts.IndefLength)))
	}
	if !opts.NilContainers.valid() {
		return nil, errors.New("cbor: invalid NilContainers " + strconv.Itoa(int(opts.NilContainers)))
	}
	if !opts.TagsMd.valid() {
		return nil, errors.New("cbor: invalid TagsMd " + strconv.Itoa(int(opts.TagsMd)))
	}
	if opts.TagsMd == TagsForbidden && opts.TimeTag == EncTagRequired {
		return nil, errors.New("cbor: cannot set TagsMd to TagsForbidden when TimeTag is EncTagRequired")
	}
	if !opts.OmitEmpty.valid() {
		return nil, errors.New("cbor: invalid OmitEmpty " + strconv.Itoa(int(opts.OmitEmpty)))
	}
	stringMajorType, err := opts.String.cborType()
	if err != nil {
		return nil, err
	}
	if !opts.FieldName.valid() {
		return nil, errors.New("cbor: invalid FieldName " + strconv.Itoa(int(opts.FieldName)))
	}
	byteSliceLaterEncodingTag, err := opts.ByteSliceLaterFormat.encodingTag()
	if err != nil {
		return nil, err
	}
	if !opts.ByteArray.valid() {
		return nil, errors.New("cbor: invalid ByteArray " + strconv.Itoa(int(opts.ByteArray)))
	}
	if !opts.BinaryMarshaler.valid() {
		return nil, errors.New("cbor: invalid BinaryMarshaler " + strconv.Itoa(int(opts.BinaryMarshaler)))
	}
	em := encMode{
		sort:                      opts.Sort,
		shortestFloat:             opts.ShortestFloat,
		nanConvert:                opts.NaNConvert,
		infConvert:                opts.InfConvert,
		bigIntConvert:             opts.BigIntConvert,
		time:                      opts.Time,
		timeTag:                   opts.TimeTag,
		indefLength:               opts.IndefLength,
		nilContainers:             opts.NilContainers,
		tagsMd:                    opts.TagsMd,
		omitEmpty:                 opts.OmitEmpty,
		stringType:                opts.String,
		stringMajorType:           stringMajorType,
		fieldName:                 opts.FieldName,
		byteSliceLaterFormat:      opts.ByteSliceLaterFormat,
		byteSliceLaterEncodingTag: byteSliceLaterEncodingTag,
		byteArray:                 opts.ByteArray,
		binaryMarshaler:           opts.BinaryMarshaler,
	}
	return &em, nil
}

// EncMode is the main interface for CBOR encoding.
type EncMode interface {
	Marshal(v interface{}) ([]byte, error)
	NewEncoder(w io.Writer) *Encoder
	NewStreamEncoder(w io.Writer) *StreamEncoder
	EncOptions() EncOptions
}

// UserBufferEncMode is an interface for CBOR encoding, which extends EncMode by
// adding MarshalToBuffer to support user specified buffer rather than encoding
// into the built-in buffer pool.
type UserBufferEncMode interface {
	EncMode
	MarshalToBuffer(v interface{}, buf *bytes.Buffer) error

	// This private method is to prevent users implementing
	// this interface and so future additions to it will
	// not be breaking changes.
	// See https://go.dev/blog/module-compatibility
	unexport()
}

type encMode struct {
	tags                      tagProvider
	sort                      SortMode
	shortestFloat             ShortestFloatMode
	nanConvert                NaNConvertMode
	infConvert                InfConvertMode
	bigIntConvert             BigIntConvertMode
	time                      TimeMode
	timeTag                   EncTagMode
	indefLength               IndefLengthMode
	nilContainers             NilContainersMode
	tagsMd                    TagsMode
	omitEmpty                 OmitEmptyMode
	stringType                StringMode
	stringMajorType           cborType
	fieldName                 FieldNameMode
	byteSliceLaterFormat      ByteSliceLaterFormatMode
	byteSliceLaterEncodingTag uint64
	byteArray                 ByteArrayMode
	binaryMarshaler           BinaryMarshalerMode
}

var defaultEncMode, _ = EncOptions{}.encMode()

// These four decoding modes are used by getMarshalerDecMode.
// maxNestedLevels, maxArrayElements, and maxMapPairs are
// set to max allowed limits to avoid rejecting Marshaler
// output that would have been the allowable output of a
// non-Marshaler object that exceeds default limits.
var (
	marshalerForbidIndefLengthForbidTagsDecMode = decMode{
		maxNestedLevels:  maxMaxNestedLevels,
		maxArrayElements: maxMaxArrayElements,
		maxMapPairs:      maxMaxMapPairs,
		indefLength:      IndefLengthForbidden,
		tagsMd:           TagsForbidden,
	}

	marshalerAllowIndefLengthForbidTagsDecMode = decMode{
		maxNestedLevels:  maxMaxNestedLevels,
		maxArrayElements: maxMaxArrayElements,
		maxMapPairs:      maxMaxMapPairs,
		indefLength:      IndefLengthAllowed,
		tagsMd:           TagsForbidden,
	}

	marshalerForbidIndefLengthAllowTagsDecMode = decMode{
		maxNestedLevels:  maxMaxNestedLevels,
		maxArrayElements: maxMaxArrayElements,
		maxMapPairs:      maxMaxMapPairs,
		indefLength:      IndefLengthForbidden,
		tagsMd:           TagsAllowed,
	}

	marshalerAllowIndefLengthAllowTagsDecMode = decMode{
		maxNestedLevels:  maxMaxNestedLevels,
		maxArrayElements: maxMaxArrayElements,
		maxMapPairs:      maxMaxMapPairs,
		indefLength:      IndefLengthAllowed,
		tagsMd:           TagsAllowed,
	}
)

// getMarshalerDecMode returns one of four existing decoding modes
// which can be reused (safe for parallel use) for the purpose of
// checking if data returned by Marshaler is well-formed.
func getMarshalerDecMode(indefLength IndefLengthMode, tagsMd TagsMode) *decMode {
	switch {
	case indefLength == IndefLengthAllowed && tagsMd == TagsAllowed:
		return &marshalerAllowIndefLengthAllowTagsDecMode

	case indefLength == IndefLengthAllowed && tagsMd == TagsForbidden:
		return &marshalerAllowIndefLengthForbidTagsDecMode

	case indefLength == IndefLengthForbidden && tagsMd == TagsAllowed:
		return &marshalerForbidIndefLengthAllowTagsDecMode

	case indefLength == IndefLengthForbidden && tagsMd == TagsForbidden:
		return &marshalerForbidIndefLengthForbidTagsDecMode

	default:
		// This should never happen, unless we add new options to
		// IndefLengthMode or TagsMode without updating this function.
		return &decMode{
			maxNestedLevels:  maxMaxNestedLevels,
			maxArrayElements: maxMaxArrayElements,
			maxMapPairs:      maxMaxMapPairs,
			indefLength:      indefLength,
			tagsMd:           tagsMd,
		}
	}
}

// EncOptions returns user specified options used to create this EncMode.
func (em *encMode) EncOptions() EncOptions {
	return EncOptions{
		Sort:                 em.sort,
		ShortestFloat:        em.shortestFloat,
		NaNConvert:           em.nanConvert,
		InfConvert:           em.infConvert,
		BigIntConvert:        em.bigIntConvert,
		Time:                 em.time,
		TimeTag:              em.timeTag,
		IndefLength:          em.indefLength,
		NilContainers:        em.nilContainers,
		TagsMd:               em.tagsMd,
		OmitEmpty:            em.omitEmpty,
		String:               em.stringType,
		FieldName:            em.fieldName,
		ByteSliceLaterFormat: em.byteSliceLaterFormat,
		ByteArray:            em.byteArray,
		BinaryMarshaler:      em.binaryMarshaler,
	}
}

func (em *encMode) unexport() {}

func (em *encMode) encTagBytes(t reflect.Type) []byte {
	if em.tags != nil {
		if tagItem := em.tags.getTagItemFromType(t); tagItem != nil {
			return tagItem.cborTagNum
		}
	}
	return nil
}

// Marshal returns the CBOR encoding of v using em encoding mode.
//
// See the documentation for Marshal for details.
func (em *encMode) Marshal(v interface{}) ([]byte, error) {
	e := getEncodeBuffer()

	if err := encode(e, em, reflect.ValueOf(v)); err != nil {
		putEncodeBuffer(e)
		return nil, err
	}

	buf := make([]byte, e.Len())
	copy(buf, e.Bytes())

	putEncodeBuffer(e)
	return buf, nil
}

// MarshalToBuffer encodes v into provided buffer (instead of using built-in buffer pool)
// and uses em encoding mode.
//
// NOTE: Unlike Marshal, the buffer provided to MarshalToBuffer can contain
// partially encoded data if error is returned.
//
// See Marshal for more details.
func (em *encMode) MarshalToBuffer(v interface{}, buf *bytes.Buffer) error {
	if buf == nil {
		return fmt.Errorf("cbor: encoding buffer provided by user is nil")
	}
	return encode(buf, em, reflect.ValueOf(v))
}

<<<<<<< HEAD
// NewStreamEncoder returns a new stream encoder that writes sequentially to w using em EncMode.
func (em *encMode) NewStreamEncoder(w io.Writer) *StreamEncoder {
	return &StreamEncoder{
		Encoder: &Encoder{w: w, em: em, e: getEncoderBuffer(), stream: true},
	}
}

type encoderBuffer struct {
	bytes.Buffer
	scratch [16]byte
=======
// NewEncoder returns a new encoder that writes to w using em EncMode.
func (em *encMode) NewEncoder(w io.Writer) *Encoder {
	return &Encoder{w: w, em: em}
>>>>>>> 02b69dbb
}

// encodeBufferPool caches unused bytes.Buffer objects for later reuse.
var encodeBufferPool = sync.Pool{
	New: func() interface{} {
<<<<<<< HEAD
		e := new(encoderBuffer)
		e.Grow(64) // TODO: make this configurable
=======
		e := new(bytes.Buffer)
		e.Grow(32) // TODO: make this configurable
>>>>>>> 02b69dbb
		return e
	},
}

func getEncodeBuffer() *bytes.Buffer {
	return encodeBufferPool.Get().(*bytes.Buffer)
}

func putEncodeBuffer(e *bytes.Buffer) {
	e.Reset()
	encodeBufferPool.Put(e)
}

type encodeFunc func(e *bytes.Buffer, em *encMode, v reflect.Value) error
type isEmptyFunc func(em *encMode, v reflect.Value) (empty bool, err error)

func encode(e *bytes.Buffer, em *encMode, v reflect.Value) error {
	if !v.IsValid() {
		// v is zero value
		e.Write(cborNil)
		return nil
	}
	vt := v.Type()
	f, _ := getEncodeFunc(vt)
	if f == nil {
		return &UnsupportedTypeError{vt}
	}

	return f(e, em, v)
}

func encodeBool(e *bytes.Buffer, em *encMode, v reflect.Value) error {
	if b := em.encTagBytes(v.Type()); b != nil {
		e.Write(b)
	}
	b := cborFalse
	if v.Bool() {
		b = cborTrue
	}
	e.Write(b)
	return nil
}

func encodeInt(e *bytes.Buffer, em *encMode, v reflect.Value) error {
	if b := em.encTagBytes(v.Type()); b != nil {
		e.Write(b)
	}
	i := v.Int()
	if i >= 0 {
		encodeHead(e, byte(cborTypePositiveInt), uint64(i))
		return nil
	}
	i = i*(-1) - 1
	encodeHead(e, byte(cborTypeNegativeInt), uint64(i))
	return nil
}

func encodeUint(e *bytes.Buffer, em *encMode, v reflect.Value) error {
	if b := em.encTagBytes(v.Type()); b != nil {
		e.Write(b)
	}
	encodeHead(e, byte(cborTypePositiveInt), v.Uint())
	return nil
}

func encodeFloat(e *bytes.Buffer, em *encMode, v reflect.Value) error {
	if b := em.encTagBytes(v.Type()); b != nil {
		e.Write(b)
	}
	f64 := v.Float()
	if math.IsNaN(f64) {
		return encodeNaN(e, em, v)
	}
	if math.IsInf(f64, 0) {
		return encodeInf(e, em, v)
	}
	fopt := em.shortestFloat
	if v.Kind() == reflect.Float64 && (fopt == ShortestFloatNone || cannotFitFloat32(f64)) {
		// Encode float64
		// Don't use encodeFloat64() because it cannot be inlined.
		const argumentSize = 8
		const headSize = 1 + argumentSize
		var scratch [headSize]byte
		scratch[0] = byte(cborTypePrimitives) | byte(additionalInformationAsFloat64)
		binary.BigEndian.PutUint64(scratch[1:], math.Float64bits(f64))
		e.Write(scratch[:])
		return nil
	}

	f32 := float32(f64)
	if fopt == ShortestFloat16 {
		var f16 float16.Float16
		p := float16.PrecisionFromfloat32(f32)
		if p == float16.PrecisionExact {
			// Roundtrip float32->float16->float32 test isn't needed.
			f16 = float16.Fromfloat32(f32)
		} else if p == float16.PrecisionUnknown {
			// Try roundtrip float32->float16->float32 to determine if float32 can fit into float16.
			f16 = float16.Fromfloat32(f32)
			if f16.Float32() == f32 {
				p = float16.PrecisionExact
			}
		}
		if p == float16.PrecisionExact {
			// Encode float16
			// Don't use encodeFloat16() because it cannot be inlined.
			const argumentSize = 2
			const headSize = 1 + argumentSize
			var scratch [headSize]byte
			scratch[0] = byte(cborTypePrimitives) | additionalInformationAsFloat16
			binary.BigEndian.PutUint16(scratch[1:], uint16(f16))
			e.Write(scratch[:])
			return nil
		}
	}

	// Encode float32
	// Don't use encodeFloat32() because it cannot be inlined.
	const argumentSize = 4
	const headSize = 1 + argumentSize
	var scratch [headSize]byte
	scratch[0] = byte(cborTypePrimitives) | additionalInformationAsFloat32
	binary.BigEndian.PutUint32(scratch[1:], math.Float32bits(f32))
	e.Write(scratch[:])
	return nil
}

func encodeInf(e *bytes.Buffer, em *encMode, v reflect.Value) error {
	f64 := v.Float()
	switch em.infConvert {
	case InfConvertReject:
		return &UnsupportedValueError{msg: "floating-point infinity"}

	case InfConvertFloat16:
		if f64 > 0 {
			e.Write(cborPositiveInfinity)
		} else {
			e.Write(cborNegativeInfinity)
		}
		return nil
	}
	if v.Kind() == reflect.Float64 {
		return encodeFloat64(e, f64)
	}
	return encodeFloat32(e, float32(f64))
}

func encodeNaN(e *bytes.Buffer, em *encMode, v reflect.Value) error {
	switch em.nanConvert {
	case NaNConvert7e00:
		e.Write(cborNaN)
		return nil

	case NaNConvertNone:
		if v.Kind() == reflect.Float64 {
			return encodeFloat64(e, v.Float())
		}
		f32 := float32NaNFromReflectValue(v)
		return encodeFloat32(e, f32)

	case NaNConvertReject:
		return &UnsupportedValueError{msg: "floating-point NaN"}

	default: // NaNConvertPreserveSignal, NaNConvertQuiet
		if v.Kind() == reflect.Float64 {
			f64 := v.Float()
			f64bits := math.Float64bits(f64)
			if em.nanConvert == NaNConvertQuiet && f64bits&(1<<51) == 0 {
				f64bits |= 1 << 51 // Set quiet bit = 1
				f64 = math.Float64frombits(f64bits)
			}
			// The lower 29 bits are dropped when converting from float64 to float32.
			if f64bits&0x1fffffff != 0 {
				// Encode NaN as float64 because dropped coef bits from float64 to float32 are not all 0s.
				return encodeFloat64(e, f64)
			}
			// Create float32 from float64 manually because float32(f64) always turns on NaN's quiet bits.
			sign := uint32(f64bits>>32) & (1 << 31)
			exp := uint32(0x7f800000)
			coef := uint32((f64bits & 0xfffffffffffff) >> 29)
			f32bits := sign | exp | coef
			f32 := math.Float32frombits(f32bits)
			// The lower 13 bits are dropped when converting from float32 to float16.
			if f32bits&0x1fff != 0 {
				// Encode NaN as float32 because dropped coef bits from float32 to float16 are not all 0s.
				return encodeFloat32(e, f32)
			}
			// Encode NaN as float16
			f16, _ := float16.FromNaN32ps(f32) // Ignore err because it only returns error when f32 is not a NaN.
			return encodeFloat16(e, f16)
		}

		f32 := float32NaNFromReflectValue(v)
		f32bits := math.Float32bits(f32)
		if em.nanConvert == NaNConvertQuiet && f32bits&(1<<22) == 0 {
			f32bits |= 1 << 22 // Set quiet bit = 1
			f32 = math.Float32frombits(f32bits)
		}
		// The lower 13 bits are dropped coef bits when converting from float32 to float16.
		if f32bits&0x1fff != 0 {
			// Encode NaN as float32 because dropped coef bits from float32 to float16 are not all 0s.
			return encodeFloat32(e, f32)
		}
		f16, _ := float16.FromNaN32ps(f32) // Ignore err because it only returns error when f32 is not a NaN.
		return encodeFloat16(e, f16)
	}
}

func encodeFloat16(e *bytes.Buffer, f16 float16.Float16) error {
	const argumentSize = 2
	const headSize = 1 + argumentSize
	var scratch [headSize]byte
	scratch[0] = byte(cborTypePrimitives) | additionalInformationAsFloat16
	binary.BigEndian.PutUint16(scratch[1:], uint16(f16))
	e.Write(scratch[:])
	return nil
}

func encodeFloat32(e *bytes.Buffer, f32 float32) error {
	const argumentSize = 4
	const headSize = 1 + argumentSize
	var scratch [headSize]byte
	scratch[0] = byte(cborTypePrimitives) | additionalInformationAsFloat32
	binary.BigEndian.PutUint32(scratch[1:], math.Float32bits(f32))
	e.Write(scratch[:])
	return nil
}

func encodeFloat64(e *bytes.Buffer, f64 float64) error {
	const argumentSize = 8
	const headSize = 1 + argumentSize
	var scratch [headSize]byte
	scratch[0] = byte(cborTypePrimitives) | additionalInformationAsFloat64
	binary.BigEndian.PutUint64(scratch[1:], math.Float64bits(f64))
	e.Write(scratch[:])
	return nil
}

func encodeByteString(e *bytes.Buffer, em *encMode, v reflect.Value) error {
	vk := v.Kind()
	if vk == reflect.Slice && v.IsNil() && em.nilContainers == NilContainerAsNull {
		e.Write(cborNil)
		return nil
	}
	if vk == reflect.Slice && v.Type().Elem().Kind() == reflect.Uint8 && em.byteSliceLaterEncodingTag != 0 {
		encodeHead(e, byte(cborTypeTag), em.byteSliceLaterEncodingTag)
	}
	if b := em.encTagBytes(v.Type()); b != nil {
		e.Write(b)
	}
	slen := v.Len()
	if slen == 0 {
		return e.WriteByte(byte(cborTypeByteString))
	}
	encodeHead(e, byte(cborTypeByteString), uint64(slen))
	if vk == reflect.Array {
		for i := 0; i < slen; i++ {
			e.WriteByte(byte(v.Index(i).Uint()))
		}
		return nil
	}
	e.Write(v.Bytes())
	return nil
}

func encodeString(e *bytes.Buffer, em *encMode, v reflect.Value) error {
	if b := em.encTagBytes(v.Type()); b != nil {
		e.Write(b)
	}
	s := v.String()
	encodeHead(e, byte(em.stringMajorType), uint64(len(s)))
	e.WriteString(s)
	return nil
}

type arrayEncodeFunc struct {
	f encodeFunc
}

func (ae arrayEncodeFunc) encode(e *bytes.Buffer, em *encMode, v reflect.Value) error {
	if em.byteArray == ByteArrayToByteSlice && v.Type().Elem().Kind() == reflect.Uint8 {
		return encodeByteString(e, em, v)
	}
	if v.Kind() == reflect.Slice && v.IsNil() && em.nilContainers == NilContainerAsNull {
		e.Write(cborNil)
		return nil
	}
	if b := em.encTagBytes(v.Type()); b != nil {
		e.Write(b)
	}
	alen := v.Len()
	if alen == 0 {
		return e.WriteByte(byte(cborTypeArray))
	}
	encodeHead(e, byte(cborTypeArray), uint64(alen))
	for i := 0; i < alen; i++ {
		if err := ae.f(e, em, v.Index(i)); err != nil {
			return err
		}
	}
	return nil
}

// encodeKeyValueFunc encodes key/value pairs in map (v).
// If kvs is provided (having the same length as v), length of encoded key and value are stored in kvs.
// kvs is used for canonical encoding of map.
type encodeKeyValueFunc func(e *bytes.Buffer, em *encMode, v reflect.Value, kvs []keyValue) error

type mapEncodeFunc struct {
	e encodeKeyValueFunc
}

func (me mapEncodeFunc) encode(e *bytes.Buffer, em *encMode, v reflect.Value) error {
	if v.IsNil() && em.nilContainers == NilContainerAsNull {
		e.Write(cborNil)
		return nil
	}
	if b := em.encTagBytes(v.Type()); b != nil {
		e.Write(b)
	}
	mlen := v.Len()
	if mlen == 0 {
		return e.WriteByte(byte(cborTypeMap))
	}

	encodeHead(e, byte(cborTypeMap), uint64(mlen))
	if em.sort == SortNone || em.sort == SortFastShuffle || mlen <= 1 {
		return me.e(e, em, v, nil)
	}

	kvsp := getKeyValues(v.Len()) // for sorting keys
	defer putKeyValues(kvsp)
	kvs := *kvsp

	kvBeginOffset := e.Len()
	if err := me.e(e, em, v, kvs); err != nil {
		return err
	}
	kvTotalLen := e.Len() - kvBeginOffset

	// Use the capacity at the tail of the encode buffer as a staging area to rearrange the
	// encoded pairs into sorted order.
	e.Grow(kvTotalLen)
	tmp := e.Bytes()[e.Len() : e.Len()+kvTotalLen] // Can use e.AvailableBuffer() in Go 1.21+.
	dst := e.Bytes()[kvBeginOffset:]

	if em.sort == SortBytewiseLexical {
		sort.Sort(&bytewiseKeyValueSorter{kvs: kvs, data: dst})
	} else {
		sort.Sort(&lengthFirstKeyValueSorter{kvs: kvs, data: dst})
	}

	// This is where the encoded bytes are actually rearranged in the output buffer to reflect
	// the desired order.
	sortedOffset := 0
	for _, kv := range kvs {
		copy(tmp[sortedOffset:], dst[kv.offset:kv.nextOffset])
		sortedOffset += kv.nextOffset - kv.offset
	}
	copy(dst, tmp[:kvTotalLen])

	return nil

}

// keyValue is the position of an encoded pair in a buffer. All offsets are zero-based and relative
// to the first byte of the first encoded pair.
type keyValue struct {
	offset      int
	valueOffset int
	nextOffset  int
}

type bytewiseKeyValueSorter struct {
	kvs  []keyValue
	data []byte
}

func (x *bytewiseKeyValueSorter) Len() int {
	return len(x.kvs)
}

func (x *bytewiseKeyValueSorter) Swap(i, j int) {
	x.kvs[i], x.kvs[j] = x.kvs[j], x.kvs[i]
}

func (x *bytewiseKeyValueSorter) Less(i, j int) bool {
	kvi, kvj := x.kvs[i], x.kvs[j]
	return bytes.Compare(x.data[kvi.offset:kvi.valueOffset], x.data[kvj.offset:kvj.valueOffset]) <= 0
}

type lengthFirstKeyValueSorter struct {
	kvs  []keyValue
	data []byte
}

func (x *lengthFirstKeyValueSorter) Len() int {
	return len(x.kvs)
}

func (x *lengthFirstKeyValueSorter) Swap(i, j int) {
	x.kvs[i], x.kvs[j] = x.kvs[j], x.kvs[i]
}

func (x *lengthFirstKeyValueSorter) Less(i, j int) bool {
	kvi, kvj := x.kvs[i], x.kvs[j]
	if keyLengthDifference := (kvi.valueOffset - kvi.offset) - (kvj.valueOffset - kvj.offset); keyLengthDifference != 0 {
		return keyLengthDifference < 0
	}
	return bytes.Compare(x.data[kvi.offset:kvi.valueOffset], x.data[kvj.offset:kvj.valueOffset]) <= 0
}

var keyValuePool = sync.Pool{}

func getKeyValues(length int) *[]keyValue {
	v := keyValuePool.Get()
	if v == nil {
		y := make([]keyValue, length)
		return &y
	}
	x := v.(*[]keyValue)
	if cap(*x) >= length {
		*x = (*x)[:length]
		return x
	}
	// []keyValue from the pool does not have enough capacity.
	// Return it back to the pool and create a new one.
	keyValuePool.Put(x)
	y := make([]keyValue, length)
	return &y
}

func putKeyValues(x *[]keyValue) {
	*x = (*x)[:0]
	keyValuePool.Put(x)
}

func encodeStructToArray(e *bytes.Buffer, em *encMode, v reflect.Value) (err error) {
	structType, err := getEncodingStructType(v.Type())
	if err != nil {
		return err
	}

	if b := em.encTagBytes(v.Type()); b != nil {
		e.Write(b)
	}

	flds := structType.fields

	encodeHead(e, byte(cborTypeArray), uint64(len(flds)))
	for i := 0; i < len(flds); i++ {
		f := flds[i]

		var fv reflect.Value
		if len(f.idx) == 1 {
			fv = v.Field(f.idx[0])
		} else {
			// Get embedded field value.  No error is expected.
			fv, _ = getFieldValue(v, f.idx, func(reflect.Value) (reflect.Value, error) {
				// Write CBOR nil for null pointer to embedded struct
				e.Write(cborNil)
				return reflect.Value{}, nil
			})
			if !fv.IsValid() {
				continue
			}
		}

		if err := f.ef(e, em, fv); err != nil {
			return err
		}
	}
	return nil
}

func encodeStruct(e *bytes.Buffer, em *encMode, v reflect.Value) (err error) {
	structType, err := getEncodingStructType(v.Type())
	if err != nil {
		return err
	}

	flds := structType.getFields(em)

	start := 0
	if em.sort == SortFastShuffle && len(flds) > 0 {
		start = rand.Intn(len(flds)) //nolint:gosec // Don't need a CSPRNG for deck cutting.
	}

	if b := em.encTagBytes(v.Type()); b != nil {
		e.Write(b)
	}

	// Encode head with struct field count.
	// Head is rewritten later if actual encoded field count is different from struct field count.
	encodedHeadLen := encodeHead(e, byte(cborTypeMap), uint64(len(flds)))

	kvbegin := e.Len()
	kvcount := 0
	for offset := 0; offset < len(flds); offset++ {
		f := flds[(start+offset)%len(flds)]

		var fv reflect.Value
		if len(f.idx) == 1 {
			fv = v.Field(f.idx[0])
		} else {
			// Get embedded field value.  No error is expected.
			fv, _ = getFieldValue(v, f.idx, func(reflect.Value) (reflect.Value, error) {
				// Skip null pointer to embedded struct
				return reflect.Value{}, nil
			})
			if !fv.IsValid() {
				continue
			}
		}
		if f.omitEmpty {
			empty, err := f.ief(em, fv)
			if err != nil {
				return err
			}
			if empty {
				continue
			}
		}

		if !f.keyAsInt && em.fieldName == FieldNameToByteString {
			e.Write(f.cborNameByteString)
		} else { // int or text string
			e.Write(f.cborName)
		}

		if err := f.ef(e, em, fv); err != nil {
			return err
		}

		kvcount++
	}

	if len(flds) == kvcount {
		// Encoded element count in head is the same as actual element count.
		return nil
	}

	// Overwrite the bytes that were reserved for the head before encoding the map entries.
	var actualHeadLen int
	{
		headbuf := *bytes.NewBuffer(e.Bytes()[kvbegin-encodedHeadLen : kvbegin-encodedHeadLen : kvbegin])
		actualHeadLen = encodeHead(&headbuf, byte(cborTypeMap), uint64(kvcount))
	}

	if actualHeadLen == encodedHeadLen {
		// The bytes reserved for the encoded head were exactly the right size, so the
		// encoded entries are already in their final positions.
		return nil
	}

	// We reserved more bytes than needed for the encoded head, based on the number of fields
	// encoded. The encoded entries are offset to the right by the number of excess reserved
	// bytes. Shift the entries left to remove the gap.
	excessReservedBytes := encodedHeadLen - actualHeadLen
	dst := e.Bytes()[kvbegin-excessReservedBytes : e.Len()-excessReservedBytes]
	src := e.Bytes()[kvbegin:e.Len()]
	copy(dst, src)

	// After shifting, the excess bytes are at the end of the output buffer and they are
	// garbage.
	e.Truncate(e.Len() - excessReservedBytes)
	return nil
}

func encodeIntf(e *bytes.Buffer, em *encMode, v reflect.Value) error {
	if v.IsNil() {
		e.Write(cborNil)
		return nil
	}
	return encode(e, em, v.Elem())
}

func encodeTime(e *bytes.Buffer, em *encMode, v reflect.Value) error {
	t := v.Interface().(time.Time)
	if t.IsZero() {
		e.Write(cborNil) // Even if tag is required, encode as CBOR null.
		return nil
	}
	if em.timeTag == EncTagRequired {
		tagNumber := 1
		if em.time == TimeRFC3339 || em.time == TimeRFC3339Nano {
			tagNumber = 0
		}
		encodeHead(e, byte(cborTypeTag), uint64(tagNumber))
	}
	switch em.time {
	case TimeUnix:
		secs := t.Unix()
		return encodeInt(e, em, reflect.ValueOf(secs))

	case TimeUnixMicro:
		t = t.UTC().Round(time.Microsecond)
		f := float64(t.UnixNano()) / 1e9
		return encodeFloat(e, em, reflect.ValueOf(f))

	case TimeUnixDynamic:
		t = t.UTC().Round(time.Microsecond)
		secs, nsecs := t.Unix(), uint64(t.Nanosecond())
		if nsecs == 0 {
			return encodeInt(e, em, reflect.ValueOf(secs))
		}
		f := float64(secs) + float64(nsecs)/1e9
		return encodeFloat(e, em, reflect.ValueOf(f))

	case TimeRFC3339:
		s := t.Format(time.RFC3339)
		return encodeString(e, em, reflect.ValueOf(s))

	default: // TimeRFC3339Nano
		s := t.Format(time.RFC3339Nano)
		return encodeString(e, em, reflect.ValueOf(s))
	}
}

func encodeBigInt(e *bytes.Buffer, em *encMode, v reflect.Value) error {
	if em.bigIntConvert == BigIntConvertReject {
		return &UnsupportedTypeError{Type: typeBigInt}
	}

	vbi := v.Interface().(big.Int)
	sign := vbi.Sign()
	bi := new(big.Int).SetBytes(vbi.Bytes()) // bi is absolute value of v
	if sign < 0 {
		// For negative number, convert to CBOR encoded number (-v-1).
		bi.Sub(bi, big.NewInt(1))
	}

	if em.bigIntConvert == BigIntConvertShortest {
		if bi.IsUint64() {
			if sign >= 0 {
				// Encode as CBOR pos int (major type 0)
				encodeHead(e, byte(cborTypePositiveInt), bi.Uint64())
				return nil
			}
			// Encode as CBOR neg int (major type 1)
			encodeHead(e, byte(cborTypeNegativeInt), bi.Uint64())
			return nil
		}
	}

	tagNum := 2
	if sign < 0 {
		tagNum = 3
	}
	// Write tag number
	encodeHead(e, byte(cborTypeTag), uint64(tagNum))
	// Write bignum byte string
	b := bi.Bytes()
	encodeHead(e, byte(cborTypeByteString), uint64(len(b)))
	e.Write(b)
	return nil
}

type binaryMarshalerEncoder struct {
	alternateEncode  encodeFunc
	alternateIsEmpty isEmptyFunc
}

func (bme binaryMarshalerEncoder) encode(e *bytes.Buffer, em *encMode, v reflect.Value) error {
	if em.binaryMarshaler != BinaryMarshalerByteString {
		return bme.alternateEncode(e, em, v)
	}

	vt := v.Type()
	m, ok := v.Interface().(encoding.BinaryMarshaler)
	if !ok {
		pv := reflect.New(vt)
		pv.Elem().Set(v)
		m = pv.Interface().(encoding.BinaryMarshaler)
	}
	data, err := m.MarshalBinary()
	if err != nil {
		return err
	}
	if b := em.encTagBytes(vt); b != nil {
		e.Write(b)
	}
	encodeHead(e, byte(cborTypeByteString), uint64(len(data)))
	e.Write(data)
	return nil
}

func (bme binaryMarshalerEncoder) isEmpty(em *encMode, v reflect.Value) (bool, error) {
	if em.binaryMarshaler != BinaryMarshalerByteString {
		return bme.alternateIsEmpty(em, v)
	}

	m, ok := v.Interface().(encoding.BinaryMarshaler)
	if !ok {
		pv := reflect.New(v.Type())
		pv.Elem().Set(v)
		m = pv.Interface().(encoding.BinaryMarshaler)
	}
	data, err := m.MarshalBinary()
	if err != nil {
		return false, err
	}
	return len(data) == 0, nil
}

func encodeMarshalerType(e *bytes.Buffer, em *encMode, v reflect.Value) error {
	if em.tagsMd == TagsForbidden && v.Type() == typeRawTag {
		return errors.New("cbor: cannot encode cbor.RawTag when TagsMd is TagsForbidden")
	}
	m, ok := v.Interface().(Marshaler)
	if !ok {
		pv := reflect.New(v.Type())
		pv.Elem().Set(v)
		m = pv.Interface().(Marshaler)
	}
	data, err := m.MarshalCBOR()
	if err != nil {
		return err
	}

	// Verify returned CBOR data item from MarshalCBOR() is well-formed and passes tag validity for builtin tags 0-3.
	d := decoder{data: data, dm: getMarshalerDecMode(em.indefLength, em.tagsMd)}
	err = d.wellformed(false, true)
	if err != nil {
		return &MarshalerError{typ: v.Type(), err: err}
	}

	e.Write(data)
	return nil
}

func encodeTag(e *bytes.Buffer, em *encMode, v reflect.Value) error {
	if em.tagsMd == TagsForbidden {
		return errors.New("cbor: cannot encode cbor.Tag when TagsMd is TagsForbidden")
	}

	t := v.Interface().(Tag)

	if t.Number == 0 && t.Content == nil {
		// Marshal uninitialized cbor.Tag
		e.Write(cborNil)
		return nil
	}

	// Marshal tag number
	encodeHead(e, byte(cborTypeTag), t.Number)

	vem := *em // shallow copy

	// For built-in tags, disable settings that may introduce tag validity errors when
	// marshaling certain Content values.
	switch t.Number {
	case tagNumRFC3339Time:
		vem.stringType = StringToTextString
		vem.stringMajorType = cborTypeTextString
	case tagNumUnsignedBignum, tagNumNegativeBignum:
		vem.byteSliceLaterFormat = ByteSliceLaterFormatNone
		vem.byteSliceLaterEncodingTag = 0
	}

	// Marshal tag content
	return encode(e, &vem, reflect.ValueOf(t.Content))
}

// encodeHead writes CBOR head of specified type t and returns number of bytes written.
func encodeHead(e *bytes.Buffer, t byte, n uint64) int {
	if n <= maxAdditionalInformationWithoutArgument {
		const headSize = 1
		e.WriteByte(t | byte(n))
		return headSize
	}

	if n <= math.MaxUint8 {
<<<<<<< HEAD
		e.scratch[0] = t | 24
		e.scratch[1] = byte(n)
		e.Write(e.scratch[:2])
		return
=======
		const headSize = 2
		scratch := [headSize]byte{
			t | byte(additionalInformationWith1ByteArgument),
			byte(n),
		}
		e.Write(scratch[:])
		return headSize
>>>>>>> 02b69dbb
	}

	if n <= math.MaxUint16 {
<<<<<<< HEAD
		e.scratch[0] = t | 25
		binary.BigEndian.PutUint16(e.scratch[1:], uint16(n))
		e.Write(e.scratch[:3])
		return
=======
		const headSize = 3
		var scratch [headSize]byte
		scratch[0] = t | byte(additionalInformationWith2ByteArgument)
		binary.BigEndian.PutUint16(scratch[1:], uint16(n))
		e.Write(scratch[:])
		return headSize
>>>>>>> 02b69dbb
	}

	if n <= math.MaxUint32 {
<<<<<<< HEAD
		e.scratch[0] = t | 26
		binary.BigEndian.PutUint32(e.scratch[1:], uint32(n))
		e.Write(e.scratch[:5])
		return
	}
	e.scratch[0] = t | 27
	binary.BigEndian.PutUint64(e.scratch[1:], n)
	e.Write(e.scratch[:9])
=======
		const headSize = 5
		var scratch [headSize]byte
		scratch[0] = t | byte(additionalInformationWith4ByteArgument)
		binary.BigEndian.PutUint32(scratch[1:], uint32(n))
		e.Write(scratch[:])
		return headSize
	}

	const headSize = 9
	var scratch [headSize]byte
	scratch[0] = t | byte(additionalInformationWith8ByteArgument)
	binary.BigEndian.PutUint64(scratch[1:], n)
	e.Write(scratch[:])
	return headSize
>>>>>>> 02b69dbb
}

var (
	typeMarshaler       = reflect.TypeOf((*Marshaler)(nil)).Elem()
	typeBinaryMarshaler = reflect.TypeOf((*encoding.BinaryMarshaler)(nil)).Elem()
	typeRawMessage      = reflect.TypeOf(RawMessage(nil))
	typeByteString      = reflect.TypeOf(ByteString(""))
)

func getEncodeFuncInternal(t reflect.Type) (ef encodeFunc, ief isEmptyFunc) {
	k := t.Kind()
	if k == reflect.Ptr {
		return getEncodeIndirectValueFunc(t), isEmptyPtr
	}
	switch t {
	case typeSimpleValue:
		return encodeMarshalerType, isEmptyUint

	case typeTag:
		return encodeTag, alwaysNotEmpty

	case typeTime:
		return encodeTime, alwaysNotEmpty

	case typeBigInt:
		return encodeBigInt, alwaysNotEmpty

	case typeRawMessage:
		return encodeMarshalerType, isEmptySlice

	case typeByteString:
		return encodeMarshalerType, isEmptyString
	}
	if reflect.PtrTo(t).Implements(typeMarshaler) {
		return encodeMarshalerType, alwaysNotEmpty
	}
	if reflect.PtrTo(t).Implements(typeBinaryMarshaler) {
		defer func() {
			// capture encoding method used for modes that disable BinaryMarshaler
			bme := binaryMarshalerEncoder{
				alternateEncode:  ef,
				alternateIsEmpty: ief,
			}
			ef = bme.encode
			ief = bme.isEmpty
		}()
	}
	switch k {
	case reflect.Bool:
		return encodeBool, isEmptyBool

	case reflect.Int, reflect.Int8, reflect.Int16, reflect.Int32, reflect.Int64:
		return encodeInt, isEmptyInt

	case reflect.Uint, reflect.Uint8, reflect.Uint16, reflect.Uint32, reflect.Uint64:
		return encodeUint, isEmptyUint

	case reflect.Float32, reflect.Float64:
		return encodeFloat, isEmptyFloat

	case reflect.String:
		return encodeString, isEmptyString

	case reflect.Slice:
		if t.Elem().Kind() == reflect.Uint8 {
			return encodeByteString, isEmptySlice
		}
		fallthrough

	case reflect.Array:
		f, _ := getEncodeFunc(t.Elem())
		if f == nil {
			return nil, nil
		}
		return arrayEncodeFunc{f: f}.encode, isEmptySlice

	case reflect.Map:
		f := getEncodeMapFunc(t)
		if f == nil {
			return nil, nil
		}
		return f, isEmptyMap

	case reflect.Struct:
		// Get struct's special field "_" tag options
		if f, ok := t.FieldByName("_"); ok {
			tag := f.Tag.Get("cbor")
			if tag != "-" {
				if hasToArrayOption(tag) {
					return encodeStructToArray, isEmptyStruct
				}
			}
		}
		return encodeStruct, isEmptyStruct

	case reflect.Interface:
		return encodeIntf, isEmptyIntf
	}
	return nil, nil
}

func getEncodeIndirectValueFunc(t reflect.Type) encodeFunc {
	for t.Kind() == reflect.Ptr {
		t = t.Elem()
	}
	f, _ := getEncodeFunc(t)
	if f == nil {
		return nil
	}
	return func(e *bytes.Buffer, em *encMode, v reflect.Value) error {
		for v.Kind() == reflect.Ptr && !v.IsNil() {
			v = v.Elem()
		}
		if v.Kind() == reflect.Ptr && v.IsNil() {
			e.Write(cborNil)
			return nil
		}
		return f(e, em, v)
	}
}

func alwaysNotEmpty(_ *encMode, _ reflect.Value) (empty bool, err error) {
	return false, nil
}

func isEmptyBool(_ *encMode, v reflect.Value) (bool, error) {
	return !v.Bool(), nil
}

func isEmptyInt(_ *encMode, v reflect.Value) (bool, error) {
	return v.Int() == 0, nil
}

func isEmptyUint(_ *encMode, v reflect.Value) (bool, error) {
	return v.Uint() == 0, nil
}

func isEmptyFloat(_ *encMode, v reflect.Value) (bool, error) {
	return v.Float() == 0.0, nil
}

func isEmptyString(_ *encMode, v reflect.Value) (bool, error) {
	return v.Len() == 0, nil
}

func isEmptySlice(_ *encMode, v reflect.Value) (bool, error) {
	return v.Len() == 0, nil
}

func isEmptyMap(_ *encMode, v reflect.Value) (bool, error) {
	return v.Len() == 0, nil
}

func isEmptyPtr(_ *encMode, v reflect.Value) (bool, error) {
	return v.IsNil(), nil
}

func isEmptyIntf(_ *encMode, v reflect.Value) (bool, error) {
	return v.IsNil(), nil
}

func isEmptyStruct(em *encMode, v reflect.Value) (bool, error) {
	structType, err := getEncodingStructType(v.Type())
	if err != nil {
		return false, err
	}

	if em.omitEmpty == OmitEmptyGoValue {
		return false, nil
	}

	if structType.toArray {
		return len(structType.fields) == 0, nil
	}

	if len(structType.fields) > len(structType.omitEmptyFieldsIdx) {
		return false, nil
	}

	for _, i := range structType.omitEmptyFieldsIdx {
		f := structType.fields[i]

		// Get field value
		var fv reflect.Value
		if len(f.idx) == 1 {
			fv = v.Field(f.idx[0])
		} else {
			// Get embedded field value.  No error is expected.
			fv, _ = getFieldValue(v, f.idx, func(reflect.Value) (reflect.Value, error) {
				// Skip null pointer to embedded struct
				return reflect.Value{}, nil
			})
			if !fv.IsValid() {
				continue
			}
		}

		empty, err := f.ief(em, fv)
		if err != nil {
			return false, err
		}
		if !empty {
			return false, nil
		}
	}
	return true, nil
}

func cannotFitFloat32(f64 float64) bool {
	f32 := float32(f64)
	return float64(f32) != f64
}

// float32NaNFromReflectValue extracts float32 NaN from reflect.Value while preserving NaN's quiet bit.
func float32NaNFromReflectValue(v reflect.Value) float32 {
	// Keith Randall's workaround for issue https://github.com/golang/go/issues/36400
	p := reflect.New(v.Type())
	p.Elem().Set(v)
	f32 := p.Convert(reflect.TypeOf((*float32)(nil))).Elem().Interface().(float32)
	return f32
}<|MERGE_RESOLUTION|>--- conflicted
+++ resolved
@@ -951,34 +951,24 @@
 	return encode(buf, em, reflect.ValueOf(v))
 }
 
-<<<<<<< HEAD
+// NewEncoder returns a new encoder that writes to w using em EncMode.
+func (em *encMode) NewEncoder(w io.Writer) *Encoder {
+	return &Encoder{w: w, em: em}
+}
+
 // NewStreamEncoder returns a new stream encoder that writes sequentially to w using em EncMode.
 func (em *encMode) NewStreamEncoder(w io.Writer) *StreamEncoder {
 	return &StreamEncoder{
-		Encoder: &Encoder{w: w, em: em, e: getEncoderBuffer(), stream: true},
-	}
-}
-
-type encoderBuffer struct {
-	bytes.Buffer
-	scratch [16]byte
-=======
-// NewEncoder returns a new encoder that writes to w using em EncMode.
-func (em *encMode) NewEncoder(w io.Writer) *Encoder {
-	return &Encoder{w: w, em: em}
->>>>>>> 02b69dbb
+		Encoder: em.NewEncoder(w),
+		buf:     getEncodeBuffer(),
+	}
 }
 
 // encodeBufferPool caches unused bytes.Buffer objects for later reuse.
 var encodeBufferPool = sync.Pool{
 	New: func() interface{} {
-<<<<<<< HEAD
-		e := new(encoderBuffer)
+		e := new(bytes.Buffer)
 		e.Grow(64) // TODO: make this configurable
-=======
-		e := new(bytes.Buffer)
-		e.Grow(32) // TODO: make this configurable
->>>>>>> 02b69dbb
 		return e
 	},
 }
@@ -1752,12 +1742,6 @@
 	}
 
 	if n <= math.MaxUint8 {
-<<<<<<< HEAD
-		e.scratch[0] = t | 24
-		e.scratch[1] = byte(n)
-		e.Write(e.scratch[:2])
-		return
-=======
 		const headSize = 2
 		scratch := [headSize]byte{
 			t | byte(additionalInformationWith1ByteArgument),
@@ -1765,36 +1749,18 @@
 		}
 		e.Write(scratch[:])
 		return headSize
->>>>>>> 02b69dbb
 	}
 
 	if n <= math.MaxUint16 {
-<<<<<<< HEAD
-		e.scratch[0] = t | 25
-		binary.BigEndian.PutUint16(e.scratch[1:], uint16(n))
-		e.Write(e.scratch[:3])
-		return
-=======
 		const headSize = 3
 		var scratch [headSize]byte
 		scratch[0] = t | byte(additionalInformationWith2ByteArgument)
 		binary.BigEndian.PutUint16(scratch[1:], uint16(n))
 		e.Write(scratch[:])
 		return headSize
->>>>>>> 02b69dbb
 	}
 
 	if n <= math.MaxUint32 {
-<<<<<<< HEAD
-		e.scratch[0] = t | 26
-		binary.BigEndian.PutUint32(e.scratch[1:], uint32(n))
-		e.Write(e.scratch[:5])
-		return
-	}
-	e.scratch[0] = t | 27
-	binary.BigEndian.PutUint64(e.scratch[1:], n)
-	e.Write(e.scratch[:9])
-=======
 		const headSize = 5
 		var scratch [headSize]byte
 		scratch[0] = t | byte(additionalInformationWith4ByteArgument)
@@ -1809,7 +1775,6 @@
 	binary.BigEndian.PutUint64(scratch[1:], n)
 	e.Write(scratch[:])
 	return headSize
->>>>>>> 02b69dbb
 }
 
 var (
