// Copyright (c) Faye Amacker. All rights reserved.
// Licensed under the MIT License. See LICENSE in the project root for license information.

package cbor

import (
	"bytes"
	"encoding/binary"
	"encoding/hex"
	"encoding/json"
	"errors"
	"fmt"
	"io"
	"math"
	"math/big"
	"math/bits"
	"reflect"
	"strings"
	"testing"
	"time"
)

var (
	typeBool            = reflect.TypeOf(true)
	typeUint8           = reflect.TypeOf(uint8(0))
	typeUint16          = reflect.TypeOf(uint16(0))
	typeUint32          = reflect.TypeOf(uint32(0))
	typeUint64          = reflect.TypeOf(uint64(0))
	typeInt8            = reflect.TypeOf(int8(0))
	typeInt16           = reflect.TypeOf(int16(0))
	typeInt32           = reflect.TypeOf(int32(0))
	typeInt64           = reflect.TypeOf(int64(0))
	typeFloat32         = reflect.TypeOf(float32(0))
	typeFloat64         = reflect.TypeOf(float64(0))
	typeByteArray       = reflect.TypeOf([5]byte{})
	typeIntSlice        = reflect.TypeOf([]int{})
	typeStringSlice     = reflect.TypeOf([]string{})
	typeMapIntfIntf     = reflect.TypeOf(map[any]any{})
	typeMapStringInt    = reflect.TypeOf(map[string]int{})
	typeMapStringString = reflect.TypeOf(map[string]string{})
	typeMapStringIntf   = reflect.TypeOf(map[string]any{})
)

type unmarshalTest struct {
	data               []byte
	wantInterfaceValue any
	wantValues         []any
	wrongTypes         []reflect.Type
}

var unmarshalTests = []unmarshalTest{
	// CBOR test data are from https://tools.ietf.org/html/rfc7049#appendix-A.

	// unsigned integer
	{
		data:               mustHexDecode("00"),
		wantInterfaceValue: uint64(0),
		wantValues: []any{
			uint8(0),
			uint16(0),
			uint32(0),
			uint64(0),
			uint(0),
			int8(0),
			int16(0),
			int32(0),
			int64(0),
			int(0),
			float32(0),
			float64(0),
			mustBigInt("0"),
		},
		wrongTypes: []reflect.Type{
			typeString,
			typeBool,
			typeByteArray,
			typeIntSlice,
			typeMapStringInt,
			typeTag,
			typeRawTag,
			typeByteString,
			typeSimpleValue,
		},
	},
	{
		data:               mustHexDecode("01"),
		wantInterfaceValue: uint64(1),
		wantValues: []any{
			uint8(1),
			uint16(1),
			uint32(1),
			uint64(1),
			uint(1),
			int8(1),
			int16(1),
			int32(1),
			int64(1),
			int(1),
			float32(1),
			float64(1),
			mustBigInt("1"),
		},
		wrongTypes: []reflect.Type{
			typeString,
			typeBool,
			typeByteArray,
			typeIntSlice,
			typeMapStringInt,
			typeTag,
			typeRawTag,
			typeByteString,
			typeSimpleValue,
		},
	},
	{
		data:               mustHexDecode("0a"),
		wantInterfaceValue: uint64(10),
		wantValues: []any{
			uint8(10),
			uint16(10),
			uint32(10),
			uint64(10),
			uint(10),
			int8(10),
			int16(10),
			int32(10),
			int64(10),
			int(10),
			float32(10),
			float64(10),
			mustBigInt("10"),
		},
		wrongTypes: []reflect.Type{
			typeString,
			typeBool,
			typeByteArray,
			typeIntSlice,
			typeMapStringInt,
			typeTag,
			typeRawTag,
			typeByteString,
			typeSimpleValue,
		},
	},
	{
		data:               mustHexDecode("17"),
		wantInterfaceValue: uint64(23),
		wantValues: []any{
			uint8(23),
			uint16(23),
			uint32(23),
			uint64(23),
			uint(23),
			int8(23),
			int16(23),
			int32(23),
			int64(23),
			int(23),
			float32(23),
			float64(23),
			mustBigInt("23"),
		},
		wrongTypes: []reflect.Type{
			typeString,
			typeBool,
			typeByteArray,
			typeIntSlice,
			typeMapStringInt,
			typeTag,
			typeRawTag,
			typeByteString,
			typeSimpleValue,
		},
	},
	{
		data:               mustHexDecode("1818"),
		wantInterfaceValue: uint64(24),
		wantValues: []any{
			uint8(24),
			uint16(24),
			uint32(24),
			uint64(24),
			uint(24),
			int8(24),
			int16(24),
			int32(24),
			int64(24),
			int(24),
			float32(24),
			float64(24),
			mustBigInt("24"),
		},
		wrongTypes: []reflect.Type{
			typeString,
			typeBool,
			typeByteArray,
			typeIntSlice,
			typeMapStringInt,
			typeTag,
			typeRawTag,
			typeByteString,
			typeSimpleValue,
		},
	},
	{
		data:               mustHexDecode("1819"),
		wantInterfaceValue: uint64(25),
		wantValues: []any{
			uint8(25),
			uint16(25),
			uint32(25),
			uint64(25),
			uint(25),
			int8(25),
			int16(25),
			int32(25),
			int64(25),
			int(25),
			float32(25),
			float64(25),
			mustBigInt("25"),
		},
		wrongTypes: []reflect.Type{
			typeString,
			typeBool,
			typeByteArray,
			typeIntSlice,
			typeMapStringInt,
			typeTag,
			typeRawTag,
			typeByteString,
			typeSimpleValue,
		},
	},
	{
		data:               mustHexDecode("1864"),
		wantInterfaceValue: uint64(100),
		wantValues: []any{
			uint8(100),
			uint16(100),
			uint32(100),
			uint64(100),
			uint(100),
			int8(100),
			int16(100),
			int32(100),
			int64(100),
			int(100),
			float32(100),
			float64(100),
			mustBigInt("100"),
		},
		wrongTypes: []reflect.Type{
			typeString,
			typeBool,
			typeByteArray,
			typeIntSlice,
			typeMapStringInt,
			typeTag,
			typeRawTag,
			typeByteString,
			typeSimpleValue,
		},
	},
	{
		data:               mustHexDecode("1903e8"),
		wantInterfaceValue: uint64(1000),
		wantValues: []any{
			uint16(1000),
			uint32(1000),
			uint64(1000),
			uint(1000),
			int16(1000),
			int32(1000),
			int64(1000),
			int(1000),
			float32(1000),
			float64(1000),
			mustBigInt("1000"),
		},
		wrongTypes: []reflect.Type{
			typeUint8,
			typeInt8,
			typeString,
			typeBool,
			typeByteArray,
			typeIntSlice,
			typeMapStringInt,
			typeTag,
			typeRawTag,
			typeByteString,
			typeSimpleValue,
		},
	},
	{
		data:               mustHexDecode("1a000f4240"),
		wantInterfaceValue: uint64(1000000),
		wantValues: []any{
			uint32(1000000),
			uint64(1000000),
			uint(1000000),
			int32(1000000),
			int64(1000000),
			int(1000000),
			float32(1000000),
			float64(1000000),
			mustBigInt("1000000"),
		},
		wrongTypes: []reflect.Type{
			typeUint8,
			typeUint16,
			typeInt8,
			typeInt16,
			typeString,
			typeBool,
			typeByteArray,
			typeIntSlice,
			typeMapStringInt,
			typeTag,
			typeRawTag,
			typeByteString,
			typeSimpleValue,
		},
	},
	{
		data:               mustHexDecode("1b000000e8d4a51000"),
		wantInterfaceValue: uint64(1000000000000),
		wantValues: []any{
			uint64(1000000000000),
			uint(1000000000000),
			int64(1000000000000),
			int(1000000000000),
			float32(1000000000000),
			float64(1000000000000),
			mustBigInt("1000000000000"),
		},
		wrongTypes: []reflect.Type{
			typeUint8,
			typeUint16,
			typeUint32,
			typeInt8,
			typeInt16,
			typeInt32,
			typeString,
			typeBool,
			typeByteArray,
			typeIntSlice,
			typeMapStringInt,
			typeTag,
			typeRawTag,
			typeByteString,
			typeSimpleValue,
		},
	},
	{
		data:               mustHexDecode("1bffffffffffffffff"),
		wantInterfaceValue: uint64(18446744073709551615),
		wantValues: []any{
			uint64(18446744073709551615),
			uint(18446744073709551615),
			float32(18446744073709551615),
			float64(18446744073709551615),
			mustBigInt("18446744073709551615"),
		},
		wrongTypes: []reflect.Type{
			typeUint8,
			typeUint16,
			typeUint32,
			typeInt8,
			typeInt16,
			typeInt32,
			typeString,
			typeBool,
			typeByteArray,
			typeIntSlice,
			typeMapStringInt,
			typeTag,
			typeRawTag,
			typeByteString,
			typeSimpleValue,
		},
	},

	// negative integer
	{
		data:               mustHexDecode("20"),
		wantInterfaceValue: int64(-1),
		wantValues: []any{
			int8(-1),
			int16(-1),
			int32(-1),
			int64(-1),
			int(-1),
			float32(-1),
			float64(-1),
			mustBigInt("-1"),
		},
		wrongTypes: []reflect.Type{
			typeUint8,
			typeUint16,
			typeUint32,
			typeUint64,
			typeString,
			typeBool,
			typeByteArray,
			typeIntSlice,
			typeMapStringInt,
			typeTag,
			typeRawTag,
			typeByteString,
			typeSimpleValue,
		},
	},
	{
		data:               mustHexDecode("29"),
		wantInterfaceValue: int64(-10),
		wantValues: []any{
			int8(-10),
			int16(-10),
			int32(-10),
			int64(-10),
			int(-10),
			float32(-10),
			float64(-10),
			mustBigInt("-10"),
		},
		wrongTypes: []reflect.Type{
			typeUint8,
			typeUint16,
			typeUint32,
			typeUint64,
			typeString,
			typeBool,
			typeByteArray,
			typeIntSlice,
			typeMapStringInt,
			typeTag,
			typeRawTag,
			typeByteString,
			typeSimpleValue,
		},
	},
	{
		data:               mustHexDecode("3863"),
		wantInterfaceValue: int64(-100),
		wantValues: []any{
			int8(-100),
			int16(-100),
			int32(-100),
			int64(-100),
			int(-100),
			float32(-100),
			float64(-100),
			mustBigInt("-100"),
		},
		wrongTypes: []reflect.Type{
			typeUint8,
			typeUint16,
			typeUint32,
			typeUint64,
			typeString,
			typeBool,
			typeByteArray,
			typeIntSlice,
			typeMapStringInt,
			typeTag,
			typeRawTag,
			typeByteString,
			typeSimpleValue,
		},
	},
	{
		data:               mustHexDecode("3903e7"),
		wantInterfaceValue: int64(-1000),
		wantValues: []any{
			int16(-1000),
			int32(-1000),
			int64(-1000),
			int(-1000),
			float32(-1000),
			float64(-1000),
			mustBigInt("-1000"),
		},
		wrongTypes: []reflect.Type{
			typeUint8,
			typeUint16,
			typeUint32,
			typeUint64,
			typeInt8,
			typeString,
			typeBool,
			typeByteArray,
			typeIntSlice,
			typeMapStringInt,
			typeTag,
			typeRawTag,
			typeByteString,
			typeSimpleValue,
		},
	},
	{
		data:               mustHexDecode("3bffffffffffffffff"),
		wantInterfaceValue: mustBigInt("-18446744073709551616"),
		wantValues: []any{
			mustBigInt("-18446744073709551616"),
		},
		wrongTypes: []reflect.Type{
			typeUint8,
			typeUint16,
			typeUint32,
			typeUint64,
			typeInt8,
			typeInt16,
			typeInt32,
			typeInt64,
			typeString,
			typeBool,
			typeByteArray,
			typeIntSlice,
			typeMapStringInt,
			typeTag,
			typeRawTag,
			typeByteString,
			typeSimpleValue,
		},
	}, // CBOR value -18446744073709551616 overflows Go's int64, see TestNegIntOverflow

	// byte string
	{
		data:               mustHexDecode("40"),
		wantInterfaceValue: []byte{},
		wantValues: []any{
			[]byte{},
			[0]byte{},
			[1]byte{0},
			[5]byte{0, 0, 0, 0, 0},
			ByteString(""),
		},
		wrongTypes: []reflect.Type{
			typeUint8,
			typeUint16,
			typeUint32,
			typeUint64,
			typeInt8,
			typeInt16,
			typeInt32,
			typeInt64,
			typeFloat32,
			typeFloat64,
			typeBool,
			typeIntSlice,
			typeMapStringInt,
			typeTag,
			typeRawTag,
			typeBigInt,
			typeSimpleValue,
		},
	},
	{
		data:               mustHexDecode("4401020304"),
		wantInterfaceValue: []byte{1, 2, 3, 4},
		wantValues: []any{
			[]byte{1, 2, 3, 4},
			[0]byte{},
			[1]byte{1},
			[5]byte{1, 2, 3, 4, 0},
			ByteString("\x01\x02\x03\x04"),
		},
		wrongTypes: []reflect.Type{
			typeUint8,
			typeUint16,
			typeUint32,
			typeUint64,
			typeInt8,
			typeInt16,
			typeInt32,
			typeInt64,
			typeFloat32,
			typeFloat64,
			typeBool,
			typeIntSlice,
			typeMapStringInt,
			typeTag,
			typeRawTag,
			typeBigInt,
			typeSimpleValue,
		},
	},
	{
		data:               mustHexDecode("5f42010243030405ff"),
		wantInterfaceValue: []byte{1, 2, 3, 4, 5},
		wantValues: []any{
			[]byte{1, 2, 3, 4, 5},
			[0]byte{},
			[1]byte{1},
			[5]byte{1, 2, 3, 4, 5},
			[6]byte{1, 2, 3, 4, 5, 0},
			ByteString("\x01\x02\x03\x04\x05"),
		},
		wrongTypes: []reflect.Type{
			typeUint8,
			typeUint16,
			typeUint32,
			typeUint64,
			typeInt8,
			typeInt16,
			typeInt32,
			typeInt64,
			typeFloat32,
			typeFloat64,
			typeBool,
			typeIntSlice,
			typeMapStringInt,
			typeTag,
			typeRawTag,
			typeBigInt,
			typeSimpleValue,
		},
	},

	// text string
	{
		data:               mustHexDecode("60"),
		wantInterfaceValue: "",
		wantValues:         []any{""},
		wrongTypes: []reflect.Type{
			typeUint8,
			typeUint16,
			typeUint32,
			typeUint64,
			typeInt8,
			typeInt16,
			typeInt32,
			typeInt64,
			typeFloat32,
			typeFloat64,
			typeBool,
			typeByteArray,
			typeIntSlice,
			typeMapStringInt,
			typeTag,
			typeRawTag,
			typeBigInt,
			typeByteString,
			typeSimpleValue,
		},
	},
	{
		data:               mustHexDecode("6161"),
		wantInterfaceValue: "a",
		wantValues:         []any{"a"},
		wrongTypes: []reflect.Type{
			typeUint8,
			typeUint16,
			typeUint32,
			typeUint64,
			typeInt8,
			typeInt16,
			typeInt32,
			typeInt64,
			typeFloat32,
			typeFloat64,
			typeBool,
			typeByteArray,
			typeIntSlice,
			typeMapStringInt,
			typeTag,
			typeRawTag,
			typeBigInt,
			typeByteString,
			typeSimpleValue,
		},
	},
	{
		data:               mustHexDecode("6449455446"),
		wantInterfaceValue: "IETF",
		wantValues:         []any{"IETF"},
		wrongTypes: []reflect.Type{
			typeUint8,
			typeUint16,
			typeUint32,
			typeUint64,
			typeInt8,
			typeInt16,
			typeInt32,
			typeInt64,
			typeFloat32,
			typeFloat64,
			typeBool,
			typeByteArray,
			typeIntSlice,
			typeMapStringInt,
			typeTag,
			typeRawTag,
			typeBigInt,
			typeByteString,
			typeSimpleValue,
		},
	},
	{
		data:               mustHexDecode("62225c"),
		wantInterfaceValue: "\"\\",
		wantValues:         []any{"\"\\"},
		wrongTypes: []reflect.Type{
			typeUint8,
			typeUint16,
			typeUint32,
			typeUint64,
			typeInt8,
			typeInt16,
			typeInt32,
			typeInt64,
			typeFloat32,
			typeFloat64,
			typeBool,
			typeByteArray,
			typeIntSlice,
			typeMapStringInt,
			typeTag,
			typeRawTag,
			typeBigInt,
			typeByteString,
			typeSimpleValue,
		},
	},
	{
		data:               mustHexDecode("62c3bc"),
		wantInterfaceValue: "ü",
		wantValues:         []any{"ü"},
		wrongTypes: []reflect.Type{
			typeUint8,
			typeUint16,
			typeUint32,
			typeUint64,
			typeInt8,
			typeInt16,
			typeInt32,
			typeInt64,
			typeFloat32,
			typeFloat64,
			typeBool,
			typeByteArray,
			typeIntSlice,
			typeMapStringInt,
			typeTag,
			typeRawTag,
			typeBigInt,
			typeByteString,
			typeSimpleValue,
		},
	},
	{
		data:               mustHexDecode("63e6b0b4"),
		wantInterfaceValue: "水",
		wantValues:         []any{"水"},
		wrongTypes: []reflect.Type{
			typeUint8,
			typeUint16,
			typeUint32,
			typeUint64,
			typeInt8,
			typeInt16,
			typeInt32,
			typeInt64,
			typeFloat32,
			typeFloat64,
			typeBool,
			typeByteArray,
			typeIntSlice,
			typeMapStringInt,
			typeTag,
			typeRawTag,
			typeBigInt,
			typeByteString,
			typeSimpleValue,
		},
	},
	{
		data:               mustHexDecode("64f0908591"),
		wantInterfaceValue: "𐅑",
		wantValues:         []any{"𐅑"},
		wrongTypes: []reflect.Type{
			typeUint8,
			typeUint16,
			typeUint32,
			typeUint64,
			typeInt8,
			typeInt16,
			typeInt32,
			typeInt64,
			typeFloat32,
			typeFloat64,
			typeBool,
			typeByteArray,
			typeIntSlice,
			typeMapStringInt,
			typeTag,
			typeRawTag,
			typeBigInt,
			typeByteString,
			typeSimpleValue,
		},
	},
	{
		data:               mustHexDecode("7f657374726561646d696e67ff"),
		wantInterfaceValue: "streaming",
		wantValues:         []any{"streaming"},
		wrongTypes: []reflect.Type{
			typeUint8,
			typeUint16,
			typeUint32,
			typeUint64,
			typeInt8,
			typeInt16,
			typeInt32,
			typeInt64,
			typeFloat32,
			typeFloat64,
			typeBool,
			typeByteArray,
			typeIntSlice,
			typeMapStringInt,
			typeTag,
			typeRawTag,
			typeBigInt,
			typeByteString,
			typeSimpleValue,
		},
	},

	// array
	{
		data:               mustHexDecode("80"),
		wantInterfaceValue: []any{},
		wantValues: []any{
			[]any{},
			[]byte{},
			[]string{},
			[]int{},
			[0]int{},
			[1]int{0},
			[5]int{0},
			[]float32{},
			[]float64{},
		},
		wrongTypes: []reflect.Type{
			typeUint8,
			typeUint16,
			typeUint32,
			typeUint64,
			typeInt8,
			typeInt16,
			typeInt32,
			typeInt64,
			typeFloat32,
			typeFloat64,
			typeString,
			typeBool,
			typeMapStringInt,
			typeTag,
			typeRawTag,
			typeBigInt,
			typeByteString,
			typeSimpleValue,
		},
	},
	{
		data:               mustHexDecode("83010203"),
		wantInterfaceValue: []any{uint64(1), uint64(2), uint64(3)},
		wantValues: []any{
			[]any{uint64(1), uint64(2), uint64(3)},
			[]byte{1, 2, 3},
			[]int{1, 2, 3},
			[]uint{1, 2, 3},
			[0]int{},
			[1]int{1},
			[3]int{1, 2, 3},
			[5]int{1, 2, 3, 0, 0},
			[]float32{1, 2, 3},
			[]float64{1, 2, 3},
		},
		wrongTypes: []reflect.Type{
			typeUint8,
			typeUint16,
			typeUint32,
			typeUint64,
			typeInt8,
			typeInt16,
			typeInt32,
			typeInt64,
			typeFloat32,
			typeFloat64,
			typeString,
			typeBool,
			typeStringSlice,
			typeMapStringInt,
			reflect.TypeOf([3]string{}),
			typeTag,
			typeRawTag,
			typeBigInt,
			typeByteString,
			typeSimpleValue,
		},
	},
	{
		data:               mustHexDecode("8301820203820405"),
		wantInterfaceValue: []any{uint64(1), []any{uint64(2), uint64(3)}, []any{uint64(4), uint64(5)}},
		wantValues: []any{
			[]any{uint64(1), []any{uint64(2), uint64(3)}, []any{uint64(4), uint64(5)}},
			[...]any{uint64(1), []any{uint64(2), uint64(3)}, []any{uint64(4), uint64(5)}},
		},
		wrongTypes: []reflect.Type{
			typeUint8,
			typeUint16,
			typeUint32,
			typeUint64,
			typeInt8,
			typeInt16,
			typeInt32,
			typeInt64,
			typeFloat32,
			typeFloat64,
			typeString,
			typeBool,
			typeStringSlice,
			typeMapStringInt,
			reflect.TypeOf([3]string{}),
			typeTag,
			typeRawTag,
			typeBigInt,
			typeByteString,
			typeSimpleValue,
		},
	},
	{
		data:               mustHexDecode("83018202039f0405ff"),
		wantInterfaceValue: []any{uint64(1), []any{uint64(2), uint64(3)}, []any{uint64(4), uint64(5)}},
		wantValues: []any{
			[]any{uint64(1), []any{uint64(2), uint64(3)}, []any{uint64(4), uint64(5)}},
			[...]any{uint64(1), []any{uint64(2), uint64(3)}, []any{uint64(4), uint64(5)}},
		},
		wrongTypes: []reflect.Type{
			typeUint8,
			typeUint16,
			typeUint32,
			typeUint64,
			typeInt8,
			typeInt16,
			typeInt32,
			typeInt64,
			typeFloat32,
			typeFloat64,
			typeString,
			typeBool,
			typeStringSlice,
			typeMapStringInt,
			reflect.TypeOf([3]string{}),
			typeTag,
			typeRawTag,
			typeBigInt,
			typeByteString,
			typeSimpleValue,
		},
	},
	{
		data:               mustHexDecode("83019f0203ff820405"),
		wantInterfaceValue: []any{uint64(1), []any{uint64(2), uint64(3)}, []any{uint64(4), uint64(5)}},
		wantValues: []any{
			[]any{uint64(1), []any{uint64(2), uint64(3)}, []any{uint64(4), uint64(5)}},
			[...]any{uint64(1), []any{uint64(2), uint64(3)}, []any{uint64(4), uint64(5)}},
		},
		wrongTypes: []reflect.Type{
			typeUint8,
			typeUint16,
			typeUint32,
			typeUint64,
			typeInt8,
			typeInt16,
			typeInt32,
			typeInt64,
			typeFloat32,
			typeFloat64,
			typeString,
			typeBool,
			typeStringSlice,
			typeMapStringInt,
			reflect.TypeOf([3]string{}),
			typeTag,
			typeRawTag,
			typeBigInt,
			typeByteString,
			typeSimpleValue,
		},
	},
	{
		data:               mustHexDecode("98190102030405060708090a0b0c0d0e0f101112131415161718181819"),
		wantInterfaceValue: []any{uint64(1), uint64(2), uint64(3), uint64(4), uint64(5), uint64(6), uint64(7), uint64(8), uint64(9), uint64(10), uint64(11), uint64(12), uint64(13), uint64(14), uint64(15), uint64(16), uint64(17), uint64(18), uint64(19), uint64(20), uint64(21), uint64(22), uint64(23), uint64(24), uint64(25)},
		wantValues: []any{
			[]any{uint64(1), uint64(2), uint64(3), uint64(4), uint64(5), uint64(6), uint64(7), uint64(8), uint64(9), uint64(10), uint64(11), uint64(12), uint64(13), uint64(14), uint64(15), uint64(16), uint64(17), uint64(18), uint64(19), uint64(20), uint64(21), uint64(22), uint64(23), uint64(24), uint64(25)},
			[]byte{1, 2, 3, 4, 5, 6, 7, 8, 9, 10, 11, 12, 13, 14, 15, 16, 17, 18, 19, 20, 21, 22, 23, 24, 25},
			[]int{1, 2, 3, 4, 5, 6, 7, 8, 9, 10, 11, 12, 13, 14, 15, 16, 17, 18, 19, 20, 21, 22, 23, 24, 25},
			[]uint{1, 2, 3, 4, 5, 6, 7, 8, 9, 10, 11, 12, 13, 14, 15, 16, 17, 18, 19, 20, 21, 22, 23, 24, 25},
			[0]int{},
			[1]int{1},
			[...]int{1, 2, 3, 4, 5, 6, 7, 8, 9, 10, 11, 12, 13, 14, 15, 16, 17, 18, 19, 20, 21, 22, 23, 24, 25},
			[30]int{1, 2, 3, 4, 5, 6, 7, 8, 9, 10, 11, 12, 13, 14, 15, 16, 17, 18, 19, 20, 21, 22, 23, 24, 25, 0, 0, 0, 0, 0},
			[]float32{1, 2, 3, 4, 5, 6, 7, 8, 9, 10, 11, 12, 13, 14, 15, 16, 17, 18, 19, 20, 21, 22, 23, 24, 25},
			[]float64{1, 2, 3, 4, 5, 6, 7, 8, 9, 10, 11, 12, 13, 14, 15, 16, 17, 18, 19, 20, 21, 22, 23, 24, 25}},
		wrongTypes: []reflect.Type{
			typeUint8,
			typeUint16,
			typeUint32,
			typeUint64,
			typeInt8,
			typeInt16,
			typeInt32,
			typeInt64,
			typeFloat32,
			typeFloat64,
			typeString,
			typeBool,
			typeStringSlice,
			typeMapStringInt,
			reflect.TypeOf([3]string{}),
			typeTag,
			typeRawTag,
			typeBigInt,
			typeByteString,
			typeSimpleValue,
		},
	},
	{
		data:               mustHexDecode("9fff"),
		wantInterfaceValue: []any{},
		wantValues: []any{
			[]any{},
			[]byte{},
			[]string{},
			[]int{},
			[0]int{},
			[1]int{0},
			[5]int{0, 0, 0, 0, 0},
			[]float32{},
			[]float64{},
		},
		wrongTypes: []reflect.Type{
			typeUint8,
			typeUint16,
			typeUint32,
			typeUint64,
			typeInt8,
			typeInt16,
			typeInt32,
			typeInt64,
			typeFloat32,
			typeFloat64,
			typeString,
			typeBool,
			typeMapStringInt,
			typeTag,
			typeRawTag,
			typeBigInt,
			typeByteString,
			typeSimpleValue,
		},
	},
	{
		data:               mustHexDecode("9f018202039f0405ffff"),
		wantInterfaceValue: []any{uint64(1), []any{uint64(2), uint64(3)}, []any{uint64(4), uint64(5)}},
		wantValues: []any{
			[]any{uint64(1), []any{uint64(2), uint64(3)}, []any{uint64(4), uint64(5)}},
			[...]any{uint64(1), []any{uint64(2), uint64(3)}, []any{uint64(4), uint64(5)}},
		},
		wrongTypes: []reflect.Type{
			typeUint8,
			typeUint16,
			typeUint32,
			typeUint64,
			typeInt8,
			typeInt16,
			typeInt32,
			typeInt64,
			typeFloat32,
			typeFloat64,
			typeString,
			typeBool,
			typeStringSlice,
			typeMapStringInt,
			reflect.TypeOf([3]string{}),
			typeTag,
			typeRawTag,
			typeBigInt,
			typeByteString,
			typeSimpleValue,
		},
	},
	{
		data:               mustHexDecode("9f01820203820405ff"),
		wantInterfaceValue: []any{uint64(1), []any{uint64(2), uint64(3)}, []any{uint64(4), uint64(5)}},
		wantValues: []any{
			[]any{uint64(1), []any{uint64(2), uint64(3)}, []any{uint64(4), uint64(5)}},
			[...]any{uint64(1), []any{uint64(2), uint64(3)}, []any{uint64(4), uint64(5)}},
		},
		wrongTypes: []reflect.Type{
			typeUint8,
			typeUint16,
			typeUint32,
			typeUint64,
			typeInt8,
			typeInt16,
			typeInt32,
			typeInt64,
			typeFloat32,
			typeFloat64,
			typeString,
			typeBool,
			typeStringSlice,
			typeMapStringInt,
			reflect.TypeOf([3]string{}),
			typeTag,
			typeRawTag,
			typeBigInt,
			typeByteString,
			typeSimpleValue,
		},
	},
	{
		data:               mustHexDecode("9f0102030405060708090a0b0c0d0e0f101112131415161718181819ff"),
		wantInterfaceValue: []any{uint64(1), uint64(2), uint64(3), uint64(4), uint64(5), uint64(6), uint64(7), uint64(8), uint64(9), uint64(10), uint64(11), uint64(12), uint64(13), uint64(14), uint64(15), uint64(16), uint64(17), uint64(18), uint64(19), uint64(20), uint64(21), uint64(22), uint64(23), uint64(24), uint64(25)},
		wantValues: []any{
			[]any{uint64(1), uint64(2), uint64(3), uint64(4), uint64(5), uint64(6), uint64(7), uint64(8), uint64(9), uint64(10), uint64(11), uint64(12), uint64(13), uint64(14), uint64(15), uint64(16), uint64(17), uint64(18), uint64(19), uint64(20), uint64(21), uint64(22), uint64(23), uint64(24), uint64(25)},
			[]byte{1, 2, 3, 4, 5, 6, 7, 8, 9, 10, 11, 12, 13, 14, 15, 16, 17, 18, 19, 20, 21, 22, 23, 24, 25},
			[]int{1, 2, 3, 4, 5, 6, 7, 8, 9, 10, 11, 12, 13, 14, 15, 16, 17, 18, 19, 20, 21, 22, 23, 24, 25},
			[]uint{1, 2, 3, 4, 5, 6, 7, 8, 9, 10, 11, 12, 13, 14, 15, 16, 17, 18, 19, 20, 21, 22, 23, 24, 25},
			[0]int{},
			[1]int{1},
			[...]int{1, 2, 3, 4, 5, 6, 7, 8, 9, 10, 11, 12, 13, 14, 15, 16, 17, 18, 19, 20, 21, 22, 23, 24, 25},
			[30]int{1, 2, 3, 4, 5, 6, 7, 8, 9, 10, 11, 12, 13, 14, 15, 16, 17, 18, 19, 20, 21, 22, 23, 24, 25, 0, 0, 0, 0, 0},
			[]float32{1, 2, 3, 4, 5, 6, 7, 8, 9, 10, 11, 12, 13, 14, 15, 16, 17, 18, 19, 20, 21, 22, 23, 24, 25},
			[]float64{1, 2, 3, 4, 5, 6, 7, 8, 9, 10, 11, 12, 13, 14, 15, 16, 17, 18, 19, 20, 21, 22, 23, 24, 25}},
		wrongTypes: []reflect.Type{
			typeUint8,
			typeUint16,
			typeUint32,
			typeUint64,
			typeInt8,
			typeInt16,
			typeInt32,
			typeInt64,
			typeFloat32,
			typeFloat64,
			typeString,
			typeBool,
			typeStringSlice,
			typeMapStringInt,
			reflect.TypeOf([3]string{}),
			typeTag,
			typeRawTag,
			typeBigInt,
			typeByteString,
			typeSimpleValue,
		},
	},
	{
		data:               mustHexDecode("826161a161626163"),
		wantInterfaceValue: []any{"a", map[any]any{"b": "c"}},
		wantValues: []any{
			[]any{"a", map[any]any{"b": "c"}},
			[...]any{"a", map[any]any{"b": "c"}},
		},
		wrongTypes: []reflect.Type{
			typeUint8,
			typeUint16,
			typeUint32,
			typeUint64,
			typeInt8,
			typeInt16,
			typeInt32,
			typeInt64,
			typeFloat32,
			typeFloat64,
			typeString,
			typeBool,
			typeByteArray,
			typeStringSlice,
			typeMapStringInt,
			reflect.TypeOf([3]string{}),
			typeTag,
			typeRawTag,
			typeBigInt,
			typeByteString,
			typeSimpleValue,
		},
	},
	{
		data:               mustHexDecode("826161bf61626163ff"),
		wantInterfaceValue: []any{"a", map[any]any{"b": "c"}},
		wantValues: []any{
			[]any{"a", map[any]any{"b": "c"}},
			[...]any{"a", map[any]any{"b": "c"}},
		},
		wrongTypes: []reflect.Type{
			typeUint8,
			typeUint16,
			typeUint32,
			typeUint64,
			typeInt8,
			typeInt16,
			typeInt32,
			typeInt64,
			typeFloat32,
			typeFloat64,
			typeString,
			typeBool,
			typeByteArray,
			typeStringSlice,
			typeMapStringInt,
			reflect.TypeOf([3]string{}),
			typeTag,
			typeRawTag,
			typeBigInt,
			typeByteString,
			typeSimpleValue,
		},
	},

	// map
	{
		data:               mustHexDecode("a0"),
		wantInterfaceValue: map[any]any{},
		wantValues: []any{
			map[any]any{},
			map[string]bool{},
			map[string]int{},
			map[int]string{},
			map[int]bool{},
		},
		wrongTypes: []reflect.Type{
			typeUint8,
			typeUint16,
			typeUint32,
			typeUint64,
			typeInt8,
			typeInt16,
			typeInt32,
			typeInt64,
			typeFloat32,
			typeFloat64,
			typeByteSlice,
			typeByteArray,
			typeString,
			typeBool,
			typeIntSlice,
			typeTag,
			typeRawTag,
			typeByteString,
			typeSimpleValue,
		},
	},
	{
		data:               mustHexDecode("a201020304"),
		wantInterfaceValue: map[any]any{uint64(1): uint64(2), uint64(3): uint64(4)},
		wantValues: []any{
			map[any]any{uint64(1): uint64(2), uint64(3): uint64(4)},
			map[uint]int{1: 2, 3: 4}, map[int]uint{1: 2, 3: 4},
		},
		wrongTypes: []reflect.Type{
			typeUint8,
			typeUint16,
			typeUint32,
			typeUint64,
			typeInt8,
			typeInt16,
			typeInt32,
			typeInt64,
			typeFloat32,
			typeFloat64,
			typeByteSlice,
			typeByteArray,
			typeString,
			typeBool,
			typeIntSlice,
			typeMapStringInt,
			typeTag,
			typeRawTag,
			typeByteString,
			typeSimpleValue,
		},
	},
	{
		data:               mustHexDecode("a26161016162820203"),
		wantInterfaceValue: map[any]any{"a": uint64(1), "b": []any{uint64(2), uint64(3)}},
		wantValues: []any{
			map[any]any{"a": uint64(1), "b": []any{uint64(2), uint64(3)}},
			map[string]any{"a": uint64(1), "b": []any{uint64(2), uint64(3)}},
		},
		wrongTypes: []reflect.Type{
			typeUint8,
			typeUint16,
			typeUint32,
			typeUint64,
			typeInt8,
			typeInt16,
			typeInt32,
			typeInt64,
			typeFloat32,
			typeFloat64,
			typeByteSlice,
			typeByteArray,
			typeString,
			typeBool,
			typeIntSlice,
			typeMapStringInt,
			typeTag,
			typeRawTag,
			typeByteString,
			typeSimpleValue,
		},
	},
	{
		data:               mustHexDecode("a56161614161626142616361436164614461656145"),
		wantInterfaceValue: map[any]any{"a": "A", "b": "B", "c": "C", "d": "D", "e": "E"},
		wantValues: []any{
			map[any]any{"a": "A", "b": "B", "c": "C", "d": "D", "e": "E"},
			map[string]any{"a": "A", "b": "B", "c": "C", "d": "D", "e": "E"},
			map[string]string{"a": "A", "b": "B", "c": "C", "d": "D", "e": "E"},
		},
		wrongTypes: []reflect.Type{
			typeUint8,
			typeUint16,
			typeUint32,
			typeUint64,
			typeInt8,
			typeInt16,
			typeInt32,
			typeInt64,
			typeFloat32,
			typeFloat64,
			typeByteSlice,
			typeByteArray,
			typeString,
			typeBool,
			typeIntSlice,
			typeMapStringInt,
			typeTag,
			typeRawTag,
			typeByteString,
			typeSimpleValue,
		},
	},
	{
		data:               mustHexDecode("bf61610161629f0203ffff"),
		wantInterfaceValue: map[any]any{"a": uint64(1), "b": []any{uint64(2), uint64(3)}},
		wantValues: []any{
			map[any]any{"a": uint64(1), "b": []any{uint64(2), uint64(3)}},
			map[string]any{"a": uint64(1), "b": []any{uint64(2), uint64(3)}},
		},
		wrongTypes: []reflect.Type{
			typeUint8,
			typeUint16,
			typeUint32,
			typeUint64,
			typeInt8,
			typeInt16,
			typeInt32,
			typeInt64,
			typeFloat32,
			typeFloat64,
			typeByteSlice,
			typeByteArray,
			typeString,
			typeBool,
			typeIntSlice,
			typeMapStringInt,
			typeTag,
			typeRawTag,
			typeByteString,
			typeSimpleValue,
		},
	},
	{
		data:               mustHexDecode("bf6346756ef563416d7421ff"),
		wantInterfaceValue: map[any]any{"Fun": true, "Amt": int64(-2)},
		wantValues: []any{
			map[any]any{"Fun": true, "Amt": int64(-2)},
			map[string]any{"Fun": true, "Amt": int64(-2)},
		},
		wrongTypes: []reflect.Type{
			typeUint8,
			typeUint16,
			typeUint32,
			typeUint64,
			typeInt8,
			typeInt16,
			typeInt32,
			typeInt64,
			typeFloat32,
			typeFloat64,
			typeByteSlice,
			typeByteArray,
			typeString,
			typeBool,
			typeIntSlice,
			typeMapStringInt,
			typeTag,
			typeRawTag,
			typeByteString,
			typeSimpleValue,
		},
	},

	// tag
	{
		data:               mustHexDecode("c074323031332d30332d32315432303a30343a30305a"),
		wantInterfaceValue: time.Date(2013, 3, 21, 20, 4, 0, 0, time.UTC), // 2013-03-21 20:04:00 +0000 UTC
		wantValues: []any{
			"2013-03-21T20:04:00Z",
			time.Date(2013, 3, 21, 20, 4, 0, 0, time.UTC),
			Tag{0, "2013-03-21T20:04:00Z"},
			RawTag{0, mustHexDecode("74323031332d30332d32315432303a30343a30305a")},
		},
		wrongTypes: []reflect.Type{
			typeUint8,
			typeUint16,
			typeUint32,
			typeUint64,
			typeInt8,
			typeInt16,
			typeInt32,
			typeInt64,
			typeFloat32,
			typeFloat64,
			typeBool,
			typeByteArray,
			typeIntSlice,
			typeMapStringInt,
			typeBigInt,
			typeByteString,
			typeSimpleValue,
		},
	}, // 0: standard date/time
	{
		data:               mustHexDecode("c11a514b67b0"),
		wantInterfaceValue: time.Date(2013, 3, 21, 20, 4, 0, 0, time.UTC), // 2013-03-21 20:04:00 +0000 UTC
		wantValues: []any{
			uint32(1363896240),
			uint64(1363896240),
			int32(1363896240),
			int64(1363896240),
			float32(1363896240),
			float64(1363896240),
			time.Date(2013, 3, 21, 20, 4, 0, 0, time.UTC),
			Tag{1, uint64(1363896240)},
			RawTag{1, mustHexDecode("1a514b67b0")},
		},
		wrongTypes: []reflect.Type{
			typeUint8,
			typeUint16,
			typeInt8,
			typeInt16,
			typeByteSlice,
			typeString,
			typeBool,
			typeByteArray,
			typeIntSlice,
			typeMapStringInt,
			typeByteString,
			typeSimpleValue,
		},
	}, // 1: epoch-based date/time
	{
		data:               mustHexDecode("c249010000000000000000"),
		wantInterfaceValue: mustBigInt("18446744073709551616"),
		wantValues: []any{
			// Decode to byte slice
			[]byte{0x01, 0x00, 0x00, 0x00, 0x00, 0x00, 0x00, 0x00, 0x00},
			// Decode to array of various lengths
			[0]byte{},
			[1]byte{0x01},
			[3]byte{0x01, 0x00, 0x00},
			[...]byte{0x01, 0x00, 0x00, 0x00, 0x00, 0x00, 0x00, 0x00, 0x00},
			[10]byte{0x01, 0x00, 0x00, 0x00, 0x00, 0x00, 0x00, 0x00, 0x00, 0x00},
			// Decode to Tag and RawTag
			Tag{2, []byte{0x01, 0x00, 0x00, 0x00, 0x00, 0x00, 0x00, 0x00, 0x00}},
			RawTag{2, mustHexDecode("49010000000000000000")},
			// Decode to big.Int
			mustBigInt("18446744073709551616"),
		},
		wrongTypes: []reflect.Type{
			typeUint8,
			typeUint16,
			typeUint32,
			typeUint64,
			typeInt8,
			typeInt16,
			typeInt32,
			typeInt64,
			typeFloat32,
			typeFloat64,
			typeBool,
			typeIntSlice,
			typeMapStringInt,
			typeByteString,
			typeSimpleValue,
		},
	}, // 2: positive bignum: 18446744073709551616
	{
		data:               mustHexDecode("c349010000000000000000"),
		wantInterfaceValue: mustBigInt("-18446744073709551617"),
		wantValues: []any{
			// Decode to byte slice
			[]byte{0x01, 0x00, 0x00, 0x00, 0x00, 0x00, 0x00, 0x00, 0x00},
			// Decode to array of various lengths
			[0]byte{},
			[1]byte{0x01},
			[3]byte{0x01, 0x00, 0x00},
			[...]byte{0x01, 0x00, 0x00, 0x00, 0x00, 0x00, 0x00, 0x00, 0x00},
			[10]byte{0x01, 0x00, 0x00, 0x00, 0x00, 0x00, 0x00, 0x00, 0x00, 0x00},
			// Decode to Tag and RawTag
			Tag{3, []byte{0x01, 0x00, 0x00, 0x00, 0x00, 0x00, 0x00, 0x00, 0x00}},
			RawTag{3, mustHexDecode("49010000000000000000")},
			// Decode to big.Int
			mustBigInt("-18446744073709551617"),
		},
		wrongTypes: []reflect.Type{
			typeUint8,
			typeUint16,
			typeUint32,
			typeUint64,
			typeInt8,
			typeInt16,
			typeInt32,
			typeInt64,
			typeFloat32,
			typeFloat64,
			typeBool,
			typeIntSlice,
			typeMapStringInt,
			typeByteString,
			typeSimpleValue,
		},
	}, // 3: negative bignum: -18446744073709551617
	{
		data:               mustHexDecode("c1fb41d452d9ec200000"),
		wantInterfaceValue: time.Date(2013, 3, 21, 20, 4, 0, 500000000, time.UTC), // 2013-03-21 20:04:00.5 +0000 UTC
		wantValues: []any{
			float32(1363896240.5),
			float64(1363896240.5),
			time.Date(2013, 3, 21, 20, 4, 0, 500000000, time.UTC),
			Tag{1, float64(1363896240.5)},
			RawTag{1, mustHexDecode("fb41d452d9ec200000")},
		},
		wrongTypes: []reflect.Type{
			typeUint8,
			typeUint16,
			typeUint32,
			typeUint64,
			typeInt8,
			typeInt16,
			typeInt32,
			typeInt64,
			typeByteSlice,
			typeByteArray,
			typeString,
			typeBool,
			typeIntSlice,
			typeMapStringInt,
			typeBigInt,
			typeByteString,
			typeSimpleValue,
		},
	}, // 1: epoch-based date/time
	{
		data:               mustHexDecode("d74401020304"),
		wantInterfaceValue: Tag{23, []byte{0x01, 0x02, 0x03, 0x04}},
		wantValues: []any{
			[]byte{0x01, 0x02, 0x03, 0x04},
			[0]byte{},
			[1]byte{0x01},
			[3]byte{0x01, 0x02, 0x03},
			[...]byte{0x01, 0x02, 0x03, 0x04},
			[5]byte{0x01, 0x02, 0x03, 0x04, 0x00},
			Tag{23, []byte{0x01, 0x02, 0x03, 0x04}},
			RawTag{23, mustHexDecode("4401020304")},
		},
		wrongTypes: []reflect.Type{
			typeUint8,
			typeUint16,
			typeUint32,
			typeUint64,
			typeInt8,
			typeInt16,
			typeInt32,
			typeInt64,
			typeFloat32,
			typeFloat64,
			typeBool,
			typeIntSlice,
			typeMapStringInt,
			typeBigInt,
			typeByteString,
			typeSimpleValue,
		},
	}, // 23: expected conversion to base16 encoding
	{
		data:               mustHexDecode("d818456449455446"),
		wantInterfaceValue: Tag{24, []byte{0x64, 0x49, 0x45, 0x54, 0x46}},
		wantValues: []any{
			[]byte{0x64, 0x49, 0x45, 0x54, 0x46},
			[0]byte{},
			[1]byte{0x64},
			[3]byte{0x64, 0x49, 0x45},
			[...]byte{0x64, 0x49, 0x45, 0x54, 0x46},
			[6]byte{0x64, 0x49, 0x45, 0x54, 0x46, 0x00},
			Tag{24, []byte{0x64, 0x49, 0x45, 0x54, 0x46}},
			RawTag{24, mustHexDecode("456449455446")},
		},
		wrongTypes: []reflect.Type{
			typeUint8,
			typeUint16,
			typeUint32,
			typeUint64,
			typeInt8,
			typeInt16,
			typeInt32,
			typeInt64,
			typeFloat32,
			typeFloat64,
			typeBool,
			typeIntSlice,
			typeMapStringInt,
			typeBigInt,
			typeByteString,
			typeSimpleValue,
		},
	}, // 24: encoded cborBytes data item
	{
		data:               mustHexDecode("d82076687474703a2f2f7777772e6578616d706c652e636f6d"),
		wantInterfaceValue: Tag{32, "http://www.example.com"},
		wantValues: []any{
			"http://www.example.com",
			Tag{32, "http://www.example.com"},
			RawTag{32, mustHexDecode("76687474703a2f2f7777772e6578616d706c652e636f6d")},
		},
		wrongTypes: []reflect.Type{
			typeUint8,
			typeUint16,
			typeUint32,
			typeUint64,
			typeInt8,
			typeInt16,
			typeInt32,
			typeInt64,
			typeFloat32,
			typeFloat64,
			typeBool,
			typeByteArray,
			typeIntSlice,
			typeMapStringInt,
			typeBigInt,
			typeByteString,
			typeSimpleValue,
		},
	}, // 32: URI

	// primitives
	{
		data:               mustHexDecode("f4"),
		wantInterfaceValue: false,
		wantValues: []any{
			false,
			SimpleValue(20),
		},
		wrongTypes: []reflect.Type{
			typeUint8,
			typeUint16,
			typeUint32,
			typeUint64,
			typeInt8,
			typeInt16,
			typeInt32,
			typeInt64,
			typeFloat32,
			typeFloat64,
			typeByteArray,
			typeByteSlice,
			typeString,
			typeIntSlice,
			typeMapStringInt,
			typeTag,
			typeRawTag,
			typeBigInt,
			typeByteString,
		},
	},
	{
		data:               mustHexDecode("f5"),
		wantInterfaceValue: true,
		wantValues: []any{
			true,
			SimpleValue(21),
		},
		wrongTypes: []reflect.Type{
			typeUint8,
			typeUint16,
			typeUint32,
			typeUint64,
			typeInt8,
			typeInt16,
			typeInt32,
			typeInt64,
			typeFloat32,
			typeFloat64,
			typeByteArray,
			typeByteSlice,
			typeString,
			typeIntSlice,
			typeMapStringInt,
			typeTag,
			typeRawTag,
			typeBigInt,
			typeByteString,
		},
	},
	{
		data:               mustHexDecode("f6"),
		wantInterfaceValue: nil,
		wantValues: []any{
			SimpleValue(22),
			false,
			uint(0),
			uint8(0),
			uint16(0),
			uint32(0),
			uint64(0),
			int(0),
			int8(0),
			int16(0),
			int32(0),
			int64(0),
			float32(0.0),
			float64(0.0),
			"",
			[]byte(nil),
			[]int(nil),
			[]string(nil),
			map[string]int(nil),
			time.Time{},
			mustBigInt("0"),
			Tag{},
			RawTag{},
		},
		wrongTypes: nil,
	},
	{
		data:               mustHexDecode("f7"),
		wantInterfaceValue: nil,
		wantValues: []any{
			SimpleValue(23),
			false,
			uint(0),
			uint8(0),
			uint16(0),
			uint32(0),
			uint64(0),
			int(0),
			int8(0),
			int16(0),
			int32(0),
			int64(0),
			float32(0.0),
			float64(0.0),
			"",
			[]byte(nil),
			[]int(nil),
			[]string(nil),
			map[string]int(nil),
			time.Time{},
			mustBigInt("0"),
			Tag{},
			RawTag{},
		},
		wrongTypes: nil,
	},
	{
		data:               mustHexDecode("f0"),
		wantInterfaceValue: SimpleValue(16),
		wantValues: []any{
			SimpleValue(16),
			uint8(16),
			uint16(16),
			uint32(16),
			uint64(16),
			uint(16),
			int8(16),
			int16(16),
			int32(16),
			int64(16),
			int(16),
			float32(16),
			float64(16),
			mustBigInt("16"),
		},
		wrongTypes: []reflect.Type{
			typeByteSlice,
			typeString,
			typeBool,
			typeByteArray,
			typeIntSlice,
			typeMapStringInt,
			typeTag,
			typeRawTag,
			typeByteString,
		},
	},
	// This example is not well-formed because Simple value (with 5-bit value 24) must be >= 32.
	// See RFC 7049 section 2.3 for details, instead of the incorrect example in RFC 7049 Appendex A.
	// I reported an errata to RFC 7049 and Carsten Bormann confirmed at https://github.com/fxamacker/cbor/issues/46
	// {
	// data: hexDecode("f818"),
	// wantInterfaceValue: uint64(24),
	// wantValues: []interface{}{uint8(24), uint16(24), uint32(24), uint64(24), uint(24), int8(24), int16(24), int32(24), int64(24), int(24), float32(24), float64(24)},
	// wrongTypes: []reflect.Type{typeByteSlice, typeString, typeBool, typeIntSlice, typeMapStringInt},
	// },
	{
		data:               mustHexDecode("f820"),
		wantInterfaceValue: SimpleValue(32),
		wantValues: []any{
			SimpleValue(32),
			uint8(32),
			uint16(32),
			uint32(32),
			uint64(32),
			uint(32),
			int8(32),
			int16(32),
			int32(32),
			int64(32),
			int(32),
			float32(32),
			float64(32),
			mustBigInt("32"),
		},
		wrongTypes: []reflect.Type{
			typeByteSlice,
			typeString,
			typeBool,
			typeByteArray,
			typeIntSlice,
			typeMapStringInt,
			typeTag,
			typeRawTag,
			typeByteString,
		},
	},
	{
		data:               mustHexDecode("f8ff"),
		wantInterfaceValue: SimpleValue(255),
		wantValues: []any{
			SimpleValue(255),
			uint8(255),
			uint16(255),
			uint32(255),
			uint64(255),
			uint(255),
			int16(255),
			int32(255),
			int64(255),
			int(255),
			float32(255),
			float64(255),
			mustBigInt("255"),
		},
		wrongTypes: []reflect.Type{
			typeByteSlice,
			typeString,
			typeBool,
			typeByteArray,
			typeIntSlice,
			typeMapStringInt,
			typeTag,
			typeRawTag,
			typeByteString,
		},
	},

	// More testcases not covered by https://tools.ietf.org/html/rfc7049#appendix-A.
	{
		data:               mustHexDecode("5fff"), // empty indefinite length byte string
		wantInterfaceValue: []byte{},
		wantValues: []any{
			[]byte{},
			[0]byte{},
			[1]byte{0x00},
			ByteString(""),
		},
		wrongTypes: []reflect.Type{
			typeUint8,
			typeUint16,
			typeUint32,
			typeUint64,
			typeInt8,
			typeInt16,
			typeInt32,
			typeInt64,
			typeFloat32,
			typeFloat64,
			typeBool,
			typeIntSlice,
			typeMapStringInt,
			typeTag,
			typeRawTag,
			typeBigInt,
			typeSimpleValue,
		},
	},
	{
		data:               mustHexDecode("7fff"), // empty indefinite length text string
		wantInterfaceValue: "",
		wantValues:         []any{""},
		wrongTypes: []reflect.Type{
			typeUint8,
			typeUint16,
			typeUint32,
			typeUint64,
			typeInt8,
			typeInt16,
			typeInt32,
			typeInt64,
			typeFloat32,
			typeFloat64,
			typeBool,
			typeByteArray,
			typeIntSlice,
			typeMapStringInt,
			typeTag,
			typeRawTag,
			typeBigInt,
			typeByteString,
			typeSimpleValue,
		},
	},
	{
		data:               mustHexDecode("bfff"), // empty indefinite length map
		wantInterfaceValue: map[any]any{},
		wantValues: []any{
			map[any]any{},
			map[string]bool{},
			map[string]int{},
			map[int]string{},
			map[int]bool{},
		},
		wrongTypes: []reflect.Type{
			typeUint8,
			typeUint16,
			typeUint32,
			typeUint64,
			typeInt8,
			typeInt16,
			typeInt32,
			typeInt64,
			typeFloat32,
			typeFloat64,
			typeByteArray,
			typeByteSlice,
			typeString,
			typeBool,
			typeIntSlice,
			typeTag,
			typeRawTag,
			typeByteString,
			typeSimpleValue,
		},
	},

	// More test data with tags
	{
		data:               mustHexDecode("c13a0177f2cf"), // 1969-03-21T20:04:00Z, tag 1 with negative integer as epoch time
		wantInterfaceValue: time.Date(1969, 3, 21, 20, 4, 0, 0, time.UTC),
		wantValues: []any{
			int32(-24638160),
			int64(-24638160),
			int32(-24638160),
			int64(-24638160),
			float32(-24638160),
			float64(-24638160),
			time.Date(1969, 3, 21, 20, 4, 0, 0, time.UTC),
			Tag{1, int64(-24638160)},
			RawTag{1, mustHexDecode("3a0177f2cf")}, mustBigInt("-24638160"),
		},
		wrongTypes: []reflect.Type{
			typeUint8,
			typeUint16,
			typeInt8,
			typeInt16,
			typeByteSlice,
			typeString,
			typeBool,
			typeByteArray,
			typeIntSlice,
			typeMapStringInt,
			typeByteString,
			typeSimpleValue,
		},
	},
	{
		data:               mustHexDecode("d83dd183010203"), // 61(17([1, 2, 3])), nested tags 61 and 17
		wantInterfaceValue: Tag{61, Tag{17, []any{uint64(1), uint64(2), uint64(3)}}},
		wantValues: []any{
			[]any{uint64(1), uint64(2), uint64(3)},
			[]byte{1, 2, 3},
			[0]byte{},
			[1]byte{1},
			[3]byte{1, 2, 3},
			[5]byte{1, 2, 3, 0, 0},
			[]int{1, 2, 3},
			[]uint{1, 2, 3},
			[...]int{1, 2, 3},
			[]float32{1, 2, 3},
			[]float64{1, 2, 3},
			Tag{61, Tag{17, []any{uint64(1), uint64(2), uint64(3)}}},
			RawTag{61, mustHexDecode("d183010203")},
		},
		wrongTypes: []reflect.Type{
			typeUint8,
			typeUint16,
			typeUint32,
			typeUint64,
			typeInt8,
			typeInt16,
			typeInt32,
			typeInt64,
			typeFloat32,
			typeFloat64,
			typeString,
			typeBool,
			typeStringSlice,
			typeMapStringInt,
			reflect.TypeOf([3]string{}),
			typeByteString,
			typeSimpleValue,
		},
	},
}

type unmarshalFloatTest struct {
	data               []byte
	wantInterfaceValue any
	wantValues         []any
	equalityThreshold  float64 // Not used for +inf, -inf, and NaN.
}

var unmarshalFloatWrongTypes = []reflect.Type{
	typeUint8,
	typeUint16,
	typeUint32,
	typeUint64,
	typeInt8,
	typeInt16,
	typeInt32,
	typeInt64,
	typeByteArray,
	typeByteSlice,
	typeString,
	typeBool,
	typeIntSlice,
	typeMapStringInt,
	typeTag,
	typeRawTag,
	typeBigInt,
	typeByteString,
	typeSimpleValue,
}

// unmarshalFloatTests includes test values for float16, float32, and float64.
// Note: the function for float16 to float32 conversion was tested with all
// 65536 values, which is too many to include here.
var unmarshalFloatTests = []unmarshalFloatTest{
	// CBOR test data are from https://tools.ietf.org/html/rfc7049#appendix-A.

	// float16
	{
		data:               mustHexDecode("f90000"),
		wantInterfaceValue: float64(0.0),
		wantValues:         []any{float32(0.0), float64(0.0)},
	},
	{
		data:               mustHexDecode("f98000"),
		wantInterfaceValue: float64(-0.0),                       //nolint:staticcheck // we know -0.0 is 0.0 in Go
		wantValues:         []any{float32(-0.0), float64(-0.0)}, //nolint:staticcheck // we know -0.0 is 0.0 in Go
	},
	{
		data:               mustHexDecode("f93c00"),
		wantInterfaceValue: float64(1.0),
		wantValues:         []any{float32(1.0), float64(1.0)},
	},
	{
		data:               mustHexDecode("f93e00"),
		wantInterfaceValue: float64(1.5),
		wantValues:         []any{float32(1.5), float64(1.5)},
	},
	{
		data:               mustHexDecode("f97bff"),
		wantInterfaceValue: float64(65504.0),
		wantValues:         []any{float32(65504.0), float64(65504.0)},
	},
	{
		data:               mustHexDecode("f90001"), // float16 subnormal value
		wantInterfaceValue: float64(5.960464477539063e-08),
		wantValues:         []any{float32(5.960464477539063e-08), float64(5.960464477539063e-08)},
		equalityThreshold:  1e-16,
	},
	{
		data:               mustHexDecode("f90400"),
		wantInterfaceValue: float64(6.103515625e-05),
		wantValues:         []any{float32(6.103515625e-05), float64(6.103515625e-05)},
		equalityThreshold:  1e-16,
	},
	{
		data:               mustHexDecode("f9c400"),
		wantInterfaceValue: float64(-4.0),
		wantValues:         []any{float32(-4.0), float64(-4.0)},
	},
	{
		data:               mustHexDecode("f97c00"),
		wantInterfaceValue: math.Inf(1),
		wantValues:         []any{math.Float32frombits(0x7f800000), math.Inf(1)},
	},
	{
		data:               mustHexDecode("f97e00"),
		wantInterfaceValue: math.NaN(),
		wantValues:         []any{math.Float32frombits(0x7fc00000), math.NaN()},
	},
	{
		data:               mustHexDecode("f9fc00"),
		wantInterfaceValue: math.Inf(-1),
		wantValues:         []any{math.Float32frombits(0xff800000), math.Inf(-1)},
	},

	// float32
	{
		data:               mustHexDecode("fa47c35000"),
		wantInterfaceValue: float64(100000.0),
		wantValues:         []any{float32(100000.0), float64(100000.0)},
	},
	{
		data:               mustHexDecode("fa7f7fffff"),
		wantInterfaceValue: float64(3.4028234663852886e+38),
		wantValues:         []any{float32(3.4028234663852886e+38), float64(3.4028234663852886e+38)},
		equalityThreshold:  1e-9,
	},
	{
		data:               mustHexDecode("fa7f800000"),
		wantInterfaceValue: math.Inf(1),
		wantValues:         []any{math.Float32frombits(0x7f800000), math.Inf(1)},
	},
	{
		data:               mustHexDecode("fa7fc00000"),
		wantInterfaceValue: math.NaN(),
		wantValues:         []any{math.Float32frombits(0x7fc00000), math.NaN()},
	},
	{
		data:               mustHexDecode("faff800000"),
		wantInterfaceValue: math.Inf(-1),
		wantValues:         []any{math.Float32frombits(0xff800000), math.Inf(-1)},
	},

	// float64
	{
		data:               mustHexDecode("fb3ff199999999999a"),
		wantInterfaceValue: float64(1.1),
		wantValues:         []any{float32(1.1), float64(1.1)},
	},
	{
		data:               mustHexDecode("fb7e37e43c8800759c"),
		wantInterfaceValue: float64(1.0e+300),
		wantValues:         []any{float64(1.0e+300)},
		equalityThreshold:  1e-9,
	},
	{
		data:               mustHexDecode("fbc010666666666666"),
		wantInterfaceValue: float64(-4.1),
		wantValues:         []any{float32(-4.1), float64(-4.1)},
	},
	{
		data:               mustHexDecode("fb7ff0000000000000"),
		wantInterfaceValue: math.Inf(1),
		wantValues:         []any{math.Float32frombits(0x7f800000), math.Inf(1)},
	},
	{
		data:               mustHexDecode("fb7ff8000000000000"),
		wantInterfaceValue: math.NaN(),
		wantValues:         []any{math.Float32frombits(0x7fc00000), math.NaN()},
	},
	{
		data:               mustHexDecode("fbfff0000000000000"),
		wantInterfaceValue: math.Inf(-1),
		wantValues:         []any{math.Float32frombits(0xff800000), math.Inf(-1)},
	},

	// float16 test data from https://en.wikipedia.org/wiki/Half-precision_floating-point_format
	{
		data:               mustHexDecode("f903ff"),
		wantInterfaceValue: float64(0.000060976),
		wantValues:         []any{float32(0.000060976), float64(0.000060976)},
		equalityThreshold:  1e-9,
	},
	{
		data:               mustHexDecode("f93bff"),
		wantInterfaceValue: float64(0.999511719),
		wantValues:         []any{float32(0.999511719), float64(0.999511719)},
		equalityThreshold:  1e-9,
	},
	{
		data:               mustHexDecode("f93c01"),
		wantInterfaceValue: float64(1.000976563),
		wantValues:         []any{float32(1.000976563), float64(1.000976563)},
		equalityThreshold:  1e-9,
	},
	{
		data:               mustHexDecode("f93555"),
		wantInterfaceValue: float64(0.333251953125),
		wantValues:         []any{float32(0.333251953125), float64(0.333251953125)},
		equalityThreshold:  1e-9,
	},

	// CBOR test data "canonNums" are from https://github.com/cbor-wg/cbor-test-vectors
	{
		data:               mustHexDecode("f9bd00"),
		wantInterfaceValue: float64(-1.25),
		wantValues:         []any{float32(-1.25), float64(-1.25)},
	},
	{
		data:               mustHexDecode("f93e00"),
		wantInterfaceValue: float64(1.5),
		wantValues:         []any{float32(1.5), float64(1.5)},
	},
	{
		data:               mustHexDecode("fb4024333333333333"),
		wantInterfaceValue: float64(10.1),
		wantValues:         []any{float32(10.1), float64(10.1)},
	},
	{
		data:               mustHexDecode("f90001"),
		wantInterfaceValue: float64(5.960464477539063e-8),
		wantValues:         []any{float32(5.960464477539063e-8), float64(5.960464477539063e-8)},
	},
	{
		data:               mustHexDecode("fa7f7fffff"),
		wantInterfaceValue: float64(3.4028234663852886e+38),
		wantValues:         []any{float32(3.4028234663852886e+38), float64(3.4028234663852886e+38)},
	},
	{
		data:               mustHexDecode("f90400"),
		wantInterfaceValue: float64(0.00006103515625),
		wantValues:         []any{float32(0.00006103515625), float64(0.00006103515625)},
	},
	{
		data:               mustHexDecode("f933ff"),
		wantInterfaceValue: float64(0.2498779296875),
		wantValues:         []any{float32(0.2498779296875), float64(0.2498779296875)},
	},
	{
		data:               mustHexDecode("fa33000000"),
		wantInterfaceValue: float64(2.9802322387695312e-8),
		wantValues:         []any{float32(2.9802322387695312e-8), float64(2.9802322387695312e-8)},
	},
	{
		data:               mustHexDecode("fa33333866"),
		wantInterfaceValue: float64(4.1727979294137185e-8),
		wantValues:         []any{float32(4.1727979294137185e-8), float64(4.1727979294137185e-8)},
	},
	{
		data:               mustHexDecode("fa37002000"),
		wantInterfaceValue: float64(0.000007636845111846924),
		wantValues:         []any{float32(0.000007636845111846924), float64(0.000007636845111846924)},
	},
}

const invalidUTF8ErrorMsg = "cbor: invalid UTF-8 string"

func mustHexDecode(s string) []byte {
	data, err := hex.DecodeString(s)
	if err != nil {
		panic(err)
	}
	return data
}

func mustBigInt(s string) big.Int {
	bi, ok := new(big.Int).SetString(s, 10)
	if !ok {
		panic("failed to convert " + s + " to big.Int")
	}
	return *bi
}

func TestUnmarshalToEmptyInterface(t *testing.T) {
	for _, tc := range unmarshalTests {
		var v any
		if err := Unmarshal(tc.data, &v); err != nil {
			t.Errorf("Unmarshal(0x%x) returned error %v", tc.data, err)
			continue
		}
		compareNonFloats(t, tc.data, v, tc.wantInterfaceValue)
	}
}

func TestUnmarshalToRawMessage(t *testing.T) {
	for _, tc := range unmarshalTests {
		testUnmarshalToRawMessage(t, tc.data)
	}
}

func testUnmarshalToRawMessage(t *testing.T, data []byte) {
	cborNil := isCBORNil(data)

	// Decode to RawMessage
	var r RawMessage
	if err := Unmarshal(data, &r); err != nil {
		t.Errorf("Unmarshal(0x%x) returned error %v", data, err)
	} else if !bytes.Equal(r, data) {
		t.Errorf("Unmarshal(0x%x) returned RawMessage %v, want %v", data, r, data)
	}

	// Decode to *RawMesage (pr is nil)
	var pr *RawMessage
	if err := Unmarshal(data, &pr); err != nil {
		t.Errorf("Unmarshal(0x%x) returned error %v", data, err)
	} else {
		if cborNil {
			if pr != nil {
				t.Errorf("Unmarshal(0x%x) returned RawMessage %v, want nil *RawMessage", data, *pr)
			}
		} else {
			if !bytes.Equal(*pr, data) {
				t.Errorf("Unmarshal(0x%x) returned RawMessage %v, want %v", data, *pr, data)
			}
		}
	}

	// Decode to *RawMessage (pr is not nil)
	var ir RawMessage
	pr = &ir
	if err := Unmarshal(data, &pr); err != nil {
		t.Errorf("Unmarshal(0x%x) returned error %v", data, err)
	} else {
		if cborNil {
			if pr != nil {
				t.Errorf("Unmarshal(0x%x) returned RawMessage %v, want nil *RawMessage", data, *pr)
			}
		} else {
			if !bytes.Equal(*pr, data) {
				t.Errorf("Unmarshal(0x%x) returned RawMessage %v, want %v", data, *pr, data)
			}
		}
	}
}

func TestUnmarshalToCompatibleTypes(t *testing.T) {
	for _, tc := range unmarshalTests {
		for _, wantValue := range tc.wantValues {
			testUnmarshalToCompatibleType(t, tc.data, wantValue, func(gotValue any) {
				compareNonFloats(t, tc.data, gotValue, wantValue)
			})
		}
	}
}

func testUnmarshalToCompatibleType(t *testing.T, data []byte, wantValue any, compare func(gotValue any)) {
	var rv reflect.Value

	cborNil := isCBORNil(data)
	wantType := reflect.TypeOf(wantValue)

	// Decode to wantType, same as:
	//     var v wantType
	//     Unmarshal(tc.data, &v)

	rv = reflect.New(wantType)
	if err := Unmarshal(data, rv.Interface()); err != nil {
		t.Errorf("Unmarshal(0x%x) returned error %v", data, err)
		return
	}
	compare(rv.Elem().Interface())

	// Decode to *wantType (pv is nil), same as:
	//     var pv *wantType
	//     Unmarshal(tc.data, &pv)

	rv = reflect.New(reflect.PointerTo(wantType))
	if err := Unmarshal(data, rv.Interface()); err != nil {
		t.Errorf("Unmarshal(0x%x) returned error %v", data, err)
		return
	}
	if cborNil {
		if !rv.Elem().IsNil() {
			t.Errorf("Unmarshal(0x%x) = %v (%T), want nil", data, rv.Elem().Interface(), rv.Elem().Interface())
		}
	} else {
		compare(rv.Elem().Elem().Interface())
	}

	// Decode to *wantType (pv is not nil), same as:
	//     var v wantType
	//     pv := &v
	//     Unmarshal(tc.data, &pv)

	irv := reflect.New(wantType)
	rv = reflect.New(reflect.PointerTo(wantType))
	rv.Elem().Set(irv)
	if err := Unmarshal(data, rv.Interface()); err != nil {
		t.Errorf("Unmarshal(0x%x) returned error %v", data, err)
		return
	}
	if cborNil {
		if !rv.Elem().IsNil() {
			t.Errorf("Unmarshal(0x%x) = %v (%T), want nil", data, rv.Elem().Interface(), rv.Elem().Interface())
		}
	} else {
		compare(rv.Elem().Elem().Interface())
	}
}

func TestUnmarshalToIncompatibleTypes(t *testing.T) {
	for _, tc := range unmarshalTests {
		for _, wrongType := range tc.wrongTypes {
			testUnmarshalToIncompatibleType(t, tc.data, wrongType)
		}
	}
}

func testUnmarshalToIncompatibleType(t *testing.T, data []byte, wrongType reflect.Type) {
	var rv reflect.Value

	// Decode to wrongType, same as:
	//     var v wrongType
	//     Unmarshal(tc.data, &v)

	rv = reflect.New(wrongType)
	if err := Unmarshal(data, rv.Interface()); err == nil {
		t.Errorf("Unmarshal(0x%x) didn't return an error", data)
	} else if _, ok := err.(*UnmarshalTypeError); !ok {
		t.Errorf("Unmarshal(0x%x) returned wrong error type %T, want (*UnmarshalTypeError)", data, err)
	}

	// Decode to *wrongType (pv is nil), same as:
	//     var pv *wrongType
	//     Unmarshal(tc.data, &pv)

	rv = reflect.New(reflect.PointerTo(wrongType))
	if err := Unmarshal(data, rv.Interface()); err == nil {
		t.Errorf("Unmarshal(0x%x) didn't return an error", data)
	} else if _, ok := err.(*UnmarshalTypeError); !ok {
		t.Errorf("Unmarshal(0x%x) returned wrong error type %T, want (*UnmarshalTypeError)", data, err)
	}

	// Decode to *wrongType (pv is not nil), same as:
	//     var v wrongType
	//     pv := &v
	//     Unmarshal(tc.data, &pv)

	irv := reflect.New(wrongType)
	rv = reflect.New(reflect.PointerTo(wrongType))
	rv.Elem().Set(irv)

	if err := Unmarshal(data, rv.Interface()); err == nil {
		t.Errorf("Unmarshal(0x%x) didn't return an error", data)
	} else if _, ok := err.(*UnmarshalTypeError); !ok {
		t.Errorf("Unmarshal(0x%x) returned wrong error type %T, want (*UnmarshalTypeError)", data, err)
	}
}

func compareNonFloats(t *testing.T, data []byte, got any, want any) {
	switch tm := want.(type) {
	case time.Time:
		if vt, ok := got.(time.Time); !ok || !tm.Equal(vt) {
			t.Errorf("Unmarshal(0x%x) = %v (%T), want %v (%T)", data, got, got, want, want)
		}

	default:
		if !reflect.DeepEqual(got, want) {
			t.Errorf("Unmarshal(0x%x) = %v (%T), want %v (%T)", data, got, got, want, want)
		}
	}
}

func TestUnmarshalFloatToEmptyInterface(t *testing.T) {
	for _, tc := range unmarshalFloatTests {
		var v any
		if err := Unmarshal(tc.data, &v); err != nil {
			t.Errorf("Unmarshal(0x%x) returned error %v", tc.data, err)
			continue
		}
		compareFloats(t, tc.data, v, tc.wantInterfaceValue, tc.equalityThreshold)
	}
}

func TestUnmarshalFloatToRawMessage(t *testing.T) {
	for _, tc := range unmarshalFloatTests {
		testUnmarshalToRawMessage(t, tc.data)
	}
}

func TestUnmarshalFloatToCompatibleTypes(t *testing.T) {
	for _, tc := range unmarshalFloatTests {
		for _, wantValue := range tc.wantValues {
			testUnmarshalToCompatibleType(t, tc.data, wantValue, func(gotValue any) {
				compareFloats(t, tc.data, gotValue, wantValue, tc.equalityThreshold)
			})
		}
	}
}

func TestUnmarshalFloatToIncompatibleTypes(t *testing.T) {
	for _, tc := range unmarshalFloatTests {
		for _, wrongType := range unmarshalFloatWrongTypes {
			testUnmarshalToIncompatibleType(t, tc.data, wrongType)
		}
	}
}

func compareFloats(t *testing.T, data []byte, got any, want any, equalityThreshold float64) {
	var gotFloat64, wantFloat64 float64

	switch want := want.(type) {
	case float32:
		f, ok := got.(float32)
		if !ok {
			t.Errorf("Unmarshal(0x%x) returned value of type %T, want float32", data, f)
			return
		}
		gotFloat64, wantFloat64 = float64(f), float64(want)

	case float64:
		f, ok := got.(float64)
		if !ok {
			t.Errorf("Unmarshal(0x%x) returned value of type %T, want float64", data, f)
			return
		}
		gotFloat64, wantFloat64 = f, want
	}

	switch {
	case math.IsNaN(wantFloat64):
		if !math.IsNaN(gotFloat64) {
			t.Errorf("Unmarshal(0x%x) = %f, want NaN", data, gotFloat64)
		}

	case math.IsInf(wantFloat64, 0):
		if gotFloat64 != wantFloat64 {
			t.Errorf("Unmarshal(0x%x) = %f, want %f", data, gotFloat64, wantFloat64)
		}

	default:
		if math.Abs(gotFloat64-wantFloat64) > equalityThreshold {
			t.Errorf("Unmarshal(0x%x) = %.18f, want %.18f, diff %.18f > threshold %.18f", data, gotFloat64, wantFloat64, math.Abs(gotFloat64-wantFloat64), equalityThreshold)
		}
	}
}

func TestNegIntOverflow(t *testing.T) {
	data := mustHexDecode("3bffffffffffffffff") // -18446744073709551616

	// Decode CBOR neg int that overflows Go int64 to empty interface
	var v1 any
	wantObj := mustBigInt("-18446744073709551616")
	if err := Unmarshal(data, &v1); err != nil {
		t.Errorf("Unmarshal(0x%x) returned error %+v", data, err)
	} else if !reflect.DeepEqual(v1, wantObj) {
		t.Errorf("Unmarshal(0x%x) returned %v (%T), want %v (%T)", data, v1, v1, wantObj, wantObj)
	}

	// Decode CBOR neg int that overflows Go int64 to big.Int
	var v2 big.Int
	if err := Unmarshal(data, &v2); err != nil {
		t.Errorf("Unmarshal(0x%x) returned error %+v", data, err)
	} else if !reflect.DeepEqual(v2, wantObj) {
		t.Errorf("Unmarshal(0x%x) returned %v (%T), want %v (%T)", data, v2, v2, wantObj, wantObj)
	}

	// Decode CBOR neg int that overflows Go int64 to int64
	var v3 int64
	if err := Unmarshal(data, &v3); err == nil {
		t.Errorf("Unmarshal(0x%x) didn't return an error", data)
	} else if _, ok := err.(*UnmarshalTypeError); !ok {
		t.Errorf("Unmarshal(0x%x) returned wrong error type %T, want (*UnmarshalTypeError)", data, err)
	} else if !strings.Contains(err.Error(), "cannot unmarshal") {
		t.Errorf("Unmarshal(0x%x) returned error %q, want error containing %q", data, err.Error(), "cannot unmarshal")
	}
}

func TestUnmarshalIntoPtrPrimitives(t *testing.T) {
	cborDataInt := mustHexDecode("1818")                          // 24
	cborDataString := mustHexDecode("7f657374726561646d696e67ff") // "streaming"

	const wantInt = 24
	const wantString = "streaming"

	var p1 *int
	var p2 *string
	var p3 *RawMessage

	var i int
	pi := &i
	ppi := &pi

	var s string
	ps := &s
	pps := &ps

	var r RawMessage
	pr := &r
	ppr := &pr

	// Unmarshal CBOR integer into a non-nil pointer.
	if err := Unmarshal(cborDataInt, &ppi); err != nil {
		t.Errorf("Unmarshal(0x%x) returned error %v", cborDataInt, err)
	} else if i != wantInt {
		t.Errorf("Unmarshal(0x%x) = %v (%T), want %d", cborDataInt, i, i, wantInt)
	}
	// Unmarshal CBOR integer into a nil pointer.
	if err := Unmarshal(cborDataInt, &p1); err != nil {
		t.Errorf("Unmarshal(0x%x) returned error %v", cborDataInt, err)
	} else if *p1 != wantInt {
		t.Errorf("Unmarshal(0x%x) = %v (%T), want %d", cborDataInt, *pi, pi, wantInt)
	}

	// Unmarshal CBOR string into a non-nil pointer.
	if err := Unmarshal(cborDataString, &pps); err != nil {
		t.Errorf("Unmarshal(0x%x) returned error %v", cborDataString, err)
	} else if s != wantString {
		t.Errorf("Unmarshal(0x%x) = %v (%T), want %v", cborDataString, s, s, wantString)
	}
	// Unmarshal CBOR string into a nil pointer.
	if err := Unmarshal(cborDataString, &p2); err != nil {
		t.Errorf("Unmarshal(0x%x) returned error %v", cborDataString, err)
	} else if *p2 != wantString {
		t.Errorf("Unmarshal(0x%x) = %v (%T), want %v", cborDataString, *p2, p2, wantString)
	}

	// Unmarshal CBOR string into a non-nil RawMessage.
	if err := Unmarshal(cborDataString, &ppr); err != nil {
		t.Errorf("Unmarshal(0x%x) returned error %v", cborDataString, err)
	} else if !bytes.Equal(r, cborDataString) {
		t.Errorf("Unmarshal(0x%x) = %v (%T), want %v", cborDataString, r, r, cborDataString)
	}
	// Unmarshal CBOR string into a nil pointer to RawMessage.
	if err := Unmarshal(cborDataString, &p3); err != nil {
		t.Errorf("Unmarshal(0x%x) returned error %v", cborDataString, err)
	} else if !bytes.Equal(*p3, cborDataString) {
		t.Errorf("Unmarshal(0x%x) = %v (%T), want %v", cborDataString, *p3, p3, cborDataString)
	}
}

func TestUnmarshalIntoPtrArrayPtrElem(t *testing.T) {
	data := mustHexDecode("83010203") // []int{1, 2, 3}

	n1, n2, n3 := 1, 2, 3

	wantArray := []*int{&n1, &n2, &n3}

	var p *[]*int

	var slc []*int
	pslc := &slc
	ppslc := &pslc

	// Unmarshal CBOR array into a non-nil pointer.
	if err := Unmarshal(data, &ppslc); err != nil {
		t.Errorf("Unmarshal(0x%x, %s) returned error %v", data, reflect.TypeOf(ppslc), err)
	} else if !reflect.DeepEqual(slc, wantArray) {
		t.Errorf("Unmarshal(0x%x) = %v (%T), want %v", data, slc, slc, wantArray)
	}
	// Unmarshal CBOR array into a nil pointer.
	if err := Unmarshal(data, &p); err != nil {
		t.Errorf("Unmarshal(0x%x) returned error %v", data, err)
	} else if !reflect.DeepEqual(*p, wantArray) {
		t.Errorf("Unmarshal(0x%x) = %v (%T), want %v", data, *p, p, wantArray)
	}
}

func TestUnmarshalIntoPtrMapPtrElem(t *testing.T) {
	data := mustHexDecode("a201020304") // {1: 2, 3: 4}

	n1, n2, n3, n4 := 1, 2, 3, 4

	wantMap := map[int]*int{n1: &n2, n3: &n4}

	var p *map[int]*int

	var m map[int]*int
	pm := &m
	ppm := &pm

	// Unmarshal CBOR map into a non-nil pointer.
	if err := Unmarshal(data, &ppm); err != nil {
		t.Errorf("Unmarshal(0x%x, %s) returned error %v", data, reflect.TypeOf(ppm), err)
	} else if !reflect.DeepEqual(m, wantMap) {
		t.Errorf("Unmarshal(0x%x) = %v (%T), want %v", data, m, m, wantMap)
	}
	// Unmarshal CBOR map into a nil pointer.
	if err := Unmarshal(data, &p); err != nil {
		t.Errorf("Unmarshal(0x%x) returned error %v", data, err)
	} else if !reflect.DeepEqual(*p, wantMap) {
		t.Errorf("Unmarshal(0x%x) = %v (%T), want %v", data, *p, p, wantMap)
	}
}

func TestUnmarshalIntoPtrStructPtrElem(t *testing.T) {
	type s1 struct {
		A *string `cbor:"a"`
		B *string `cbor:"b"`
		C *string `cbor:"c"`
		D *string `cbor:"d"`
		E *string `cbor:"e"`
	}

	data := mustHexDecode("a56161614161626142616361436164614461656145") // map[string]string{"a": "A", "b": "B", "c": "C", "d": "D", "e": "E"}

	a, b, c, d, e := "A", "B", "C", "D", "E"
	wantObj := s1{A: &a, B: &b, C: &c, D: &d, E: &e}

	var p *s1

	var s s1
	ps := &s
	pps := &ps

	// Unmarshal CBOR map into a non-nil pointer.
	if err := Unmarshal(data, &pps); err != nil {
		t.Errorf("Unmarshal(0x%x, %s) returned error %v", data, reflect.TypeOf(pps), err)
	} else if !reflect.DeepEqual(s, wantObj) {
		t.Errorf("Unmarshal(0x%x) = %v (%T), want %v", data, s, s, wantObj)
	}
	// Unmarshal CBOR map into a nil pointer.
	if err := Unmarshal(data, &p); err != nil {
		t.Errorf("Unmarshal(0x%x) returned error %v", data, err)
	} else if !reflect.DeepEqual(*p, wantObj) {
		t.Errorf("Unmarshal(0x%x) = %v (%T), want %v", data, *p, p, wantObj)
	}
}

func TestUnmarshalIntoArray(t *testing.T) {
	data := mustHexDecode("83010203") // []int{1, 2, 3}

	// Unmarshal CBOR array into Go array.
	var arr1 [3]int
	if err := Unmarshal(data, &arr1); err != nil {
		t.Errorf("Unmarshal(0x%x) returned error %v", data, err)
	} else if arr1 != [3]int{1, 2, 3} {
		t.Errorf("Unmarshal(0x%x) = %v (%T), want [3]int{1, 2, 3}", data, arr1, arr1)
	}

	// Unmarshal CBOR array into Go array with more elements.
	var arr2 [5]int
	if err := Unmarshal(data, &arr2); err != nil {
		t.Errorf("Unmarshal(0x%x) returned error %v", data, err)
	} else if arr2 != [5]int{1, 2, 3, 0, 0} {
		t.Errorf("Unmarshal(0x%x) = %v (%T), want [5]int{1, 2, 3, 0, 0}", data, arr2, arr2)
	}

	// Unmarshal CBOR array into Go array with less elements.
	var arr3 [1]int
	if err := Unmarshal(data, &arr3); err != nil {
		t.Errorf("Unmarshal(0x%x) returned error %v", data, err)
	} else if arr3 != [1]int{1} {
		t.Errorf("Unmarshal(0x%x) = %v (%T), want [0]int{1}", data, arr3, arr3)
	}
}

type nilUnmarshaler string

func (s *nilUnmarshaler) UnmarshalCBOR(data []byte) error {
	if len(data) == 1 && (data[0] == 0xf6 || data[0] == 0xf7) {
		*s = "null"
	} else {
		*s = nilUnmarshaler(data)
	}
	return nil
}

func TestUnmarshalNil(t *testing.T) {
	type T struct {
		I int
	}

	data := [][]byte{mustHexDecode("f6"), mustHexDecode("f7")} // CBOR null and undefined values

	testCases := []struct {
		name      string
		value     any
		wantValue any
	}{
		// Unmarshaling CBOR null to the following types is a no-op.
		{
			name:      "bool",
			value:     true,
			wantValue: true,
		},
		{
			name:      "int",
			value:     int(-1),
			wantValue: int(-1),
		},
		{
			name:      "int8",
			value:     int8(-2),
			wantValue: int8(-2),
		},
		{
			name:      "int16",
			value:     int16(-3),
			wantValue: int16(-3),
		},
		{
			name:      "int32",
			value:     int32(-4),
			wantValue: int32(-4),
		},
		{
			name:      "int64",
			value:     int64(-5),
			wantValue: int64(-5),
		},
		{
			name:      "uint",
			value:     uint(1),
			wantValue: uint(1),
		},
		{
			name:      "uint8",
			value:     uint8(2),
			wantValue: uint8(2),
		},
		{
			name:      "uint16",
			value:     uint16(3),
			wantValue: uint16(3),
		},
		{
			name:      "uint32",
			value:     uint32(4),
			wantValue: uint32(4),
		},
		{
			name:      "uint64",
			value:     uint64(5),
			wantValue: uint64(5),
		},
		{
			name:      "float32",
			value:     float32(1.23),
			wantValue: float32(1.23),
		},
		{
			name:      "float64",
			value:     float64(4.56),
			wantValue: float64(4.56),
		},
		{
			name:      "string",
			value:     "hello",
			wantValue: "hello",
		},
		{
			name:      "array",
			value:     [3]int{1, 2, 3},
			wantValue: [3]int{1, 2, 3},
		},

		// Unmarshaling CBOR null to slice/map sets Go values to nil.
		{
			name:      "[]byte",
			value:     []byte{1, 2, 3},
			wantValue: []byte(nil),
		},
		{
			name:      "slice",
			value:     []string{"hello", "world"},
			wantValue: []string(nil),
		},
		{
			name:      "map",
			value:     map[string]bool{"hello": true, "goodbye": false},
			wantValue: map[string]bool(nil),
		},

		// Unmarshaling CBOR null to ByteString (string wrapper for []byte) resets ByteString to empty string.
		{
			name:      "cbor.ByteString",
			value:     ByteString("\x01\x02\x03"),
			wantValue: ByteString(""),
		},

		// Unmarshaling CBOR null to time.Time is a no-op.
		{
			name:      "time.Time",
			value:     time.Date(2020, time.January, 2, 3, 4, 5, 6, time.UTC),
			wantValue: time.Date(2020, time.January, 2, 3, 4, 5, 6, time.UTC),
		},

		// Unmarshaling CBOR null to big.Int is a no-op.
		{
			name:      "big.Int",
			value:     mustBigInt("123"),
			wantValue: mustBigInt("123"),
		},

		// Unmarshaling CBOR null to user defined struct types is a no-op.
		{
			name:      "user defined struct",
			value:     T{I: 123},
			wantValue: T{I: 123},
		},

		// Unmarshaling CBOR null to cbor.Tag and cbor.RawTag is a no-op.
		{
			name:      "cbor.RawTag",
			value:     RawTag{123, []byte{4, 5, 6}},
			wantValue: RawTag{123, []byte{4, 5, 6}},
		},
		{
			name:      "cbor.Tag",
			value:     Tag{123, "hello world"},
			wantValue: Tag{123, "hello world"},
		},

		// Unmarshaling to cbor.RawMessage sets cbor.RawMessage to raw CBOR bytes (0xf6 or 0xf7).
		// It's tested in TestUnmarshal().

		// Unmarshaling to types implementing cbor.BinaryUnmarshaler is a no-op.
		{
			name:      "cbor.BinaryUnmarshaler",
			value:     number(456),
			wantValue: number(456),
		},

		// When unmarshaling to types implementing cbor.Unmarshaler,
		{
			name:      "cbor.Unmarshaler",
			value:     nilUnmarshaler("hello world"),
			wantValue: nilUnmarshaler("null"),
		},
	}

	// Unmarshaling to values of specified Go types.
	for _, tc := range testCases {
		t.Run(tc.name, func(t *testing.T) {
			for _, data := range data {
				v := reflect.New(reflect.TypeOf(tc.value))
				v.Elem().Set(reflect.ValueOf(tc.value))

				if err := Unmarshal(data, v.Interface()); err != nil {
					t.Errorf("Unmarshal(0x%x) to %T returned error %v", data, v.Elem().Interface(), err)
				} else if !reflect.DeepEqual(v.Elem().Interface(), tc.wantValue) {
					t.Errorf("Unmarshal(0x%x) = %v (%T), want %v (%T)", data, v.Elem().Interface(), v.Elem().Interface(), tc.wantValue, tc.wantValue)
				}
			}
		})
	}
}

var invalidUnmarshalTests = []struct {
	name         string
	v            any
	wantErrorMsg string
}{
	{
		name:         "unmarshal into nil interface{}",
		v:            nil,
		wantErrorMsg: "cbor: Unmarshal(nil)",
	},
	{
		name:         "unmarshal into non-pointer value",
		v:            5,
		wantErrorMsg: "cbor: Unmarshal(non-pointer int)",
	},
	{
		name:         "unmarshal into nil pointer",
		v:            (*int)(nil),
		wantErrorMsg: "cbor: Unmarshal(nil *int)",
	},
}

func TestInvalidUnmarshal(t *testing.T) {
	data := []byte{0x00}

	for _, tc := range invalidUnmarshalTests {
		t.Run(tc.name, func(t *testing.T) {
			err := Unmarshal(data, tc.v)
			if err == nil {
				t.Errorf("Unmarshal(0x%x, %v) didn't return an error", data, tc.v)
			} else if _, ok := err.(*InvalidUnmarshalError); !ok {
				t.Errorf("Unmarshal(0x%x, %v) error type %T, want *InvalidUnmarshalError", data, tc.v, err)
			} else if err.Error() != tc.wantErrorMsg {
				t.Errorf("Unmarshal(0x%x, %v) error %q, want %q", data, tc.v, err.Error(), tc.wantErrorMsg)
			}
		})
	}
}

var invalidCBORUnmarshalTests = []struct {
	name         string
	data         []byte
	wantErrorMsg string
}{
	{
		name:         "Nil data",
		data:         []byte(nil),
		wantErrorMsg: "EOF",
	},
	{
		name:         "Empty data",
		data:         []byte{},
		wantErrorMsg: "EOF",
	},
	{
		name:         "Tag number not followed by tag content",
		data:         []byte{0xc0},
		wantErrorMsg: "unexpected EOF",
	},
	{
		name:         "Indefinite length byte string with tagged chunk",
		data:         mustHexDecode("5fc64401020304ff"),
		wantErrorMsg: "cbor: wrong element type tag for indefinite-length byte string",
	},
	{
		name:         "Indefinite length text string with tagged chunk",
		data:         mustHexDecode("7fc06161ff"),
		wantErrorMsg: "cbor: wrong element type tag for indefinite-length UTF-8 text string",
	},
	{
		name:         "Indefinite length strings with truncated text string",
		data:         mustHexDecode("7f61"),
		wantErrorMsg: "unexpected EOF",
	},
	{
		name:         "Invalid nested tag number",
		data:         mustHexDecode("d864dc1a514b67b0"),
		wantErrorMsg: "cbor: invalid additional information 28 for type tag",
	},
	// Data from 7049bis G.1
	// Premature end of the input
	{
		name:         "End of input in a head",
		data:         mustHexDecode("18"),
		wantErrorMsg: "unexpected EOF",
	},
	{
		name:         "End of input in a head",
		data:         mustHexDecode("19"),
		wantErrorMsg: "unexpected EOF",
	},
	{
		name:         "End of input in a head",
		data:         mustHexDecode("1a"),
		wantErrorMsg: "unexpected EOF",
	},
	{
		name:         "End of input in a head",
		data:         mustHexDecode("1b"),
		wantErrorMsg: "unexpected EOF",
	},
	{
		name:         "End of input in a head",
		data:         mustHexDecode("1901"),
		wantErrorMsg: "unexpected EOF",
	},
	{
		name:         "End of input in a head",
		data:         mustHexDecode("1a0102"),
		wantErrorMsg: "unexpected EOF",
	},
	{
		name:         "End of input in a head",
		data:         mustHexDecode("1b01020304050607"),
		wantErrorMsg: "unexpected EOF",
	},
	{
		name:         "End of input in a head",
		data:         mustHexDecode("38"),
		wantErrorMsg: "unexpected EOF",
	},
	{
		name:         "End of input in a head",
		data:         mustHexDecode("58"),
		wantErrorMsg: "unexpected EOF",
	},
	{
		name:         "End of input in a head",
		data:         mustHexDecode("78"),
		wantErrorMsg: "unexpected EOF",
	},
	{
		name:         "End of input in a head",
		data:         mustHexDecode("98"),
		wantErrorMsg: "unexpected EOF",
	},
	{
		name:         "End of input in a head",
		data:         mustHexDecode("9a01ff00"),
		wantErrorMsg: "unexpected EOF",
	},
	{
		name:         "End of input in a head",
		data:         mustHexDecode("b8"),
		wantErrorMsg: "unexpected EOF",
	},
	{
		name:         "End of input in a head",
		data:         mustHexDecode("d8"),
		wantErrorMsg: "unexpected EOF",
	},
	{
		name:         "End of input in a head",
		data:         mustHexDecode("f8"),
		wantErrorMsg: "unexpected EOF",
	},
	{
		name:         "End of input in a head",
		data:         mustHexDecode("f900"),
		wantErrorMsg: "unexpected EOF",
	},
	{
		name:         "End of input in a head",
		data:         mustHexDecode("fa0000"),
		wantErrorMsg: "unexpected EOF",
	},
	{
		name:         "End of input in a head",
		data:         mustHexDecode("fb000000"),
		wantErrorMsg: "unexpected EOF",
	},
	{
		name:         "Definite length strings with short data",
		data:         mustHexDecode("41"),
		wantErrorMsg: "unexpected EOF",
	},
	{
		name:         "Definite length strings with short data",
		data:         mustHexDecode("61"),
		wantErrorMsg: "unexpected EOF",
	},
	{
		name:         "Definite length strings with short data",
		data:         mustHexDecode("5affffffff00"),
		wantErrorMsg: "unexpected EOF",
	},
	{
		name:         "Definite length strings with short data",
		data:         mustHexDecode("5bffffffffffffffff010203"),
		wantErrorMsg: "cbor: byte string length 18446744073709551615 is too large, causing integer overflow",
	},
	{
		name:         "Definite length strings with short data",
		data:         mustHexDecode("7affffffff00"),
		wantErrorMsg: "unexpected EOF",
	},
	{
		name:         "Definite length strings with short data",
		data:         mustHexDecode("7b7fffffffffffffff010203"),
		wantErrorMsg: "unexpected EOF",
	},
	{
		name:         "Definite length maps and arrays not closed with enough items",
		data:         mustHexDecode("81"),
		wantErrorMsg: "unexpected EOF",
	},
	{
		name:         "Definite length maps and arrays not closed with enough items",
		data:         mustHexDecode("818181818181818181"),
		wantErrorMsg: "unexpected EOF",
	},
	{
		name:         "Definite length maps and arrays not closed with enough items",
		data:         mustHexDecode("8200"),
		wantErrorMsg: "unexpected EOF",
	},

	{
		name:         "Definite length maps and arrays not closed with enough items",
		data:         mustHexDecode("a1"),
		wantErrorMsg: "unexpected EOF",
	},
	{
		name:         "Definite length maps and arrays not closed with enough items",
		data:         mustHexDecode("a20102"),
		wantErrorMsg: "unexpected EOF",
	},
	{
		name:         "Definite length maps and arrays not closed with enough items",
		data:         mustHexDecode("a100"),
		wantErrorMsg: "unexpected EOF",
	},
	{
		name:         "Definite length maps and arrays not closed with enough items",
		data:         mustHexDecode("a2000000"),
		wantErrorMsg: "unexpected EOF",
	},
	{
		name:         "Indefinite length strings not closed by a break stop code",
		data:         mustHexDecode("5f4100"),
		wantErrorMsg: "unexpected EOF",
	},
	{
		name:         "Indefinite length strings not closed by a break stop code",
		data:         mustHexDecode("7f6100"),
		wantErrorMsg: "unexpected EOF",
	},
	{
		name:         "Indefinite length maps and arrays not closed by a break stop code",
		data:         mustHexDecode("9f"),
		wantErrorMsg: "unexpected EOF",
	},
	{
		name:         "Indefinite length maps and arrays not closed by a break stop code",
		data:         mustHexDecode("9f0102"),
		wantErrorMsg: "unexpected EOF",
	},
	{
		name:         "Indefinite length maps and arrays not closed by a break stop code",
		data:         mustHexDecode("bf"),
		wantErrorMsg: "unexpected EOF",
	},
	{
		name:         "Indefinite length maps and arrays not closed by a break stop code",
		data:         mustHexDecode("bf01020102"),
		wantErrorMsg: "unexpected EOF",
	},
	{
		name:         "Indefinite length maps and arrays not closed by a break stop code",
		data:         mustHexDecode("819f"),
		wantErrorMsg: "unexpected EOF",
	},
	{
		name:         "Indefinite length maps and arrays not closed by a break stop code",
		data:         mustHexDecode("9f8000"),
		wantErrorMsg: "unexpected EOF",
	},
	{
		name:         "Indefinite length maps and arrays not closed by a break stop code",
		data:         mustHexDecode("9f9f9f9f9fffffffff"),
		wantErrorMsg: "unexpected EOF",
	},
	{
		name:         "Indefinite length maps and arrays not closed by a break stop code",
		data:         mustHexDecode("9f819f819f9fffffff"),
		wantErrorMsg: "unexpected EOF",
	},
	// Five subkinds of well-formedness error kind 3 (syntax error)
<<<<<<< HEAD
	{"Reserved additional information values", hexDecode("3e"), "cbor: invalid additional information", true},
	{"Reserved additional information values", hexDecode("5c"), "cbor: invalid additional information", true},
	{"Reserved additional information values", hexDecode("5d"), "cbor: invalid additional information", true},
	{"Reserved additional information values", hexDecode("5e"), "cbor: invalid additional information", true},
	{"Reserved additional information values", hexDecode("7c"), "cbor: invalid additional information", true},
	{"Reserved additional information values", hexDecode("7d"), "cbor: invalid additional information", true},
	{"Reserved additional information values", hexDecode("7e"), "cbor: invalid additional information", true},
	{"Reserved additional information values", hexDecode("9c"), "cbor: invalid additional information", true},
	{"Reserved additional information values", hexDecode("9d"), "cbor: invalid additional information", true},
	{"Reserved additional information values", hexDecode("9e"), "cbor: invalid additional information", true},
	{"Reserved additional information values", hexDecode("bc"), "cbor: invalid additional information", true},
	{"Reserved additional information values", hexDecode("bd"), "cbor: invalid additional information", true},
	{"Reserved additional information values", hexDecode("be"), "cbor: invalid additional information", true},
	{"Reserved additional information values", hexDecode("dc"), "cbor: invalid additional information", true},
	{"Reserved additional information values", hexDecode("dd"), "cbor: invalid additional information", true},
	{"Reserved additional information values", hexDecode("de"), "cbor: invalid additional information", true},
	{"Reserved additional information values", hexDecode("fc"), "cbor: invalid additional information", true},
	{"Reserved additional information values", hexDecode("fd"), "cbor: invalid additional information", true},
	{"Reserved additional information values", hexDecode("fe"), "cbor: invalid additional information", true},
	{"Reserved two-byte encodings of simple types", hexDecode("f800"), "cbor: invalid simple value 0 for type primitives", true},
	{"Reserved two-byte encodings of simple types", hexDecode("f801"), "cbor: invalid simple value 1 for type primitives", true},
	{"Reserved two-byte encodings of simple types", hexDecode("f818"), "cbor: invalid simple value 24 for type primitives", true},
	{"Reserved two-byte encodings of simple types", hexDecode("f81f"), "cbor: invalid simple value 31 for type primitives", true},
	{"Indefinite length string chunks not of the correct type", hexDecode("5f00ff"), "cbor: wrong element type positive integer for indefinite-length byte string", false},
	{"Indefinite length string chunks not of the correct type", hexDecode("5f21ff"), "cbor: wrong element type negative integer for indefinite-length byte string", false},
	{"Indefinite length string chunks not of the correct type", hexDecode("5f6100ff"), "cbor: wrong element type UTF-8 text string for indefinite-length byte string", false},
	{"Indefinite length string chunks not of the correct type", hexDecode("5f80ff"), "cbor: wrong element type array for indefinite-length byte string", false},
	{"Indefinite length string chunks not of the correct type", hexDecode("5fa0ff"), "cbor: wrong element type map for indefinite-length byte string", false},
	{"Indefinite length string chunks not of the correct type", hexDecode("5fc000ff"), "cbor: wrong element type tag for indefinite-length byte string", false},
	{"Indefinite length string chunks not of the correct type", hexDecode("5fe0ff"), "cbor: wrong element type primitives for indefinite-length byte string", false},
	{"Indefinite length string chunks not of the correct type", hexDecode("7f4100ff"), "cbor: wrong element type byte string for indefinite-length UTF-8 text string", false},
	{"Indefinite length string chunks not definite length", hexDecode("5f5f4100ffff"), "cbor: indefinite-length byte string chunk is not definite-length", false},
	{"Indefinite length string chunks not definite length", hexDecode("7f7f6100ffff"), "cbor: indefinite-length UTF-8 text string chunk is not definite-length", false},
	{"Break occurring on its own outside of an indefinite length item", hexDecode("ff"), "cbor: unexpected \"break\" code", true},
	{"Break occurring in a definite length array or map or a tag", hexDecode("81ff"), "cbor: unexpected \"break\" code", true},
	{"Break occurring in a definite length array or map or a tag", hexDecode("8200ff"), "cbor: unexpected \"break\" code", true},
	{"Break occurring in a definite length array or map or a tag", hexDecode("a1ff"), "cbor: unexpected \"break\" code", true},
	{"Break occurring in a definite length array or map or a tag", hexDecode("a1ff00"), "cbor: unexpected \"break\" code", true},
	{"Break occurring in a definite length array or map or a tag", hexDecode("a100ff"), "cbor: unexpected \"break\" code", true},
	{"Break occurring in a definite length array or map or a tag", hexDecode("a20000ff"), "cbor: unexpected \"break\" code", true},
	{"Break occurring in a definite length array or map or a tag", hexDecode("9f81ff"), "cbor: unexpected \"break\" code", true},
	{"Break occurring in a definite length array or map or a tag", hexDecode("9f829f819f9fffffffff"), "cbor: unexpected \"break\" code", true},
	{"Break in indefinite length map would lead to odd number of items (break in a value position)", hexDecode("bf00ff"), "cbor: unexpected \"break\" code", true},
	{"Break in indefinite length map would lead to odd number of items (break in a value position)", hexDecode("bf000000ff"), "cbor: unexpected \"break\" code", true},
	{"Major type 0 with additional information 31", hexDecode("1f"), "cbor: invalid additional information 31 for type positive integer", true},
	{"Major type 1 with additional information 31", hexDecode("3f"), "cbor: invalid additional information 31 for type negative integer", true},
	{"Major type 6 with additional information 31", hexDecode("df"), "cbor: invalid additional information 31 for type tag", true},
	// more
	{"End of input in a head", hexDecode("59"), "unexpected EOF", false},
	{"End of input in a head", hexDecode("5b"), "unexpected EOF", false},
	{"End of input in a head", hexDecode("d8"), "unexpected EOF", false},
	{"End of input in a head", hexDecode("d9"), "unexpected EOF", false},
=======
	{
		name:         "Reserved additional information values",
		data:         mustHexDecode("3e"),
		wantErrorMsg: "cbor: invalid additional information 30 for type negative integer",
	},
	{
		name:         "Reserved additional information values",
		data:         mustHexDecode("5c"),
		wantErrorMsg: "cbor: invalid additional information 28 for type byte string",
	},
	{
		name:         "Reserved additional information values",
		data:         mustHexDecode("5d"),
		wantErrorMsg: "cbor: invalid additional information 29 for type byte string",
	},
	{
		name:         "Reserved additional information values",
		data:         mustHexDecode("5e"),
		wantErrorMsg: "cbor: invalid additional information 30 for type byte string",
	},
	{
		name:         "Reserved additional information values",
		data:         mustHexDecode("7c"),
		wantErrorMsg: "cbor: invalid additional information 28 for type UTF-8 text string",
	},
	{
		name:         "Reserved additional information values",
		data:         mustHexDecode("7d"),
		wantErrorMsg: "cbor: invalid additional information 29 for type UTF-8 text string",
	},
	{
		name:         "Reserved additional information values",
		data:         mustHexDecode("7e"),
		wantErrorMsg: "cbor: invalid additional information 30 for type UTF-8 text string",
	},
	{
		name:         "Reserved additional information values",
		data:         mustHexDecode("9c"),
		wantErrorMsg: "cbor: invalid additional information 28 for type array",
	},
	{
		name:         "Reserved additional information values",
		data:         mustHexDecode("9d"),
		wantErrorMsg: "cbor: invalid additional information 29 for type array",
	},
	{
		name:         "Reserved additional information values",
		data:         mustHexDecode("9e"),
		wantErrorMsg: "cbor: invalid additional information 30 for type array",
	},
	{
		name:         "Reserved additional information values",
		data:         mustHexDecode("bc"),
		wantErrorMsg: "cbor: invalid additional information 28 for type map",
	},
	{
		name:         "Reserved additional information values",
		data:         mustHexDecode("bd"),
		wantErrorMsg: "cbor: invalid additional information 29 for type map",
	},
	{
		name:         "Reserved additional information values",
		data:         mustHexDecode("be"),
		wantErrorMsg: "cbor: invalid additional information 30 for type map",
	},
	{
		name:         "Reserved additional information values",
		data:         mustHexDecode("dc"),
		wantErrorMsg: "cbor: invalid additional information 28 for type tag",
	},
	{
		name:         "Reserved additional information values",
		data:         mustHexDecode("dd"),
		wantErrorMsg: "cbor: invalid additional information 29 for type tag",
	},
	{
		name:         "Reserved additional information values",
		data:         mustHexDecode("de"),
		wantErrorMsg: "cbor: invalid additional information 30 for type tag",
	},
	{
		name:         "Reserved additional information values",
		data:         mustHexDecode("fc"),
		wantErrorMsg: "cbor: invalid additional information 28 for type primitives",
	},
	{
		name:         "Reserved additional information values",
		data:         mustHexDecode("fd"),
		wantErrorMsg: "cbor: invalid additional information 29 for type primitives",
	},
	{
		name:         "Reserved additional information values",
		data:         mustHexDecode("fe"),
		wantErrorMsg: "cbor: invalid additional information 30 for type primitives",
	},
	{
		name:         "Reserved two-byte encodings of simple types",
		data:         mustHexDecode("f800"),
		wantErrorMsg: "cbor: invalid simple value 0 for type primitives",
	},
	{
		name:         "Reserved two-byte encodings of simple types",
		data:         mustHexDecode("f801"),
		wantErrorMsg: "cbor: invalid simple value 1 for type primitives",
	},
	{
		name:         "Reserved two-byte encodings of simple types",
		data:         mustHexDecode("f818"),
		wantErrorMsg: "cbor: invalid simple value 24 for type primitives",
	},
	{
		name:         "Reserved two-byte encodings of simple types",
		data:         mustHexDecode("f81f"),
		wantErrorMsg: "cbor: invalid simple value 31 for type primitives",
	},
	{
		name:         "Indefinite length string chunks not of the correct type",
		data:         mustHexDecode("5f00ff"),
		wantErrorMsg: "cbor: wrong element type positive integer for indefinite-length byte string",
	},
	{
		name:         "Indefinite length string chunks not of the correct type",
		data:         mustHexDecode("5f21ff"),
		wantErrorMsg: "cbor: wrong element type negative integer for indefinite-length byte string",
	},
	{
		name:         "Indefinite length string chunks not of the correct type",
		data:         mustHexDecode("5f6100ff"),
		wantErrorMsg: "cbor: wrong element type UTF-8 text string for indefinite-length byte string",
	},
	{
		name:         "Indefinite length string chunks not of the correct type",
		data:         mustHexDecode("5f80ff"),
		wantErrorMsg: "cbor: wrong element type array for indefinite-length byte string",
	},
	{
		name:         "Indefinite length string chunks not of the correct type",
		data:         mustHexDecode("5fa0ff"),
		wantErrorMsg: "cbor: wrong element type map for indefinite-length byte string",
	},
	{
		name:         "Indefinite length string chunks not of the correct type",
		data:         mustHexDecode("5fc000ff"),
		wantErrorMsg: "cbor: wrong element type tag for indefinite-length byte string",
	},
	{
		name:         "Indefinite length string chunks not of the correct type",
		data:         mustHexDecode("5fe0ff"),
		wantErrorMsg: "cbor: wrong element type primitives for indefinite-length byte string",
	},
	{
		name:         "Indefinite length string chunks not of the correct type",
		data:         mustHexDecode("7f4100ff"),
		wantErrorMsg: "cbor: wrong element type byte string for indefinite-length UTF-8 text string",
	},
	{
		name:         "Indefinite length string chunks not definite length",
		data:         mustHexDecode("5f5f4100ffff"),
		wantErrorMsg: "cbor: indefinite-length byte string chunk is not definite-length",
	},
	{
		name:         "Indefinite length string chunks not definite length",
		data:         mustHexDecode("7f7f6100ffff"),
		wantErrorMsg: "cbor: indefinite-length UTF-8 text string chunk is not definite-length",
	},
	{
		name:         "Break occurring on its own outside of an indefinite length item",
		data:         mustHexDecode("ff"),
		wantErrorMsg: "cbor: unexpected \"break\" code",
	},
	{
		name:         "Break occurring in a definite length array or map or a tag",
		data:         mustHexDecode("81ff"),
		wantErrorMsg: "cbor: unexpected \"break\" code",
	},
	{
		name:         "Break occurring in a definite length array or map or a tag",
		data:         mustHexDecode("8200ff"),
		wantErrorMsg: "cbor: unexpected \"break\" code",
	},
	{
		name:         "Break occurring in a definite length array or map or a tag",
		data:         mustHexDecode("a1ff"),
		wantErrorMsg: "cbor: unexpected \"break\" code",
	},
	{
		name:         "Break occurring in a definite length array or map or a tag",
		data:         mustHexDecode("a1ff00"),
		wantErrorMsg: "cbor: unexpected \"break\" code",
	},
	{
		name:         "Break occurring in a definite length array or map or a tag",
		data:         mustHexDecode("a100ff"),
		wantErrorMsg: "cbor: unexpected \"break\" code",
	},
	{
		name:         "Break occurring in a definite length array or map or a tag",
		data:         mustHexDecode("a20000ff"),
		wantErrorMsg: "cbor: unexpected \"break\" code",
	},
	{
		name:         "Break occurring in a definite length array or map or a tag",
		data:         mustHexDecode("9f81ff"),
		wantErrorMsg: "cbor: unexpected \"break\" code",
	},
	{
		name:         "Break occurring in a definite length array or map or a tag",
		data:         mustHexDecode("9f829f819f9fffffffff"),
		wantErrorMsg: "cbor: unexpected \"break\" code",
	},
	{
		name:         "Break in indefinite length map would lead to odd number of items (break in a value position)",
		data:         mustHexDecode("bf00ff"),
		wantErrorMsg: "cbor: unexpected \"break\" code",
	},
	{
		name:         "Break in indefinite length map would lead to odd number of items (break in a value position)",
		data:         mustHexDecode("bf000000ff"),
		wantErrorMsg: "cbor: unexpected \"break\" code",
	},
	{
		name:         "Major type 0 with additional information 31",
		data:         mustHexDecode("1f"),
		wantErrorMsg: "cbor: invalid additional information 31 for type positive integer",
	},
	{
		name:         "Major type 1 with additional information 31",
		data:         mustHexDecode("3f"),
		wantErrorMsg: "cbor: invalid additional information 31 for type negative integer",
	},
	{
		name:         "Major type 6 with additional information 31",
		data:         mustHexDecode("df"),
		wantErrorMsg: "cbor: invalid additional information 31 for type tag",
	},
>>>>>>> d29ad735
	// Extraneous data
	{
		name:         "Two ints",
		data:         mustHexDecode("0001"),
		wantErrorMsg: "cbor: 1 bytes of extraneous data starting at index 1",
	},
	{
		name:         "Two arrays",
		data:         mustHexDecode("830102038104"),
		wantErrorMsg: "cbor: 2 bytes of extraneous data starting at index 4",
	},
	{
		name:         "Int and partial array",
		data:         mustHexDecode("00830102"),
		wantErrorMsg: "cbor: 3 bytes of extraneous data starting at index 1",
	},
}

func TestInvalidCBORUnmarshal(t *testing.T) {
	for _, tc := range invalidCBORUnmarshalTests {
		t.Run(tc.name, func(t *testing.T) {
			var i any
			err := Unmarshal(tc.data, &i)
			if err == nil {
				t.Errorf("Unmarshal(0x%x) didn't return an error", tc.data)
			} else if err.Error() != tc.wantErrorMsg {
				t.Errorf("Unmarshal(0x%x) error %q, want %q", tc.data, err.Error(), tc.wantErrorMsg)
			}
		})
	}
}

func TestValidUTF8String(t *testing.T) {
	dmRejectInvalidUTF8, err := DecOptions{UTF8: UTF8RejectInvalid}.DecMode()
	if err != nil {
		t.Errorf("DecMode() returned an error %+v", err)
	}
	dmDecodeInvalidUTF8, err := DecOptions{UTF8: UTF8DecodeInvalid}.DecMode()
	if err != nil {
		t.Errorf("DecMode() returned an error %+v", err)
	}

	testCases := []struct {
		name    string
		data    []byte
		dm      DecMode
		wantObj any
	}{
		{
			name:    "with UTF8RejectInvalid",
			data:    mustHexDecode("6973747265616d696e67"),
			dm:      dmRejectInvalidUTF8,
			wantObj: "streaming",
		},
		{
			name:    "with UTF8DecodeInvalid",
			data:    mustHexDecode("6973747265616d696e67"),
			dm:      dmDecodeInvalidUTF8,
			wantObj: "streaming",
		},
		{
			name:    "indef length with UTF8RejectInvalid",
			data:    mustHexDecode("7f657374726561646d696e67ff"),
			dm:      dmRejectInvalidUTF8,
			wantObj: "streaming",
		},
		{
			name:    "indef length with UTF8DecodeInvalid",
			data:    mustHexDecode("7f657374726561646d696e67ff"),
			dm:      dmDecodeInvalidUTF8,
			wantObj: "streaming",
		},
	}
	for _, tc := range testCases {
		t.Run(tc.name, func(t *testing.T) {
			// Decode to empty interface
			var i any
			err = tc.dm.Unmarshal(tc.data, &i)
			if err != nil {
				t.Errorf("Unmarshal(0x%x) returned error %q", tc.data, err)
			}
			if !reflect.DeepEqual(i, tc.wantObj) {
				t.Errorf("Unmarshal(0x%x) returned %v (%T), want %v (%T)", tc.data, i, i, tc.wantObj, tc.wantObj)
			}

			// Decode to string
			var v string
			err = tc.dm.Unmarshal(tc.data, &v)
			if err != nil {
				t.Errorf("Unmarshal(0x%x) returned error %q", tc.data, err)
			}
			if !reflect.DeepEqual(v, tc.wantObj) {
				t.Errorf("Unmarshal(0x%x) returned %v (%T), want %v (%T)", tc.data, v, v, tc.wantObj, tc.wantObj)
			}
		})
	}
}

func TestInvalidUTF8String(t *testing.T) {
	dmRejectInvalidUTF8, err := DecOptions{UTF8: UTF8RejectInvalid}.DecMode()
	if err != nil {
		t.Errorf("DecMode() returned an error %+v", err)
	}
	dmDecodeInvalidUTF8, err := DecOptions{UTF8: UTF8DecodeInvalid}.DecMode()
	if err != nil {
		t.Errorf("DecMode() returned an error %+v", err)
	}

	testCases := []struct {
		name         string
		data         []byte
		dm           DecMode
		wantObj      any
		wantErrorMsg string
	}{
		{
			name:         "with UTF8RejectInvalid",
			data:         mustHexDecode("61fe"),
			dm:           dmRejectInvalidUTF8,
			wantErrorMsg: invalidUTF8ErrorMsg,
		},
		{
			name:    "with UTF8DecodeInvalid",
			data:    mustHexDecode("61fe"),
			dm:      dmDecodeInvalidUTF8,
			wantObj: string([]byte{0xfe}),
		},
		{
			name:         "indef length with UTF8RejectInvalid",
			data:         mustHexDecode("7f62e6b061b4ff"),
			dm:           dmRejectInvalidUTF8,
			wantErrorMsg: invalidUTF8ErrorMsg,
		},
		{
			name:    "indef length with UTF8DecodeInvalid",
			data:    mustHexDecode("7f62e6b061b4ff"),
			dm:      dmDecodeInvalidUTF8,
			wantObj: string([]byte{0xe6, 0xb0, 0xb4}),
		},
	}

	for _, tc := range testCases {
		t.Run(tc.name, func(t *testing.T) {
			// Decode to empty interface
			var v any
			err = tc.dm.Unmarshal(tc.data, &v)
			if tc.wantErrorMsg != "" {
				if err == nil {
					t.Errorf("Unmarshal(0x%x) didn't return error", tc.data)
				} else if !strings.Contains(err.Error(), tc.wantErrorMsg) {
					t.Errorf("Unmarshal(0x%x) error %q, want %q", tc.data, err.Error(), tc.wantErrorMsg)
				}
			} else {
				if err != nil {
					t.Errorf("Unmarshal(0x%x) returned error %q", tc.data, err)
				}
				if !reflect.DeepEqual(v, tc.wantObj) {
					t.Errorf("Unmarshal(0x%x) returned %v (%T), want %v (%T)", tc.data, v, v, tc.wantObj, tc.wantObj)
				}
			}

			// Decode to string
			var s string
			err = tc.dm.Unmarshal(tc.data, &s)
			if tc.wantErrorMsg != "" {
				if err == nil {
					t.Errorf("Unmarshal(0x%x) didn't return error", tc.data)
				} else if !strings.Contains(err.Error(), tc.wantErrorMsg) {
					t.Errorf("Unmarshal(0x%x) error %q, want %q", tc.data, err.Error(), tc.wantErrorMsg)
				}
			} else {
				if err != nil {
					t.Errorf("Unmarshal(0x%x) returned error %q", tc.data, err)
				}
				if !reflect.DeepEqual(s, tc.wantObj) {
					t.Errorf("Unmarshal(0x%x) returned %v (%T), want %v (%T)", tc.data, s, s, tc.wantObj, tc.wantObj)
				}
			}
		})
	}

	// Test decoding of mixed invalid text string and valid text string
	// with UTF8RejectInvalid option (default)
	data := mustHexDecode("7f62e6b061b4ff7f657374726561646d696e67ff")
	dec := NewDecoder(bytes.NewReader(data))
	var s string
	if err := dec.Decode(&s); err == nil {
		t.Errorf("Decode() didn't return an error")
	} else if s != "" {
		t.Errorf("Decode() returned %q, want %q", s, "")
	}
	if err := dec.Decode(&s); err != nil {
		t.Errorf("Decode() returned error %v", err)
	} else if s != "streaming" {
		t.Errorf("Decode() returned %q, want %q", s, "streaming")
	}

	// Test decoding of mixed invalid text string and valid text string
	// with UTF8DecodeInvalid option
	dec = dmDecodeInvalidUTF8.NewDecoder(bytes.NewReader(data))
	if err := dec.Decode(&s); err != nil {
		t.Errorf("Decode() returned error %q", err)
	} else if s != string([]byte{0xe6, 0xb0, 0xb4}) {
		t.Errorf("Decode() returned %q, want %q", s, string([]byte{0xe6, 0xb0, 0xb4}))
	}
	if err := dec.Decode(&s); err != nil {
		t.Errorf("Decode() returned error %v", err)
	} else if s != "streaming" {
		t.Errorf("Decode() returned %q, want %q", s, "streaming")
	}
}

func TestUnmarshalStruct(t *testing.T) {
	want := outer{
		IntField:          123,
		FloatField:        100000.0,
		BoolField:         true,
		StringField:       "test",
		ByteStringField:   []byte{1, 3, 5},
		ArrayField:        []string{"hello", "world"},
		MapField:          map[string]bool{"morning": true, "afternoon": false},
		NestedStructField: &inner{X: 1000, Y: 1000000},
		unexportedField:   0,
	}

	tests := []struct {
		name string
		data []byte
		want any
	}{
		{
			name: "case-insensitive field name match",
			data: mustHexDecode("a868696e746669656c64187b6a666c6f61746669656c64fa47c3500069626f6f6c6669656c64f56b537472696e674669656c6464746573746f42797465537472696e674669656c64430103056a41727261794669656c64826568656c6c6f65776f726c64684d61704669656c64a2676d6f726e696e67f56961667465726e6f6f6ef4714e65737465645374727563744669656c64a261581903e861591a000f4240"),
			want: want,
		},
		{
			name: "exact field name match",
			data: mustHexDecode("a868496e744669656c64187b6a466c6f61744669656c64fa47c3500069426f6f6c4669656c64f56b537472696e674669656c6464746573746f42797465537472696e674669656c64430103056a41727261794669656c64826568656c6c6f65776f726c64684d61704669656c64a2676d6f726e696e67f56961667465726e6f6f6ef4714e65737465645374727563744669656c64a261581903e861591a000f4240"),
			want: want,
		},
	}
	for _, tc := range tests {
		t.Run(tc.name, func(t *testing.T) {
			var v outer
			if err := Unmarshal(tc.data, &v); err != nil {
				t.Errorf("Unmarshal(0x%x) returned error %v", tc.data, err)
			} else if !reflect.DeepEqual(v, want) {
				t.Errorf("Unmarshal(0x%x) = %v (%T), want %v (%T)", tc.data, v, v, want, want)
			}
		})
	}
}

func TestUnmarshalStructError1(t *testing.T) {
	type outer2 struct {
		IntField          int
		FloatField        float32
		BoolField         bool
		StringField       string
		ByteStringField   []byte
		ArrayField        []int // wrong type
		MapField          map[string]bool
		NestedStructField map[int]string // wrong type
		unexportedField   int64
	}
	want := outer2{
		IntField:          123,
		FloatField:        100000.0,
		BoolField:         true,
		StringField:       "test",
		ByteStringField:   []byte{1, 3, 5},
		ArrayField:        []int{0, 0},
		MapField:          map[string]bool{"morning": true, "afternoon": false},
		NestedStructField: map[int]string{},
		unexportedField:   0,
	}

	data := mustHexDecode("a868496e744669656c64187b6a466c6f61744669656c64fa47c3500069426f6f6c4669656c64f56b537472696e674669656c6464746573746f42797465537472696e674669656c64430103056a41727261794669656c64826568656c6c6f65776f726c64684d61704669656c64a2676d6f726e696e67f56961667465726e6f6f6ef4714e65737465645374727563744669656c64a261581903e861591a000f4240")
	wantCBORType := "UTF-8 text string"
	wantGoType := "int"
	wantStructFieldName := "cbor.outer2.ArrayField"
	wantErrorMsg := "cannot unmarshal UTF-8 text string into Go struct field cbor.outer2.ArrayField of type int"

	var v outer2
	if err := Unmarshal(data, &v); err == nil {
		t.Errorf("Unmarshal(0x%x) didn't return an error", data)
	} else {
		if typeError, ok := err.(*UnmarshalTypeError); !ok {
			t.Errorf("Unmarshal(0x%x) returned wrong type of error %T, want (*UnmarshalTypeError)", data, err)
		} else {
			if typeError.CBORType != wantCBORType {
				t.Errorf("Unmarshal(0x%x) returned (*UnmarshalTypeError).CBORType %s, want %s", data, typeError.CBORType, wantCBORType)
			}
			if typeError.GoType != wantGoType {
				t.Errorf("Unmarshal(0x%x) returned (*UnmarshalTypeError).GoType %s, want %s", data, typeError.GoType, wantGoType)
			}
			if typeError.StructFieldName != wantStructFieldName {
				t.Errorf("Unmarshal(0x%x) returned (*UnmarshalTypeError).StructFieldName %s, want %s", data, typeError.StructFieldName, wantStructFieldName)
			}
			if !strings.Contains(err.Error(), wantErrorMsg) {
				t.Errorf("Unmarshal(0x%x) returned error %q, want error containing %q", data, err.Error(), wantErrorMsg)
			}
		}
	}
	if !reflect.DeepEqual(v, want) {
		t.Errorf("Unmarshal(0x%x) = %v (%T), want %v (%T)", data, v, v, want, want)
	}
}

func TestUnmarshalStructError2(t *testing.T) {
	// Unmarshal integer and invalid UTF8 string as field name into struct
	type strc struct {
		A string `cbor:"a"`
		B string `cbor:"b"`
		C string `cbor:"c"`
	}
	want := strc{
		A: "A",
	}

	// Unmarshal returns first error encountered, which is *UnmarshalTypeError (failed to unmarshal int into Go string)
	data := mustHexDecode("a3fa47c35000026161614161fe6142") // {100000.0:2, "a":"A", 0xfe: B}
	wantCBORType := "primitives"
	wantGoType := "string"
	wantErrorMsg := "cannot unmarshal primitives into Go value of type string"

	v := strc{}
	if err := Unmarshal(data, &v); err == nil {
		t.Errorf("Unmarshal(0x%x) didn't return an error", data)
	} else {
		if typeError, ok := err.(*UnmarshalTypeError); !ok {
			t.Errorf("Unmarshal(0x%x) returned wrong type of error %T, want (*UnmarshalTypeError)", data, err)
		} else {
			if typeError.CBORType != wantCBORType {
				t.Errorf("Unmarshal(0x%x) returned (*UnmarshalTypeError).CBORType %s, want %s", data, typeError.CBORType, wantCBORType)
			}
			if typeError.GoType != wantGoType {
				t.Errorf("Unmarshal(0x%x) returned (*UnmarshalTypeError).GoType %s, want %s", data, typeError.GoType, wantGoType)
			}
			if !strings.Contains(err.Error(), wantErrorMsg) {
				t.Errorf("Unmarshal(0x%x) returned error %q, want error containing %q", data, err.Error(), wantErrorMsg)
			}
		}
	}
	if !reflect.DeepEqual(v, want) {
		t.Errorf("Unmarshal(0x%x) = %v (%T), want %v (%T)", data, v, v, want, want)
	}

	// Unmarshal returns first error encountered, which is *cbor.SemanticError (invalid UTF8 string)
	data = mustHexDecode("a361fe6142010261616141") // {0xfe: B, 1:2, "a":"A"}
	v = strc{}
	if err := Unmarshal(data, &v); err == nil {
		t.Errorf("Unmarshal(0x%x) didn't return an error", data)
	} else {
		if _, ok := err.(*SemanticError); !ok {
			t.Errorf("Unmarshal(0x%x) returned wrong type of error %T, want (*SemanticError)", data, err)
		} else if err.Error() != invalidUTF8ErrorMsg {
			t.Errorf("Unmarshal(0x%x) returned error %q, want error %q", data, err.Error(), invalidUTF8ErrorMsg)
		}
	}
	if !reflect.DeepEqual(v, want) {
		t.Errorf("Unmarshal(0x%x) = %v (%T), want %v (%T)", data, v, v, want, want)
	}

	// Unmarshal returns first error encountered, which is *cbor.SemanticError (invalid UTF8 string)
	data = mustHexDecode("a3616261fe010261616141") // {"b": 0xfe, 1:2, "a":"A"}
	v = strc{}
	if err := Unmarshal(data, &v); err == nil {
		t.Errorf("Unmarshal(0x%x) didn't return an error", data)
	} else {
		if _, ok := err.(*SemanticError); !ok {
			t.Errorf("Unmarshal(0x%x) returned wrong type of error %T, want (*SemanticError)", data, err)
		} else if err.Error() != invalidUTF8ErrorMsg {
			t.Errorf("Unmarshal(0x%x) returned error %q, want error %q", data, err.Error(), invalidUTF8ErrorMsg)
		}
	}
	if !reflect.DeepEqual(v, want) {
		t.Errorf("Unmarshal(0x%x) = %v (%T), want %v (%T)", data, v, v, want, want)
	}
}

func TestUnmarshalPrefilledArray(t *testing.T) {
	prefilledArr := []int{1, 2, 3, 4, 5}
	want := []int{10, 11, 3, 4, 5}
	data := mustHexDecode("820a0b") // []int{10, 11}
	if err := Unmarshal(data, &prefilledArr); err != nil {
		t.Errorf("Unmarshal(0x%x) returned error %v", data, err)
	}
	if len(prefilledArr) != 2 || cap(prefilledArr) != 5 {
		t.Errorf("Unmarshal(0x%x) = %v (len %d, cap %d), want len == 2, cap == 5", data, prefilledArr, len(prefilledArr), cap(prefilledArr))
	}
	if !reflect.DeepEqual(prefilledArr[:cap(prefilledArr)], want) {
		t.Errorf("Unmarshal(0x%x) = %v (%T), want %v (%T)", data, prefilledArr, prefilledArr, want, want)
	}

	data = mustHexDecode("80") // empty array
	if err := Unmarshal(data, &prefilledArr); err != nil {
		t.Errorf("Unmarshal(0x%x) returned error %v", data, err)
	}
	if len(prefilledArr) != 0 || cap(prefilledArr) != 0 {
		t.Errorf("Unmarshal(0x%x) = %v (len %d, cap %d), want len == 0, cap == 0", data, prefilledArr, len(prefilledArr), cap(prefilledArr))
	}
}

func TestUnmarshalPrefilledMap(t *testing.T) {
	prefilledMap := map[string]string{"key": "value", "a": "1"}
	want := map[string]string{"key": "value", "a": "A", "b": "B", "c": "C", "d": "D", "e": "E"}
	data := mustHexDecode("a56161614161626142616361436164614461656145") // map[string]string{"a": "A", "b": "B", "c": "C", "d": "D", "e": "E"}
	if err := Unmarshal(data, &prefilledMap); err != nil {
		t.Errorf("Unmarshal(0x%x) returned error %v", data, err)
	}
	if !reflect.DeepEqual(prefilledMap, want) {
		t.Errorf("Unmarshal(0x%x) = %v (%T), want %v (%T)", data, prefilledMap, prefilledMap, want, want)
	}

	prefilledMap = map[string]string{"key": "value"}
	want = map[string]string{"key": "value"}
	data = mustHexDecode("a0") // map[string]string{}
	if err := Unmarshal(data, &prefilledMap); err != nil {
		t.Errorf("Unmarshal(0x%x) returned error %v", data, err)
	}
	if !reflect.DeepEqual(prefilledMap, want) {
		t.Errorf("Unmarshal(0x%x) = %v (%T), want %v (%T)", data, prefilledMap, prefilledMap, want, want)
	}
}

func TestUnmarshalPrefilledStruct(t *testing.T) {
	type s struct {
		a int
		B []int
		C bool
	}
	prefilledStruct := s{a: 100, B: []int{200, 300, 400, 500}, C: true}
	want := s{a: 100, B: []int{2, 3}, C: true}
	data := mustHexDecode("a26161016162820203") // map[string]interface{} {"a": 1, "b": []int{2, 3}}
	if err := Unmarshal(data, &prefilledStruct); err != nil {
		t.Errorf("Unmarshal(0x%x) returned error %v", data, err)
	}
	if !reflect.DeepEqual(prefilledStruct, want) {
		t.Errorf("Unmarshal(0x%x) = %v (%T), want %v (%T)", data, prefilledStruct, prefilledStruct, want, want)
	}
	if len(prefilledStruct.B) != 2 || cap(prefilledStruct.B) != 4 {
		t.Errorf("Unmarshal(0x%x) = %v (len %d, cap %d), want len == 2, cap == 5", data, prefilledStruct.B, len(prefilledStruct.B), cap(prefilledStruct.B))
	}
	if !reflect.DeepEqual(prefilledStruct.B[:cap(prefilledStruct.B)], []int{2, 3, 400, 500}) {
		t.Errorf("Unmarshal(0x%x) = %v (%T), want %v (%T)", data, prefilledStruct.B, prefilledStruct.B, []int{2, 3, 400, 500}, []int{2, 3, 400, 500})
	}
}

func TestStructFieldNil(t *testing.T) {
	type TestStruct struct {
		I   int
		PI  *int
		PPI **int
	}
	var struc TestStruct
	data, err := Marshal(struc)
	if err != nil {
		t.Fatalf("Marshal(%+v) returned error %v", struc, err)
	}
	var struc2 TestStruct
	err = Unmarshal(data, &struc2)
	if err != nil {
		t.Errorf("Unmarshal(0x%x) returned error %v", data, err)
	} else if !reflect.DeepEqual(struc, struc2) {
		t.Errorf("Unmarshal(0x%x) returned %+v, want %+v", data, struc2, struc)
	}
}

func TestLengthOverflowsInt(t *testing.T) {
	// Data is generating by go-fuzz.
	// string/slice/map length in uint64 cast to int causes integer overflow.
	data := [][]byte{
<<<<<<< HEAD
		hexDecode("9bcf30303030303030cfd697829782"),
		hexDecode("bbcf30303030303030cfd697829782"),
		hexDecode("5bcf30303030303030cfd697829782"),
=======
		mustHexDecode("bbcf30303030303030cfd697829782"),
		mustHexDecode("5bcf30303030303030cfd697829782"),
>>>>>>> d29ad735
	}
	wantErrorMsg := "is too large"
	for _, data := range data {
		var intf any
		if err := Unmarshal(data, &intf); err == nil {
			t.Errorf("Unmarshal(0x%x) didn't return an error, want error containing substring %q", data, wantErrorMsg)
		} else if !strings.Contains(err.Error(), wantErrorMsg) {
			t.Errorf("Unmarshal(0x%x) returned error %q, want error containing substring %q", data, err.Error(), wantErrorMsg)
		}
	}
}

func TestMapKeyUnhashable(t *testing.T) {
	testCases := []struct {
		name         string
		data         []byte
		wantErrorMsg string
	}{
		{
			name:         "slice as map key",
			data:         mustHexDecode("bf8030ff"),
			wantErrorMsg: "cbor: invalid map key type: []interface {}",
		}, // {[]: -17}
		{
			name:         "slice as map key",
			data:         mustHexDecode("a1813030"),
			wantErrorMsg: "cbor: invalid map key type: []interface {}",
		}, // {[-17]: -17}
		{
			name:         "slice as map key",
			data:         mustHexDecode("bfd1a388f730303030303030303030303030ff"),
			wantErrorMsg: "cbor: invalid map key type: []interface {}",
		}, // {17({[undefined, -17, -17, -17, -17, -17, -17, -17]: -17, -17: -17}): -17}}
		{
			name:         "map as map key",
			data:         mustHexDecode("bf30a1a030ff"),
			wantErrorMsg: "cbor: invalid map key type: map",
		}, // {-17: {{}: -17}}, empty map as map key
		{
			name:         "map as map key",
			data:         mustHexDecode("bfb0303030303030303030303030303030303030303030303030303030303030303030ff"),
			wantErrorMsg: "cbor: invalid map key type: map",
		}, // {{-17: -17}: -17}, map as key
		{
			name:         "big.Int as map key",
			data:         mustHexDecode("a13bbd3030303030303030"),
			wantErrorMsg: "cbor: invalid map key type: big.Int",
		}, // {-13632449055575519281: -17}
		{
			name:         "tagged big.Int as map key",
			data:         mustHexDecode("a1c24901000000000000000030"),
			wantErrorMsg: "cbor: invalid map key type: big.Int",
		}, // {18446744073709551616: -17}
		{
			name:         "tagged big.Int as map key",
			data:         mustHexDecode("a1c34901000000000000000030"),
			wantErrorMsg: "cbor: invalid map key type: big.Int",
		}, // {-18446744073709551617: -17}
	}
	for _, tc := range testCases {
		t.Run(tc.name, func(t *testing.T) {
			var v any
			if err := Unmarshal(tc.data, &v); err == nil {
				t.Errorf("Unmarshal(0x%x) didn't return an error, want %q", tc.data, tc.wantErrorMsg)
			} else if !strings.Contains(err.Error(), tc.wantErrorMsg) {
				t.Errorf("Unmarshal(0x%x) returned error %q, want %q", tc.data, err.Error(), tc.wantErrorMsg)
			}
			if _, ok := v.(map[any]any); ok {
				var v map[any]any
				if err := Unmarshal(tc.data, &v); err == nil {
					t.Errorf("Unmarshal(0x%x) didn't return an error, want %q", tc.data, tc.wantErrorMsg)
				} else if !strings.Contains(err.Error(), tc.wantErrorMsg) {
					t.Errorf("Unmarshal(0x%x) returned error %q, want %q", tc.data, err.Error(), tc.wantErrorMsg)
				}
			}
		})
	}
}

func TestMapKeyNaN(t *testing.T) {
	// Data is generating by go-fuzz.
	data := mustHexDecode("b0303030303030303030303030303030303038303030faffff30303030303030303030303030") // {-17: -17, NaN: -17}
	var intf any
	if err := Unmarshal(data, &intf); err != nil {
		t.Fatalf("Unmarshal(0x%x) returned error %v", data, err)
	}
	em, err := EncOptions{Sort: SortCanonical}.EncMode()
	if err != nil {
		t.Errorf("EncMode() returned an error %v", err)
	}
	if _, err := em.Marshal(intf); err != nil {
		t.Errorf("Marshal(%v) returned error %v", intf, err)
	}
}

func TestUnmarshalUndefinedElement(t *testing.T) {
	// Data is generating by go-fuzz.
	data := mustHexDecode("bfd1a388f730303030303030303030303030ff") // {17({[undefined, -17, -17, -17, -17, -17, -17, -17]: -17, -17: -17}): -17}
	var intf any
	wantErrorMsg := "invalid map key type"
	if err := Unmarshal(data, &intf); err == nil {
		t.Errorf("Unmarshal(0x%x) didn't return an error, want error containing substring %q", data, wantErrorMsg)
	} else if !strings.Contains(err.Error(), wantErrorMsg) {
		t.Errorf("Unmarshal(0x%x) returned error %q, want error containing substring %q", data, err.Error(), wantErrorMsg)
	}
}

func TestMapKeyNil(t *testing.T) {
	testData := [][]byte{
		mustHexDecode("a1f630"), // {null: -17}
	}
	want := map[any]any{nil: int64(-17)}
	for _, data := range testData {
		var intf any
		if err := Unmarshal(data, &intf); err != nil {
			t.Fatalf("Unmarshal(0x%x) returned error %v", data, err)
		} else if !reflect.DeepEqual(intf, want) {
			t.Errorf("Unmarshal(0x%x) returned %+v, want %+v", data, intf, want)
		}
		if _, err := Marshal(intf); err != nil {
			t.Errorf("Marshal(%v) returned error %v", intf, err)
		}

		var v map[any]any
		if err := Unmarshal(data, &v); err != nil {
			t.Errorf("Unmarshal(0x%x) returned error %v", data, err)
		} else if !reflect.DeepEqual(v, want) {
			t.Errorf("Unmarshal(0x%x) returned %+v, want %+v", data, v, want)
		}
		if _, err := Marshal(v); err != nil {
			t.Errorf("Marshal(%v) returned error %v", v, err)
		}
	}
}

func TestDecodeTime(t *testing.T) {
	unmodified := time.Now()

	testCases := []struct {
		name            string
		cborRFC3339Time []byte
		cborUnixTime    []byte
		wantTime        time.Time
	}{
		// Decoding untagged CBOR null/defined to time.Time is no-op.  See TestUnmarshalNil.
		{
			name:            "null within unrecognized tag", // no-op in DecTagIgnored
			cborRFC3339Time: mustHexDecode("dadeadbeeff6"),
			cborUnixTime:    mustHexDecode("dadeadbeeff6"),
			wantTime:        unmodified,
		},
		{
			name:            "undefined within unrecognized tag", // no-op in DecTagIgnored
			cborRFC3339Time: mustHexDecode("dadeadbeeff7"),
			cborUnixTime:    mustHexDecode("dadeadbeeff7"),
			wantTime:        unmodified,
		},
		{
			name:            "NaN",
			cborRFC3339Time: mustHexDecode("f97e00"),
			cborUnixTime:    mustHexDecode("f97e00"),
			wantTime:        time.Time{},
		},
		{
			name:            "positive infinity",
			cborRFC3339Time: mustHexDecode("f97c00"),
			cborUnixTime:    mustHexDecode("f97c00"),
			wantTime:        time.Time{},
		},
		{
			name:            "negative infinity",
			cborRFC3339Time: mustHexDecode("f9fc00"),
			cborUnixTime:    mustHexDecode("f9fc00"),
			wantTime:        time.Time{},
		},
		{
			name:            "time without fractional seconds", // positive integer
			cborRFC3339Time: mustHexDecode("74323031332d30332d32315432303a30343a30305a"),
			cborUnixTime:    mustHexDecode("1a514b67b0"),
			wantTime:        parseTime(time.RFC3339Nano, "2013-03-21T20:04:00Z"),
		},
		{
			name:            "time with fractional seconds", // float
			cborRFC3339Time: mustHexDecode("7819313937302d30312d30315432313a34363a34302d30363a3030"),
			cborUnixTime:    mustHexDecode("fa47c35000"),
			wantTime:        parseTime(time.RFC3339Nano, "1970-01-01T21:46:40-06:00"),
		},
		{
			name:            "time with fractional seconds", // float
			cborRFC3339Time: mustHexDecode("76323031332d30332d32315432303a30343a30302e355a"),
			cborUnixTime:    mustHexDecode("fb41d452d9ec200000"),
			wantTime:        parseTime(time.RFC3339Nano, "2013-03-21T20:04:00.5Z"),
		},
		{
			name:            "time before January 1, 1970 UTC without fractional seconds", // negative integer
			cborRFC3339Time: mustHexDecode("74313936392d30332d32315432303a30343a30305a"),
			cborUnixTime:    mustHexDecode("3a0177f2cf"),
			wantTime:        parseTime(time.RFC3339Nano, "1969-03-21T20:04:00Z"),
		},
	}
	for _, tc := range testCases {
		t.Run(tc.name, func(t *testing.T) {
			tm := unmodified
			if err := Unmarshal(tc.cborRFC3339Time, &tm); err != nil {
				t.Errorf("Unmarshal(0x%x) returned error %v", tc.cborRFC3339Time, err)
			} else if !tc.wantTime.Equal(tm) {
				t.Errorf("Unmarshal(0x%x) = %v (%T), want %v (%T)", tc.cborRFC3339Time, tm, tm, tc.wantTime, tc.wantTime)
			}
			tm = unmodified
			if err := Unmarshal(tc.cborUnixTime, &tm); err != nil {
				t.Errorf("Unmarshal(0x%x) returned error %v", tc.cborUnixTime, err)
			} else if !tc.wantTime.Equal(tm) {
				t.Errorf("Unmarshal(0x%x) = %v (%T), want %v (%T)", tc.cborUnixTime, tm, tm, tc.wantTime, tc.wantTime)
			}
		})
	}
}

func TestDecodeTimeWithTag(t *testing.T) {
	testCases := []struct {
		name            string
		cborRFC3339Time []byte
		cborUnixTime    []byte
		wantTime        time.Time
	}{
		{
			name:            "time without fractional seconds", // positive integer
			cborRFC3339Time: mustHexDecode("c074323031332d30332d32315432303a30343a30305a"),
			cborUnixTime:    mustHexDecode("c11a514b67b0"),
			wantTime:        parseTime(time.RFC3339Nano, "2013-03-21T20:04:00Z"),
		},
		{
			name:            "time with fractional seconds", // float
			cborRFC3339Time: mustHexDecode("c076323031332d30332d32315432303a30343a30302e355a"),
			cborUnixTime:    mustHexDecode("c1fb41d452d9ec200000"),
			wantTime:        parseTime(time.RFC3339Nano, "2013-03-21T20:04:00.5Z"),
		},
		{
			name:            "time before January 1, 1970 UTC without fractional seconds", // negative integer
			cborRFC3339Time: mustHexDecode("c074313936392d30332d32315432303a30343a30305a"),
			cborUnixTime:    mustHexDecode("c13a0177f2cf"),
			wantTime:        parseTime(time.RFC3339Nano, "1969-03-21T20:04:00Z"),
		},
	}
	for _, tc := range testCases {
		t.Run(tc.name, func(t *testing.T) {
			tm := time.Now()
			if err := Unmarshal(tc.cborRFC3339Time, &tm); err != nil {
				t.Errorf("Unmarshal(0x%x) returned error %v", tc.cborRFC3339Time, err)
			} else if !tc.wantTime.Equal(tm) {
				t.Errorf("Unmarshal(0x%x) = %v (%T), want %v (%T)", tc.cborRFC3339Time, tm, tm, tc.wantTime, tc.wantTime)
			}
			tm = time.Now()
			if err := Unmarshal(tc.cborUnixTime, &tm); err != nil {
				t.Errorf("Unmarshal(0x%x) returned error %v", tc.cborUnixTime, err)
			} else if !tc.wantTime.Equal(tm) {
				t.Errorf("Unmarshal(0x%x) = %v (%T), want %v (%T)", tc.cborUnixTime, tm, tm, tc.wantTime, tc.wantTime)
			}

			var v any
			if err := Unmarshal(tc.cborRFC3339Time, &v); err != nil {
				t.Errorf("Unmarshal(0x%x) returned error %v", tc.cborRFC3339Time, err)
			} else if tm, ok := v.(time.Time); !ok || !tc.wantTime.Equal(tm) {
				t.Errorf("Unmarshal(0x%x) = %v (%T), want %v (%T)", tc.cborRFC3339Time, v, v, tc.wantTime, tc.wantTime)
			}
			v = nil
			if err := Unmarshal(tc.cborUnixTime, &v); err != nil {
				t.Errorf("Unmarshal(0x%x) returned error %v", tc.cborUnixTime, err)
			} else if tm, ok := v.(time.Time); !ok || !tc.wantTime.Equal(tm) {
				t.Errorf("Unmarshal(0x%x) = %v (%T), want %v (%T)", tc.cborUnixTime, v, v, tc.wantTime, tc.wantTime)
			}
		})
	}
}

func TestDecodeTimeError(t *testing.T) {
	testCases := []struct {
		name         string
		opts         DecOptions
		data         []byte
		wantErrorMsg string
	}{
		{
			name:         "invalid RFC3339 time string",
			data:         mustHexDecode("7f657374726561646d696e67ff"),
			wantErrorMsg: "cbor: cannot set streaming for time.Time",
		},
		{
			name:         "byte string data cannot be decoded into time.Time",
			data:         mustHexDecode("4f013030303030303030e03031ed3030"),
			wantErrorMsg: "cbor: cannot unmarshal byte string into Go value of type time.Time",
		},
		{
			name:         "bool cannot be decoded into time.Time",
			data:         mustHexDecode("f4"),
			wantErrorMsg: "cbor: cannot unmarshal primitives into Go value of type time.Time",
		},
		{
			name:         "invalid UTF-8 string",
			data:         mustHexDecode("7f62e6b061b4ff"),
			wantErrorMsg: "cbor: invalid UTF-8 string",
		},
		{
			name:         "negative integer overflow",
			data:         mustHexDecode("3bffffffffffffffff"),
			wantErrorMsg: "cbor: cannot unmarshal negative integer into Go value of type time.Time",
		},
		{
			name: "untagged byte string content cannot be decoded into time.Time with DefaultByteStringType string",
			opts: DecOptions{
				TimeTag:               DecTagOptional,
				DefaultByteStringType: reflect.TypeOf(""),
			},
			data:         mustHexDecode("54323031332d30332d32315432303a30343a30305a"),
			wantErrorMsg: "cbor: cannot unmarshal byte string into Go value of type time.Time",
		},
		{
			name:         "time tag is validated when enclosed in unrecognized tag",
			data:         mustHexDecode("dadeadbeefc001"),
			wantErrorMsg: "cbor: tag number 0 must be followed by text string, got positive integer",
		},
	}
	for _, tc := range testCases {
		t.Run(tc.name, func(t *testing.T) {
			dm, err := tc.opts.DecMode()
			if err != nil {
				t.Fatal(err)
			}
			tm := time.Now()
			if err := dm.Unmarshal(tc.data, &tm); err == nil {
				t.Errorf("Unmarshal(0x%x) didn't return an error, want error msg %q", tc.data, tc.wantErrorMsg)
			} else if !strings.Contains(err.Error(), tc.wantErrorMsg) {
				t.Errorf("Unmarshal(0x%x) returned error %q, want %q", tc.data, err.Error(), tc.wantErrorMsg)
			}
		})
	}
}

func TestDecodeInvalidTagTime(t *testing.T) {
	typeTimeSlice := reflect.TypeOf([]time.Time{})

	testCases := []struct {
		name          string
		data          []byte
		decodeToTypes []reflect.Type
		wantErrorMsg  string
	}{
		{
			name:          "Tag 0 with invalid RFC3339 time string",
			data:          mustHexDecode("c07f657374726561646d696e67ff"),
			decodeToTypes: []reflect.Type{typeIntf, typeTime},
			wantErrorMsg:  "cbor: cannot set streaming for time.Time",
		},
		{
			name:          "Tag 0 with invalid UTF-8 string",
			data:          mustHexDecode("c07f62e6b061b4ff"),
			decodeToTypes: []reflect.Type{typeIntf, typeTime},
			wantErrorMsg:  "cbor: invalid UTF-8 string",
		},
		{
			name:          "Tag 0 with integer content",
			data:          mustHexDecode("c01a514b67b0"),
			decodeToTypes: []reflect.Type{typeIntf, typeTime},
			wantErrorMsg:  "cbor: tag number 0 must be followed by text string, got positive integer",
		},
		{
			name:          "Tag 0 with byte string content",
			data:          mustHexDecode("c04f013030303030303030e03031ed3030"),
			decodeToTypes: []reflect.Type{typeIntf, typeTime},
			wantErrorMsg:  "cbor: tag number 0 must be followed by text string, got byte string",
		},
		{
			name:          "Tag 0 with integer content as array element",
			data:          mustHexDecode("81c01a514b67b0"),
			decodeToTypes: []reflect.Type{typeIntf, typeTimeSlice},
			wantErrorMsg:  "cbor: tag number 0 must be followed by text string, got positive integer",
		},
		{
			name:          "Tag 1 with negative integer overflow",
			data:          mustHexDecode("c13bffffffffffffffff"),
			decodeToTypes: []reflect.Type{typeIntf, typeTime},
			wantErrorMsg:  "cbor: cannot unmarshal negative integer into Go value of type time.Time (-18446744073709551616 overflows Go's int64)",
		},
		{
			name:          "Tag 1 with string content",
			data:          mustHexDecode("c174323031332d30332d32315432303a30343a30305a"),
			decodeToTypes: []reflect.Type{typeIntf, typeTime},
			wantErrorMsg:  "cbor: tag number 1 must be followed by integer or floating-point number, got UTF-8 text string",
		},
		{
			name:          "Tag 1 with simple value",
			data:          mustHexDecode("d801f6"), // 1(null)
			decodeToTypes: []reflect.Type{typeIntf, typeTime},
			wantErrorMsg:  "cbor: tag number 1 must be followed by integer or floating-point number, got primitive",
		},
		{
			name:          "Tag 1 with string content as array element",
			data:          mustHexDecode("81c174323031332d30332d32315432303a30343a30305a"),
			decodeToTypes: []reflect.Type{typeIntf, typeTimeSlice},
			wantErrorMsg:  "cbor: tag number 1 must be followed by integer or floating-point number, got UTF-8 text string",
		},
	}
	dm, _ := DecOptions{TimeTag: DecTagOptional}.DecMode()
	for _, tc := range testCases {
		for _, decodeToType := range tc.decodeToTypes {
			t.Run(tc.name+" decode to "+decodeToType.String(), func(t *testing.T) {
				v := reflect.New(decodeToType)
				if err := dm.Unmarshal(tc.data, v.Interface()); err == nil {
					t.Errorf("Unmarshal(0x%x) didn't return error, want error msg %q", tc.data, tc.wantErrorMsg)
				} else if !strings.Contains(err.Error(), tc.wantErrorMsg) {
					t.Errorf("Unmarshal(0x%x) returned error %q, want %q", tc.data, err, tc.wantErrorMsg)
				}
			})
		}
	}
}

func TestDecodeTag0Error(t *testing.T) {
	data := mustHexDecode("c01a514b67b0") // 0(1363896240)
	wantErrorMsg := "cbor: tag number 0 must be followed by text string, got positive integer"

	timeTagIgnoredDM, _ := DecOptions{TimeTag: DecTagIgnored}.DecMode()
	timeTagOptionalDM, _ := DecOptions{TimeTag: DecTagOptional}.DecMode()
	timeTagRequiredDM, _ := DecOptions{TimeTag: DecTagRequired}.DecMode()

	testCases := []struct {
		name string
		dm   DecMode
	}{
		{name: "DecTagIgnored", dm: timeTagIgnoredDM},
		{name: "DecTagOptional", dm: timeTagOptionalDM},
		{name: "DecTagRequired", dm: timeTagRequiredDM},
	}

	for _, tc := range testCases {
		t.Run(tc.name, func(t *testing.T) {
			// Decode to interface{}
			var v any
			if err := tc.dm.Unmarshal(data, &v); err == nil {
				t.Errorf("Unmarshal(0x%x) didn't return error, want error msg %q", data, wantErrorMsg)
			} else if !strings.Contains(err.Error(), wantErrorMsg) {
				t.Errorf("Unmarshal(0x%x) returned error %q, want %q", data, err, wantErrorMsg)
			}

			// Decode to time.Time
			var tm time.Time
			if err := tc.dm.Unmarshal(data, &tm); err == nil {
				t.Errorf("Unmarshal(0x%x) didn't return error, want error msg %q", data, wantErrorMsg)
			} else if !strings.Contains(err.Error(), wantErrorMsg) {
				t.Errorf("Unmarshal(0x%x) returned error %q, want %q", data, err, wantErrorMsg)
			}

			// Decode to uint64
			var ui uint64
			if err := tc.dm.Unmarshal(data, &ui); err == nil {
				t.Errorf("Unmarshal(0x%x) didn't return error, want error msg %q", data, wantErrorMsg)
			} else if !strings.Contains(err.Error(), wantErrorMsg) {
				t.Errorf("Unmarshal(0x%x) returned error %q, want %q", data, err, wantErrorMsg)
			}
		})
	}
}

func TestDecodeTag1Error(t *testing.T) {
	data := mustHexDecode("c174323031332d30332d32315432303a30343a30305a") // 1("2013-03-21T20:04:00Z")
	wantErrorMsg := "cbor: tag number 1 must be followed by integer or floating-point number, got UTF-8 text string"

	timeTagIgnoredDM, _ := DecOptions{TimeTag: DecTagIgnored}.DecMode()
	timeTagOptionalDM, _ := DecOptions{TimeTag: DecTagOptional}.DecMode()
	timeTagRequiredDM, _ := DecOptions{TimeTag: DecTagRequired}.DecMode()

	testCases := []struct {
		name string
		dm   DecMode
	}{
		{name: "DecTagIgnored", dm: timeTagIgnoredDM},
		{name: "DecTagOptional", dm: timeTagOptionalDM},
		{name: "DecTagRequired", dm: timeTagRequiredDM},
	}

	for _, tc := range testCases {
		t.Run(tc.name, func(t *testing.T) {
			// Decode to interface{}
			var v any
			if err := tc.dm.Unmarshal(data, &v); err == nil {
				t.Errorf("Unmarshal(0x%x) didn't return error, want error msg %q", data, wantErrorMsg)
			} else if !strings.Contains(err.Error(), wantErrorMsg) {
				t.Errorf("Unmarshal(0x%x) returned error %q, want %q", data, err, wantErrorMsg)
			}

			// Decode to time.Time
			var tm time.Time
			if err := tc.dm.Unmarshal(data, &tm); err == nil {
				t.Errorf("Unmarshal(0x%x) didn't return error, want error msg %q", data, wantErrorMsg)
			} else if !strings.Contains(err.Error(), wantErrorMsg) {
				t.Errorf("Unmarshal(0x%x) returned error %q, want %q", data, err, wantErrorMsg)
			}

			// Decode to string
			var s string
			if err := tc.dm.Unmarshal(data, &s); err == nil {
				t.Errorf("Unmarshal(0x%x) didn't return error, want error msg %q", data, wantErrorMsg)
			} else if !strings.Contains(err.Error(), wantErrorMsg) {
				t.Errorf("Unmarshal(0x%x) returned error %q, want %q", data, err, wantErrorMsg)
			}
		})
	}
}

func TestDecodeTimeStreaming(t *testing.T) {
	// Decoder decodes from mixed invalid and valid time.
	testCases := []struct {
		data         []byte
		wantErrorMsg string
		wantObj      time.Time
	}{
		{
			data:         mustHexDecode("c07f62e6b061b4ff"),
			wantErrorMsg: "cbor: invalid UTF-8 string",
		},
		{
			data:    mustHexDecode("c074323031332d30332d32315432303a30343a30305a"),
			wantObj: time.Date(2013, 3, 21, 20, 4, 0, 0, time.UTC),
		},
		{
			data:         mustHexDecode("c01a514b67b0"),
			wantErrorMsg: "cbor: tag number 0 must be followed by text string, got positive integer",
		},
		{
			data:    mustHexDecode("c074323031332d30332d32315432303a30343a30305a"),
			wantObj: time.Date(2013, 3, 21, 20, 4, 0, 0, time.UTC),
		},
		{
			data:         mustHexDecode("c13bffffffffffffffff"),
			wantErrorMsg: "cbor: cannot unmarshal negative integer into Go value of type time.Time (-18446744073709551616 overflows Go's int64)",
		},
		{
			data:    mustHexDecode("c11a514b67b0"),
			wantObj: time.Date(2013, 3, 21, 20, 4, 0, 0, time.UTC),
		},
		{
			data:         mustHexDecode("c174323031332d30332d32315432303a30343a30305a"),
			wantErrorMsg: "tag number 1 must be followed by integer or floating-point number, got UTF-8 text string",
		},
		{
			data:    mustHexDecode("c11a514b67b0"),
			wantObj: time.Date(2013, 3, 21, 20, 4, 0, 0, time.UTC),
		},
	}
	// Data is a mixed stream of valid and invalid time data
	var data []byte
	for _, tc := range testCases {
		data = append(data, tc.data...)
	}
	dm, _ := DecOptions{TimeTag: DecTagOptional}.DecMode()
	dec := dm.NewDecoder(bytes.NewReader(data))
	for _, tc := range testCases {
		var v any
		err := dec.Decode(&v)
		if tc.wantErrorMsg != "" {
			if err == nil {
				t.Errorf("Unmarshal(0x%x) didn't return error, want error msg %q", tc.data, tc.wantErrorMsg)
			} else if !strings.Contains(err.Error(), tc.wantErrorMsg) {
				t.Errorf("Unmarshal(0x%x) returned error msg %q, want %q", tc.data, err, tc.wantErrorMsg)
			}
		} else {
			tm, ok := v.(time.Time)
			if !ok {
				t.Errorf("Unmarshal(0x%x) returned %s (%T), want time.Time", tc.data, v, v)
			}
			if !tc.wantObj.Equal(tm) {
				t.Errorf("Unmarshal(0x%x) returned %s, want %s", tc.data, tm, tc.wantObj)
			}
		}
	}
	dec = dm.NewDecoder(bytes.NewReader(data))
	for _, tc := range testCases {
		var tm time.Time
		err := dec.Decode(&tm)
		if tc.wantErrorMsg != "" {
			if err == nil {
				t.Errorf("Unmarshal(0x%x) did't return error, want error msg %q", tc.data, tc.wantErrorMsg)
			} else if !strings.Contains(err.Error(), tc.wantErrorMsg) {
				t.Errorf("Unmarshal(0x%x) returned error msg %q, want %q", tc.data, err, tc.wantErrorMsg)
			}
		} else {
			if !tc.wantObj.Equal(tm) {
				t.Errorf("Unmarshal(0x%x) returned %s, want %s", tc.data, tm, tc.wantObj)
			}
		}
	}
}

func TestDecTimeTagOption(t *testing.T) {
	timeTagIgnoredDecMode, _ := DecOptions{TimeTag: DecTagIgnored}.DecMode()
	timeTagOptionalDecMode, _ := DecOptions{TimeTag: DecTagOptional}.DecMode()
	timeTagRequiredDecMode, _ := DecOptions{TimeTag: DecTagRequired}.DecMode()

	testCases := []struct {
		name            string
		cborRFC3339Time []byte
		cborUnixTime    []byte
		decMode         DecMode
		wantTime        time.Time
		wantErrorMsg    string
	}{
		// not-tagged time CBOR data
		{
			name:            "not-tagged data with DecTagIgnored option",
			cborRFC3339Time: mustHexDecode("74323031332d30332d32315432303a30343a30305a"),
			cborUnixTime:    mustHexDecode("1a514b67b0"),
			decMode:         timeTagIgnoredDecMode,
			wantTime:        parseTime(time.RFC3339Nano, "2013-03-21T20:04:00Z"),
		},
		{
			name:            "not-tagged data with timeTagOptionalDecMode option",
			cborRFC3339Time: mustHexDecode("74323031332d30332d32315432303a30343a30305a"),
			cborUnixTime:    mustHexDecode("1a514b67b0"),
			decMode:         timeTagOptionalDecMode,
			wantTime:        parseTime(time.RFC3339Nano, "2013-03-21T20:04:00Z"),
		},
		{
			name:            "not-tagged data with timeTagRequiredDecMode option",
			cborRFC3339Time: mustHexDecode("74323031332d30332d32315432303a30343a30305a"),
			cborUnixTime:    mustHexDecode("1a514b67b0"),
			decMode:         timeTagRequiredDecMode,
			wantErrorMsg:    "expect CBOR tag value",
		},
		// tagged time CBOR data
		{
			name:            "tagged data with timeTagIgnoredDecMode option",
			cborRFC3339Time: mustHexDecode("c074323031332d30332d32315432303a30343a30305a"),
			cborUnixTime:    mustHexDecode("c11a514b67b0"),
			decMode:         timeTagIgnoredDecMode,
			wantTime:        parseTime(time.RFC3339Nano, "2013-03-21T20:04:00Z"),
		},
		{
			name:            "tagged data with timeTagOptionalDecMode option",
			cborRFC3339Time: mustHexDecode("c074323031332d30332d32315432303a30343a30305a"),
			cborUnixTime:    mustHexDecode("c11a514b67b0"),
			decMode:         timeTagOptionalDecMode,
			wantTime:        parseTime(time.RFC3339Nano, "2013-03-21T20:04:00Z"),
		},
		{
			name:            "tagged data with timeTagRequiredDecMode option",
			cborRFC3339Time: mustHexDecode("c074323031332d30332d32315432303a30343a30305a"),
			cborUnixTime:    mustHexDecode("c11a514b67b0"),
			decMode:         timeTagRequiredDecMode,
			wantTime:        parseTime(time.RFC3339Nano, "2013-03-21T20:04:00Z"),
		},
		// mis-tagged time CBOR data
		{
			name:            "mis-tagged data with timeTagIgnoredDecMode option",
			cborRFC3339Time: mustHexDecode("c8c974323031332d30332d32315432303a30343a30305a"),
			cborUnixTime:    mustHexDecode("c8c91a514b67b0"),
			decMode:         timeTagIgnoredDecMode,
			wantTime:        parseTime(time.RFC3339Nano, "2013-03-21T20:04:00Z"),
		},
		{
			name:            "mis-tagged data with timeTagOptionalDecMode option",
			cborRFC3339Time: mustHexDecode("c8c974323031332d30332d32315432303a30343a30305a"),
			cborUnixTime:    mustHexDecode("c8c91a514b67b0"),
			decMode:         timeTagOptionalDecMode,
			wantErrorMsg:    "cbor: wrong tag number for time.Time, got 8, expect 0 or 1",
		},
		{
			name:            "mis-tagged data with timeTagRequiredDecMode option",
			cborRFC3339Time: mustHexDecode("c8c974323031332d30332d32315432303a30343a30305a"),
			cborUnixTime:    mustHexDecode("c8c91a514b67b0"),
			decMode:         timeTagRequiredDecMode,
			wantErrorMsg:    "cbor: wrong tag number for time.Time, got 8, expect 0 or 1",
		},
	}
	for _, tc := range testCases {
		t.Run(tc.name, func(t *testing.T) {
			tm := time.Now()
			err := tc.decMode.Unmarshal(tc.cborRFC3339Time, &tm)
			if tc.wantErrorMsg != "" {
				if err == nil {
					t.Errorf("Unmarshal(0x%x) didn't return error", tc.cborRFC3339Time)
				} else if !strings.Contains(err.Error(), tc.wantErrorMsg) {
					t.Errorf("Unmarshal(0x%x) returned error %q, want error containing %q", tc.cborRFC3339Time, err.Error(), tc.wantErrorMsg)
				}
			} else {
				if !tc.wantTime.Equal(tm) {
					t.Errorf("Unmarshal(0x%x) = %v (%T), want %v (%T)", tc.cborRFC3339Time, tm, tm, tc.wantTime, tc.wantTime)
				}
			}

			tm = time.Now()
			err = tc.decMode.Unmarshal(tc.cborUnixTime, &tm)
			if tc.wantErrorMsg != "" {
				if err == nil {
					t.Errorf("Unmarshal(0x%x) didn't return error", tc.cborRFC3339Time)
				} else if !strings.Contains(err.Error(), tc.wantErrorMsg) {
					t.Errorf("Unmarshal(0x%x) returned error %q, want error containing %q", tc.cborRFC3339Time, err.Error(), tc.wantErrorMsg)
				}
			} else {
				if !tc.wantTime.Equal(tm) {
					t.Errorf("Unmarshal(0x%x) = %v (%T), want %v (%T)", tc.cborRFC3339Time, tm, tm, tc.wantTime, tc.wantTime)
				}
			}
		})
	}
}

func TestUnmarshalStructTag1(t *testing.T) {
	type strc struct {
		A string `cbor:"a"`
		B string `cbor:"b"`
		C string `cbor:"c"`
	}
	want := strc{
		A: "A",
		B: "B",
		C: "C",
	}
	data := mustHexDecode("a3616161416162614261636143") // {"a":"A", "b":"B", "c":"C"}

	var v strc
	if err := Unmarshal(data, &v); err != nil {
		t.Errorf("Unmarshal(0x%x) returned error %v", data, err)
	}
	if !reflect.DeepEqual(v, want) {
		t.Errorf("Unmarshal(0x%x) = %v (%T), want %v (%T)", data, v, v, want, want)
	}
}

func TestUnmarshalStructTag2(t *testing.T) {
	type strc struct {
		A string `json:"a"`
		B string `json:"b"`
		C string `json:"c"`
	}
	want := strc{
		A: "A",
		B: "B",
		C: "C",
	}
	data := mustHexDecode("a3616161416162614261636143") // {"a":"A", "b":"B", "c":"C"}

	var v strc
	if err := Unmarshal(data, &v); err != nil {
		t.Errorf("Unmarshal(0x%x) returned error %v", data, err)
	}
	if !reflect.DeepEqual(v, want) {
		t.Errorf("Unmarshal(0x%x) = %v (%T), want %v (%T)", data, v, v, want, want)
	}
}

func TestUnmarshalStructTag3(t *testing.T) {
	type strc struct {
		A string `json:"x" cbor:"a"`
		B string `json:"y" cbor:"b"`
		C string `json:"z"`
	}
	want := strc{
		A: "A",
		B: "B",
		C: "C",
	}
	data := mustHexDecode("a36161614161626142617a6143") // {"a":"A", "b":"B", "z":"C"}

	var v strc
	if err := Unmarshal(data, &v); err != nil {
		t.Errorf("Unmarshal(0x%x) returned error %v", data, err)
	}
	if !reflect.DeepEqual(v, want) {
		t.Errorf("Unmarshal(0x%x) = %+v (%T), want %+v (%T)", data, v, v, want, want)
	}
}

func TestUnmarshalStructTag4(t *testing.T) {
	type strc struct {
		A string `json:"x" cbor:"a"`
		B string `json:"y" cbor:"b"`
		C string `json:"-"`
	}
	want := strc{
		A: "A",
		B: "B",
	}
	data := mustHexDecode("a3616161416162614261636143") // {"a":"A", "b":"B", "c":"C"}

	var v strc
	if err := Unmarshal(data, &v); err != nil {
		t.Errorf("Unmarshal(0x%x) returned error %v", data, err)
	}
	if !reflect.DeepEqual(v, want) {
		t.Errorf("Unmarshal(0x%x) = %+v (%T), want %+v (%T)", data, v, v, want, want)
	}
}

type number uint64

func (n number) MarshalBinary() (data []byte, err error) {
	if n == 0 {
		return []byte{}, nil
	}
	data = make([]byte, 8)
	binary.BigEndian.PutUint64(data, uint64(n))
	return
}

func (n *number) UnmarshalBinary(data []byte) (err error) {
	if len(data) == 0 {
		*n = 0
		return nil
	}
	if len(data) != 8 {
		return errors.New("number:UnmarshalBinary: invalid length")
	}
	*n = number(binary.BigEndian.Uint64(data))
	return
}

type stru struct {
	a, b, c string
}

func (s *stru) MarshalBinary() ([]byte, error) {
	if s.a == "" && s.b == "" && s.c == "" {
		return []byte{}, nil
	}
	return fmt.Appendf(nil, "%s,%s,%s", s.a, s.b, s.c), nil
}

func (s *stru) UnmarshalBinary(data []byte) (err error) {
	if len(data) == 0 {
		s.a, s.b, s.c = "", "", ""
		return nil
	}
	ss := strings.Split(string(data), ",")
	if len(ss) != 3 {
		return errors.New("stru:UnmarshalBinary: invalid element count")
	}
	s.a, s.b, s.c = ss[0], ss[1], ss[2]
	return
}

type marshalBinaryError string

func (n marshalBinaryError) MarshalBinary() (data []byte, err error) {
	return nil, errors.New(string(n))
}

func TestBinaryMarshalerUnmarshaler(t *testing.T) {
	testCases := []roundTripTest{
		{
			name:         "primitive obj",
			obj:          number(1234567890),
			wantCborData: mustHexDecode("4800000000499602d2"),
		},
		{
			name:         "struct obj",
			obj:          stru{a: "a", b: "b", c: "c"},
			wantCborData: mustHexDecode("45612C622C63"),
		},
	}
	em, _ := EncOptions{}.EncMode()
	dm, _ := DecOptions{}.DecMode()
	testRoundTrip(t, testCases, em, dm)
}

func TestBinaryUnmarshalerError(t *testing.T) { //nolint:dupl
	testCases := []struct {
		name         string
		typ          reflect.Type
		data         []byte
		wantErrorMsg string
	}{
		{
			name:         "primitive type",
			typ:          reflect.TypeOf(number(0)),
			data:         mustHexDecode("44499602d2"),
			wantErrorMsg: "number:UnmarshalBinary: invalid length",
		},
		{
			name:         "struct type",
			typ:          reflect.TypeOf(stru{}),
			data:         mustHexDecode("47612C622C632C64"),
			wantErrorMsg: "stru:UnmarshalBinary: invalid element count",
		},
	}
	for _, tc := range testCases {
		t.Run(tc.name, func(t *testing.T) {
			v := reflect.New(tc.typ)
			if err := Unmarshal(tc.data, v.Interface()); err == nil {
				t.Errorf("Unmarshal(0x%x) didn't return an error, want error msg %q", tc.data, tc.wantErrorMsg)
			} else if err.Error() != tc.wantErrorMsg {
				t.Errorf("Unmarshal(0x%x) returned error %q, want %q", tc.data, err.Error(), tc.wantErrorMsg)
			}
		})
	}
}

func TestBinaryMarshalerError(t *testing.T) {
	wantErrorMsg := "MarshalBinary: error"
	v := marshalBinaryError(wantErrorMsg)
	if _, err := Marshal(v); err == nil {
		t.Errorf("Unmarshal(0x%x) didn't return an error, want error msg %q", v, wantErrorMsg)
	} else if err.Error() != wantErrorMsg {
		t.Errorf("Unmarshal(0x%x) returned error %q, want %q", v, err.Error(), wantErrorMsg)
	}
}

type number2 uint64

func (n number2) MarshalCBOR() (data []byte, err error) {
	m := map[string]uint64{"num": uint64(n)}
	return Marshal(m)
}

func (n *number2) UnmarshalCBOR(data []byte) (err error) {
	var v map[string]uint64
	if err := Unmarshal(data, &v); err != nil {
		return err
	}
	*n = number2(v["num"])
	return nil
}

type stru2 struct {
	a, b, c string
}

func (s *stru2) MarshalCBOR() ([]byte, error) {
	v := []string{s.a, s.b, s.c}
	return Marshal(v)
}

func (s *stru2) UnmarshalCBOR(data []byte) (err error) {
	var v []string
	if err := Unmarshal(data, &v); err != nil {
		return err
	}
	if len(v) > 0 {
		s.a = v[0]
	}
	if len(v) > 1 {
		s.b = v[1]
	}
	if len(v) > 2 {
		s.c = v[2]
	}
	return nil
}

type marshalCBORError string

func (n marshalCBORError) MarshalCBOR() (data []byte, err error) {
	return nil, errors.New(string(n))
}

func TestMarshalerUnmarshaler(t *testing.T) {
	testCases := []roundTripTest{
		{
			name:         "primitive obj",
			obj:          number2(1),
			wantCborData: mustHexDecode("a1636e756d01"),
		},
		{
			name:         "struct obj",
			obj:          stru2{a: "a", b: "b", c: "c"},
			wantCborData: mustHexDecode("83616161626163"),
		},
	}
	em, _ := EncOptions{}.EncMode()
	dm, _ := DecOptions{}.DecMode()
	testRoundTrip(t, testCases, em, dm)
}

func TestUnmarshalerError(t *testing.T) { //nolint:dupl
	testCases := []struct {
		name         string
		typ          reflect.Type
		data         []byte
		wantErrorMsg string
	}{
		{
			name:         "primitive type",
			typ:          reflect.TypeOf(number2(0)),
			data:         mustHexDecode("44499602d2"),
			wantErrorMsg: "cbor: cannot unmarshal byte string into Go value of type map[string]uint64",
		},
		{
			name:         "struct type",
			typ:          reflect.TypeOf(stru2{}),
			data:         mustHexDecode("47612C622C632C64"),
			wantErrorMsg: "cbor: cannot unmarshal byte string into Go value of type []string",
		},
	}
	for _, tc := range testCases {
		t.Run(tc.name, func(t *testing.T) {
			v := reflect.New(tc.typ)
			if err := Unmarshal(tc.data, v.Interface()); err == nil {
				t.Errorf("Unmarshal(0x%x) didn't return an error, want error msg %q", tc.data, tc.wantErrorMsg)
			} else if err.Error() != tc.wantErrorMsg {
				t.Errorf("Unmarshal(0x%x) returned error %q, want %q", tc.data, err.Error(), tc.wantErrorMsg)
			}
		})
	}
}

func TestMarshalerError(t *testing.T) {
	wantErrorMsg := "MarshalCBOR: error"
	v := marshalCBORError(wantErrorMsg)
	if _, err := Marshal(v); err == nil {
		t.Errorf("Marshal(%+v) didn't return an error, want error msg %q", v, wantErrorMsg)
	} else if err.Error() != wantErrorMsg {
		t.Errorf("Marshal(%+v) returned error %q, want %q", v, err.Error(), wantErrorMsg)
	}
}

// Found at https://github.com/oasislabs/oasis-core/blob/master/go/common/cbor/cbor_test.go
func TestOutOfMem1(t *testing.T) {
	data := []byte("\x9b\x00\x00000000")
	var f []byte
	if err := Unmarshal(data, &f); err == nil {
		t.Errorf("Unmarshal(0x%x) didn't return an error", data)
	}
}

// Found at https://github.com/oasislabs/oasis-core/blob/master/go/common/cbor/cbor_test.go
func TestOutOfMem2(t *testing.T) {
	data := []byte("\x9b\x00\x00\x81112233")
	var f []byte
	if err := Unmarshal(data, &f); err == nil {
		t.Errorf("Unmarshal(0x%x) didn't return an error", data)
	}
}

// Found at https://github.com/cose-wg/Examples/tree/master/RFC8152
func TestCOSEExamples(t *testing.T) {
	data := [][]byte{
		mustHexDecode("D8608443A10101A1054C02D1F7E6F26C43D4868D87CE582464F84D913BA60A76070A9A48F26E97E863E2852948658F0811139868826E89218A75715B818440A101225818DBD43C4E9D719C27C6275C67D628D493F090593DB8218F11818344A1013818A220A401022001215820B2ADD44368EA6D641F9CA9AF308B4079AEB519F11E9B8A55A600B21233E86E6822F40458246D65726961646F632E6272616E64796275636B406275636B6C616E642E6578616D706C6540"),
		mustHexDecode("D8628440A054546869732069732074686520636F6E74656E742E818343A10126A1044231315840E2AEAFD40D69D19DFE6E52077C5D7FF4E408282CBEFB5D06CBF414AF2E19D982AC45AC98B8544C908B4507DE1E90B717C3D34816FE926A2B98F53AFD2FA0F30A"),
		mustHexDecode("D8628440A054546869732069732074686520636F6E74656E742E828343A10126A1044231315840E2AEAFD40D69D19DFE6E52077C5D7FF4E408282CBEFB5D06CBF414AF2E19D982AC45AC98B8544C908B4507DE1E90B717C3D34816FE926A2B98F53AFD2FA0F30A8344A1013823A104581E62696C626F2E62616767696E7340686F626269746F6E2E6578616D706C65588400A2D28A7C2BDB1587877420F65ADF7D0B9A06635DD1DE64BB62974C863F0B160DD2163734034E6AC003B01E8705524C5C4CA479A952F0247EE8CB0B4FB7397BA08D009E0C8BF482270CC5771AA143966E5A469A09F613488030C5B07EC6D722E3835ADB5B2D8C44E95FFB13877DD2582866883535DE3BB03D01753F83AB87BB4F7A0297"),
		mustHexDecode("D8628440A1078343A10126A10442313158405AC05E289D5D0E1B0A7F048A5D2B643813DED50BC9E49220F4F7278F85F19D4A77D655C9D3B51E805A74B099E1E085AACD97FC29D72F887E8802BB6650CCEB2C54546869732069732074686520636F6E74656E742E818343A10126A1044231315840E2AEAFD40D69D19DFE6E52077C5D7FF4E408282CBEFB5D06CBF414AF2E19D982AC45AC98B8544C908B4507DE1E90B717C3D34816FE926A2B98F53AFD2FA0F30A"),
		mustHexDecode("D8628456A2687265736572766564F40281687265736572766564A054546869732069732074686520636F6E74656E742E818343A10126A10442313158403FC54702AA56E1B2CB20284294C9106A63F91BAC658D69351210A031D8FC7C5FF3E4BE39445B1A3E83E1510D1ACA2F2E8A7C081C7645042B18ABA9D1FAD1BD9C"),
		mustHexDecode("D28443A10126A10442313154546869732069732074686520636F6E74656E742E58408EB33E4CA31D1C465AB05AAC34CC6B23D58FEF5C083106C4D25A91AEF0B0117E2AF9A291AA32E14AB834DC56ED2A223444547E01F11D3B0916E5A4C345CACB36"),
		mustHexDecode("D8608443A10101A1054CC9CF4DF2FE6C632BF788641358247ADBE2709CA818FB415F1E5DF66F4E1A51053BA6D65A1A0C52A357DA7A644B8070A151B0818344A1013818A220A40102200121582098F50A4FF6C05861C8860D13A638EA56C3F5AD7590BBFBF054E1C7B4D91D628022F50458246D65726961646F632E6272616E64796275636B406275636B6C616E642E6578616D706C6540"),
		mustHexDecode("D8608443A1010AA1054D89F52F65A1C580933B5261A76C581C753548A19B1307084CA7B2056924ED95F2E3B17006DFE931B687B847818343A10129A2335061616262636364646565666667676868044A6F75722D73656372657440"),
		mustHexDecode("D8608443A10101A2054CC9CF4DF2FE6C632BF7886413078344A1013823A104581E62696C626F2E62616767696E7340686F626269746F6E2E6578616D706C65588400929663C8789BB28177AE28467E66377DA12302D7F9594D2999AFA5DFA531294F8896F2B6CDF1740014F4C7F1A358E3A6CF57F4ED6FB02FCF8F7AA989F5DFD07F0700A3A7D8F3C604BA70FA9411BD10C2591B483E1D2C31DE003183E434D8FBA18F17A4C7E3DFA003AC1CF3D30D44D2533C4989D3AC38C38B71481CC3430C9D65E7DDFF58247ADBE2709CA818FB415F1E5DF66F4E1A51053BA6D65A1A0C52A357DA7A644B8070A151B0818344A1013818A220A40102200121582098F50A4FF6C05861C8860D13A638EA56C3F5AD7590BBFBF054E1C7B4D91D628022F50458246D65726961646F632E6272616E64796275636B406275636B6C616E642E6578616D706C6540"),
		mustHexDecode("D8608443A10101A1054C02D1F7E6F26C43D4868D87CE582464F84D913BA60A76070A9A48F26E97E863E28529D8F5335E5F0165EEE976B4A5F6C6F09D818344A101381FA3225821706572656772696E2E746F6F6B407475636B626F726F7567682E6578616D706C650458246D65726961646F632E6272616E64796275636B406275636B6C616E642E6578616D706C6535420101581841E0D76F579DBD0D936A662D54D8582037DE2E366FDE1C62"),
		mustHexDecode("D08343A1010AA1054D89F52F65A1C580933B5261A78C581C5974E1B99A3A4CC09A659AA2E9E7FFF161D38CE71CB45CE460FFB569"),
		mustHexDecode("D08343A1010AA1064261A7581C252A8911D465C125B6764739700F0141ED09192DE139E053BD09ABCA"),
		mustHexDecode("D8618543A1010FA054546869732069732074686520636F6E74656E742E489E1226BA1F81B848818340A20125044A6F75722D73656372657440"),
		mustHexDecode("D8618543A10105A054546869732069732074686520636F6E74656E742E582081A03448ACD3D305376EAA11FB3FE416A955BE2CBE7EC96F012C994BC3F16A41818344A101381AA3225821706572656772696E2E746F6F6B407475636B626F726F7567682E6578616D706C650458246D65726961646F632E6272616E64796275636B406275636B6C616E642E6578616D706C653558404D8553E7E74F3C6A3A9DD3EF286A8195CBF8A23D19558CCFEC7D34B824F42D92BD06BD2C7F0271F0214E141FB779AE2856ABF585A58368B017E7F2A9E5CE4DB540"),
		mustHexDecode("D8618543A1010EA054546869732069732074686520636F6E74656E742E4836F5AFAF0BAB5D43818340A2012404582430313863306165352D346439622D343731622D626664362D6565663331346263373033375818711AB0DC2FC4585DCE27EFFA6781C8093EBA906F227B6EB0"),
		mustHexDecode("D8618543A10105A054546869732069732074686520636F6E74656E742E5820BF48235E809B5C42E995F2B7D5FA13620E7ED834E337F6AA43DF161E49E9323E828344A101381CA220A4010220032158420043B12669ACAC3FD27898FFBA0BCD2E6C366D53BC4DB71F909A759304ACFB5E18CDC7BA0B13FF8C7636271A6924B1AC63C02688075B55EF2D613574E7DC242F79C322F504581E62696C626F2E62616767696E7340686F626269746F6E2E6578616D706C655828339BC4F79984CDC6B3E6CE5F315A4C7D2B0AC466FCEA69E8C07DFBCA5BB1F661BC5F8E0DF9E3EFF58340A2012404582430313863306165352D346439622D343731622D626664362D65656633313462633730333758280B2C7CFCE04E98276342D6476A7723C090DFDD15F9A518E7736549E998370695E6D6A83B4AE507BB"),
		mustHexDecode("D18443A1010FA054546869732069732074686520636F6E74656E742E48726043745027214F"),
	}
	for _, d := range data {
		var v any
		if err := Unmarshal(d, &v); err != nil {
			t.Errorf("Unmarshal(0x%x) returned error %v", d, err)
		}
	}
}

func TestUnmarshalStructKeyAsIntError(t *testing.T) {
	type T1 struct {
		F1 int `cbor:"1,keyasint"`
	}
	data := mustHexDecode("a13bffffffffffffffff01") // {1: -18446744073709551616}
	var v T1
	if err := Unmarshal(data, &v); err == nil {
		t.Errorf("Unmarshal(0x%x) didn't return an error", data)
	} else if _, ok := err.(*UnmarshalTypeError); !ok {
		t.Errorf("Unmarshal(0x%x) returned wrong error type %T, want (*UnmarshalTypeError)", data, err)
	} else if !strings.Contains(err.Error(), "cannot unmarshal") {
		t.Errorf("Unmarshal(0x%x) returned error %q, want error containing %q", data, err.Error(), "cannot unmarshal")
	}
}

func TestUnmarshalArrayToStruct(t *testing.T) {
	type T struct {
		_ struct{} `cbor:",toarray"`
		A int
		B int
		C int
	}
	testCases := []struct {
		name string
		data []byte
	}{
		{
			name: "definite length array",
			data: mustHexDecode("83010203"),
		},
		{
			name: "indefinite length array",
			data: mustHexDecode("9f010203ff"),
		},
	}
	for _, tc := range testCases {
		t.Run(tc.name, func(t *testing.T) {
			var v T
			if err := Unmarshal(tc.data, &v); err != nil {
				t.Errorf("Unmarshal(0x%x) returned error %v", tc.data, err)
			}
		})
	}
}

func TestUnmarshalArrayToStructNoToArrayOptionError(t *testing.T) {
	type T struct {
		A int
		B int
		C int
	}
	data := mustHexDecode("8301020383010203")
	var v1 T
	wantT := T{}
	dec := NewDecoder(bytes.NewReader(data))
	if err := dec.Decode(&v1); err == nil {
		t.Errorf("Decode(%+v) didn't return an error", v1)
	} else if _, ok := err.(*UnmarshalTypeError); !ok {
		t.Errorf("Decode(%+v) returned wrong error type %T, want (*UnmarshalTypeError)", v1, err)
	} else if !strings.Contains(err.Error(), "cannot unmarshal") {
		t.Errorf("Decode(%+v) returned error %q, want error containing %q", err.Error(), v1, "cannot unmarshal")
	}
	if !reflect.DeepEqual(v1, wantT) {
		t.Errorf("Decode() = %+v (%T), want %+v (%T)", v1, v1, wantT, wantT)
	}
	var v2 []int
	want := []int{1, 2, 3}
	if err := dec.Decode(&v2); err != nil {
		t.Errorf("Decode() returned error %v", err)
	}
	if !reflect.DeepEqual(v2, want) {
		t.Errorf("Decode() = %+v (%T), want %+v (%T)", v2, v2, want, want)
	}
}

func TestUnmarshalNonArrayDataToStructToArray(t *testing.T) {
	type T struct {
		_ struct{} `cbor:",toarray"`
		A int
		B int
		C int
	}
	testCases := []struct {
		name string
		data []byte
	}{
		{
			name: "CBOR positive int",
			data: mustHexDecode("00"),
		}, // 0
		{
			name: "CBOR negative int",
			data: mustHexDecode("20"),
		}, // -1
		{
			name: "CBOR byte string",
			data: mustHexDecode("4401020304"),
		}, // h`01020304`
		{
			name: "CBOR text string",
			data: mustHexDecode("7f657374726561646d696e67ff"),
		}, // streaming
		{
			name: "CBOR map",
			data: mustHexDecode("a3614101614202614303"),
		}, // {"A": 1, "B": 2, "C": 3}
		{
			name: "CBOR bool",
			data: mustHexDecode("f5"),
		}, // true
		{
			name: "CBOR float",
			data: mustHexDecode("fa7f7fffff"),
		}, // 3.4028234663852886e+38
	}
	wantT := T{}
	wantErrorMsg := "cannot unmarshal"
	for _, tc := range testCases {
		t.Run(tc.name, func(t *testing.T) {
			var v T
			if err := Unmarshal(tc.data, &v); err == nil {
				t.Errorf("Unmarshal(0x%x) didn't return an error", tc.data)
			} else if _, ok := err.(*UnmarshalTypeError); !ok {
				t.Errorf("Unmarshal(0x%x) returned wrong error type %T, want (*UnmarshalTypeError)", tc.data, err)
			} else if !strings.Contains(err.Error(), wantErrorMsg) {
				t.Errorf("Unmarshal(0x%x) returned error %q, want error containing %q", tc.data, err.Error(), wantErrorMsg)
			}
			if !reflect.DeepEqual(v, wantT) {
				t.Errorf("Unmarshal(0x%x) = %+v (%T), want %+v (%T)", tc.data, v, v, wantT, wantT)
			}
		})
	}
}

func TestUnmarshalArrayToStructWrongSizeError(t *testing.T) {
	type T struct {
		_ struct{} `cbor:",toarray"`
		A int
		B int
	}
	data := mustHexDecode("8301020383010203")
	var v1 T
	wantT := T{}
	dec := NewDecoder(bytes.NewReader(data))
	if err := dec.Decode(&v1); err == nil {
		t.Errorf("Decode(%+v) didn't return an error", v1)
	} else if _, ok := err.(*UnmarshalTypeError); !ok {
		t.Errorf("Decode(%+v) returned wrong error type %T, want (*UnmarshalTypeError)", v1, err)
	} else if !strings.Contains(err.Error(), "cannot unmarshal") {
		t.Errorf("Decode(%+v) returned error %q, want error containing %q", v1, err.Error(), "cannot unmarshal")
	}
	if !reflect.DeepEqual(v1, wantT) {
		t.Errorf("Decode() = %+v (%T), want %+v (%T)", v1, v1, wantT, wantT)
	}
	var v2 []int
	want := []int{1, 2, 3}
	if err := dec.Decode(&v2); err != nil {
		t.Errorf("Decode() returned error %v", err)
	}
	if !reflect.DeepEqual(v2, want) {
		t.Errorf("Decode() = %+v (%T), want %+v (%T)", v2, v2, want, want)
	}
}

func TestUnmarshalArrayToStructWrongFieldTypeError(t *testing.T) {
	type T struct {
		_ struct{} `cbor:",toarray"`
		A int
		B string
		C int
	}
	testCases := []struct {
		name         string
		data         []byte
		wantErrorMsg string
		wantV        any
	}{
		// [1, 2, 3]
		{
			name:         "wrong field type",
			data:         mustHexDecode("83010203"),
			wantErrorMsg: "cannot unmarshal",
			wantV:        T{A: 1, C: 3},
		},
		// [1, 0xfe, 3]
		{
			name:         "invalid UTF-8 string",
			data:         mustHexDecode("830161fe03"),
			wantErrorMsg: invalidUTF8ErrorMsg,
			wantV:        T{A: 1, C: 3},
		},
	}
	for _, tc := range testCases {
		t.Run(tc.name, func(t *testing.T) {
			var v T
			if err := Unmarshal(tc.data, &v); err == nil {
				t.Errorf("Unmarshal(0x%x) didn't return an error", tc.data)
			} else if !strings.Contains(err.Error(), tc.wantErrorMsg) {
				t.Errorf("Unmarshal(0x%x) returned error %q, want error containing %q", tc.data, err.Error(), tc.wantErrorMsg)
			}
			if !reflect.DeepEqual(v, tc.wantV) {
				t.Errorf("Unmarshal(0x%x) = %+v (%T), want %+v (%T)", tc.data, v, v, tc.wantV, tc.wantV)
			}
		})
	}
}

func TestUnmarshalArrayToStructCannotSetEmbeddedPointerError(t *testing.T) {
	type (
		s1 struct {
			x int //nolint:unused,structcheck
			X int
		}
		S2 struct {
			y int //nolint:unused,structcheck
			Y int
		}
		S struct {
			_ struct{} `cbor:",toarray"`
			*s1
			*S2
		}
	)
	data := []byte{0x82, 0x02, 0x04} // [2, 4]
	const wantErrorMsg = "cannot set embedded pointer to unexported struct"
	wantV := S{S2: &S2{Y: 4}}
	var v S
	err := Unmarshal(data, &v)
	if err == nil {
		t.Errorf("Unmarshal(0x%x) didn't return an error, want error %q", data, wantErrorMsg)
	} else if !strings.Contains(err.Error(), wantErrorMsg) {
		t.Errorf("Unmarshal(0x%x) returned error %q, want error %q", data, err.Error(), wantErrorMsg)
	}
	if !reflect.DeepEqual(v, wantV) {
		t.Errorf("Decode() = %+v (%T), want %+v (%T)", v, v, wantV, wantV)
	}
}

func TestUnmarshalIntoSliceError(t *testing.T) {
	data := []byte{0x83, 0x61, 0x61, 0x61, 0xfe, 0x61, 0x62} // ["a", 0xfe, "b"]
	wantErrorMsg := invalidUTF8ErrorMsg
	var want any

	// Unmarshal CBOR array into Go empty interface.
	var v1 any
	want = []any{"a", any(nil), "b"}
	if err := Unmarshal(data, &v1); err == nil {
		t.Errorf("Unmarshal(0x%x) didn't return an error, want %q", data, wantErrorMsg)
	} else if err.Error() != wantErrorMsg {
		t.Errorf("Unmarshal(0x%x) returned error %q, want %q", data, err.Error(), wantErrorMsg)
	}
	if !reflect.DeepEqual(v1, want) {
		t.Errorf("Unmarshal(0x%x) = %v, want %v", data, v1, want)
	}

	// Unmarshal CBOR array into Go slice.
	var v2 []string
	want = []string{"a", "", "b"}
	if err := Unmarshal(data, &v2); err == nil {
		t.Errorf("Unmarshal(0x%x) didn't return an error, want %q", data, wantErrorMsg)
	} else if err.Error() != wantErrorMsg {
		t.Errorf("Unmarshal(0x%x) returned error %q, want %q", data, err.Error(), wantErrorMsg)
	}
	if !reflect.DeepEqual(v2, want) {
		t.Errorf("Unmarshal(0x%x) = %v, want %v", data, v2, want)
	}

	// Unmarshal CBOR array into Go array.
	var v3 [3]string
	want = [3]string{"a", "", "b"}
	if err := Unmarshal(data, &v3); err == nil {
		t.Errorf("Unmarshal(0x%x) didn't return an error, want %q", data, wantErrorMsg)
	} else if err.Error() != wantErrorMsg {
		t.Errorf("Unmarshal(0x%x) returned error %q, want %q", data, err.Error(), wantErrorMsg)
	}
	if !reflect.DeepEqual(v3, want) {
		t.Errorf("Unmarshal(0x%x) = %v, want %v", data, v3, want)
	}

	// Unmarshal CBOR array into populated Go slice.
	v4 := []string{"hello", "to", "you"}
	want = []string{"a", "to", "b"}
	if err := Unmarshal(data, &v4); err == nil {
		t.Errorf("Unmarshal(0x%x) didn't return an error, want %q", data, wantErrorMsg)
	} else if err.Error() != wantErrorMsg {
		t.Errorf("Unmarshal(0x%x) returned error %q, want %q", data, err.Error(), wantErrorMsg)
	}
	if !reflect.DeepEqual(v4, want) {
		t.Errorf("Unmarshal(0x%x) = %v, want %v", data, v4, want)
	}
}

func TestUnmarshalIntoMapError(t *testing.T) {
	data := [][]byte{
		{0xa3, 0x61, 0x61, 0x61, 0x41, 0x61, 0xfe, 0x61, 0x43, 0x61, 0x62, 0x61, 0x42}, // {"a":"A", 0xfe: "C", "b":"B"}
		{0xa3, 0x61, 0x61, 0x61, 0x41, 0x61, 0x63, 0x61, 0xfe, 0x61, 0x62, 0x61, 0x42}, // {"a":"A", "c": 0xfe, "b":"B"}
	}
	wantErrorMsg := invalidUTF8ErrorMsg
	var want any

	for _, data := range data {
		// Unmarshal CBOR map into Go empty interface.
		var v1 any
		want = map[any]any{"a": "A", "b": "B"}
		if err := Unmarshal(data, &v1); err == nil {
			t.Errorf("Unmarshal(0x%x) didn't return an error, want %q", data, wantErrorMsg)
		} else if err.Error() != wantErrorMsg {
			t.Errorf("Unmarshal(0x%x) returned error %q, want %q", data, err.Error(), wantErrorMsg)
		}
		if !reflect.DeepEqual(v1, want) {
			t.Errorf("Unmarshal(0x%x) = %v, want %v", data, v1, want)
		}

		// Unmarshal CBOR map into Go map[interface{}]interface{}.
		var v2 map[any]any
		want = map[any]any{"a": "A", "b": "B"}
		if err := Unmarshal(data, &v2); err == nil {
			t.Errorf("Unmarshal(0x%x) didn't return an error, want %q", data, wantErrorMsg)
		} else if err.Error() != wantErrorMsg {
			t.Errorf("Unmarshal(0x%x) returned error %q, want %q", data, err.Error(), wantErrorMsg)
		}
		if !reflect.DeepEqual(v2, want) {
			t.Errorf("Unmarshal(0x%x) = %v, want %v", data, v2, want)
		}

		// Unmarshal CBOR array into Go map[string]string.
		var v3 map[string]string
		want = map[string]string{"a": "A", "b": "B"}
		if err := Unmarshal(data, &v3); err == nil {
			t.Errorf("Unmarshal(0x%x) didn't return an error, want %q", data, wantErrorMsg)
		} else if err.Error() != wantErrorMsg {
			t.Errorf("Unmarshal(0x%x) returned error %q, want %q", data, err.Error(), wantErrorMsg)
		}
		if !reflect.DeepEqual(v3, want) {
			t.Errorf("Unmarshal(0x%x) = %v, want %v", data, v3, want)
		}

		// Unmarshal CBOR array into populated Go map[string]string.
		v4 := map[string]string{"c": "D"}
		want = map[string]string{"a": "A", "b": "B", "c": "D"}
		if err := Unmarshal(data, &v4); err == nil {
			t.Errorf("Unmarshal(0x%x) didn't return an error, want %q", data, wantErrorMsg)
		} else if err.Error() != wantErrorMsg {
			t.Errorf("Unmarshal(0x%x) returned error %q, want %q", data, err.Error(), wantErrorMsg)
		}
		if !reflect.DeepEqual(v4, want) {
			t.Errorf("Unmarshal(0x%x) = %v, want %v", data, v4, want)
		}
	}
}

func TestUnmarshalDeepNesting(t *testing.T) {
	// Construct this object rather than embed such a large constant in the code
	type TestNode struct {
		Value int
		Child *TestNode
	}
	n := &TestNode{Value: 0}
	root := n
	for i := 0; i < 65534; i++ {
		child := &TestNode{Value: i}
		n.Child = child
		n = child
	}
	em, err := EncOptions{}.EncMode()
	if err != nil {
		t.Errorf("EncMode() returned error %v", err)
	}
	data, err := em.Marshal(root)
	if err != nil {
		t.Errorf("Marshal() deeply nested object returned error %v", err)
	}

	// Try unmarshal it
	dm, err := DecOptions{MaxNestedLevels: 65535}.DecMode()
	if err != nil {
		t.Errorf("DecMode() returned error %v", err)
	}
	var readback TestNode
	err = dm.Unmarshal(data, &readback)
	if err != nil {
		t.Errorf("Unmarshal() of deeply nested object returned error: %v", err)
	}
	if !reflect.DeepEqual(root, &readback) {
		t.Errorf("Unmarshal() of deeply nested object did not match\nGot: %#v\n Want: %#v\n",
			&readback, root)
	}
}

func TestStructToArrayError(t *testing.T) {
	type coseHeader struct {
		Alg int    `cbor:"1,keyasint,omitempty"`
		Kid []byte `cbor:"4,keyasint,omitempty"`
		IV  []byte `cbor:"5,keyasint,omitempty"`
	}
	type nestedCWT struct {
		_           struct{} `cbor:",toarray"`
		Protected   []byte
		Unprotected coseHeader
		Ciphertext  []byte
	}
	for _, tc := range []struct {
		data         []byte
		wantErrorMsg string
	}{
		// [-17, [-17, -17], -17]
		{mustHexDecode("9f3082303030ff"), "cbor: cannot unmarshal negative integer into Go struct field cbor.nestedCWT.Protected of type []uint8"},
		// [[], [], ["\x930000", -17]]
		{mustHexDecode("9f9fff9fff9f65933030303030ffff"), "cbor: cannot unmarshal array into Go struct field cbor.nestedCWT.Unprotected of type cbor.coseHeader (cannot decode CBOR array to struct without toarray option)"},
	} {
		var v nestedCWT
		if err := Unmarshal(tc.data, &v); err == nil {
			t.Errorf("Unmarshal(0x%x) didn't return an error, want %q", tc.data, tc.wantErrorMsg)
		} else if err.Error() != tc.wantErrorMsg {
			t.Errorf("Unmarshal(0x%x) returned error %q, want %q", tc.data, err.Error(), tc.wantErrorMsg)
		}
	}
}

func TestStructKeyAsIntError(t *testing.T) {
	type claims struct {
		Iss string  `cbor:"1,keyasint"`
		Sub string  `cbor:"2,keyasint"`
		Aud string  `cbor:"3,keyasint"`
		Exp float64 `cbor:"4,keyasint"`
		Nbf float64 `cbor:"5,keyasint"`
		Iat float64 `cbor:"6,keyasint"`
		Cti []byte  `cbor:"7,keyasint"`
	}
	data := mustHexDecode("bf0783e662f03030ff") // {7: [simple(6), "\xF00", -17]}
	wantErrorMsg := invalidUTF8ErrorMsg
	wantV := claims{Cti: []byte{6, 0, 0}}
	var v claims
	if err := Unmarshal(data, &v); err == nil {
		t.Errorf("Unmarshal(0x%x) didn't return an error, want %q", data, wantErrorMsg)
	} else if err.Error() != wantErrorMsg {
		t.Errorf("Unmarshal(0x%x) returned error %q, want %q", data, err.Error(), wantErrorMsg)
	}
	if !reflect.DeepEqual(v, wantV) {
		t.Errorf("Unmarshal(0x%x) = %v, want %v", data, v, wantV)
	}
}

func TestUnmarshalToNotNilInterface(t *testing.T) {
	data := mustHexDecode("83010203") // []uint64{1, 2, 3}
	s := "hello"                      //nolint:goconst
	var v any = s                     // Unmarshal() sees v as type interface{} and sets CBOR data as default Go type.  s is unmodified.  Same behavior as encoding/json.
	wantV := []any{uint64(1), uint64(2), uint64(3)}
	if err := Unmarshal(data, &v); err != nil {
		t.Errorf("Unmarshal(0x%x) returned error %v", data, err)
	} else if !reflect.DeepEqual(v, wantV) {
		t.Errorf("Unmarshal(0x%x) = %v (%T), want %v (%T)", data, v, v, wantV, wantV)
	} else if s != "hello" {
		t.Errorf("Unmarshal(0x%x) modified s %q", data, s)
	}
}

func TestDecOptions(t *testing.T) {
	simpleValues, err := NewSimpleValueRegistryFromDefaults(WithRejectedSimpleValue(255))
	if err != nil {
		t.Fatal(err)
	}

	opts1 := DecOptions{
		DupMapKey:                 DupMapKeyEnforcedAPF,
		TimeTag:                   DecTagRequired,
		MaxNestedLevels:           100,
		MaxArrayElements:          102,
		MaxMapPairs:               101,
		IndefLength:               IndefLengthForbidden,
		TagsMd:                    TagsForbidden,
		IntDec:                    IntDecConvertSigned,
		MapKeyByteString:          MapKeyByteStringForbidden,
		ExtraReturnErrors:         ExtraDecErrorUnknownField,
		DefaultMapType:            reflect.TypeOf(map[string]any(nil)),
		UTF8:                      UTF8DecodeInvalid,
		FieldNameMatching:         FieldNameMatchingCaseSensitive,
		BigIntDec:                 BigIntDecodePointer,
		DefaultByteStringType:     reflect.TypeOf(""),
		ByteStringToString:        ByteStringToStringAllowed,
		FieldNameByteString:       FieldNameByteStringAllowed,
		UnrecognizedTagToAny:      UnrecognizedTagContentToAny,
		TimeTagToAny:              TimeTagToRFC3339,
		SimpleValues:              simpleValues,
		NaN:                       NaNDecodeForbidden,
		Inf:                       InfDecodeForbidden,
		ByteStringToTime:          ByteStringToTimeAllowed,
		ByteStringExpectedFormat:  ByteStringExpectedBase64URL,
		BignumTag:                 BignumTagForbidden,
		BinaryUnmarshaler:         BinaryUnmarshalerNone,
		TextUnmarshaler:           TextUnmarshalerTextString,
		JSONUnmarshalerTranscoder: stubTranscoder{},
	}
	ov := reflect.ValueOf(opts1)
	for i := 0; i < ov.NumField(); i++ {
		fv := ov.Field(i)
		if fv.IsZero() {
			t.Errorf("options field %q is unset or set to the zero value for its type", ov.Type().Field(i).Name)
		}
	}
	dm, err := opts1.DecMode()
	if err != nil {
		t.Errorf("DecMode() returned an error %v", err)
	} else {
		opts2 := dm.DecOptions()
		if !reflect.DeepEqual(opts1, opts2) {
			t.Errorf("DecOptions->DecMode->DecOptions returned different values: %#v, %#v", opts1, opts2)
		}
	}
}

type roundTripTest struct {
	name         string
	obj          any
	wantCborData []byte
}

func testRoundTrip(t *testing.T, testCases []roundTripTest, em EncMode, dm DecMode) {
	for _, tc := range testCases {
		t.Run(tc.name, func(t *testing.T) {
			b, err := em.Marshal(tc.obj)
			if err != nil {
				t.Errorf("Marshal(%+v) returned error %v", tc.obj, err)
			}
			if !bytes.Equal(b, tc.wantCborData) {
				t.Errorf("Marshal(%+v) = 0x%x, want 0x%x", tc.obj, b, tc.wantCborData)
			}
			v := reflect.New(reflect.TypeOf(tc.obj))
			if err := dm.Unmarshal(b, v.Interface()); err != nil {
				t.Errorf("Unmarshal() returned error %v", err)
			}
			if !reflect.DeepEqual(tc.obj, v.Elem().Interface()) {
				t.Errorf("Marshal-Unmarshal returned different values: %v, %v", tc.obj, v.Elem().Interface())
			}
		})
	}
}

func TestDecModeInvalidTimeTag(t *testing.T) {
	for _, tc := range []struct {
		name         string
		opts         DecOptions
		wantErrorMsg string
	}{
		{
			name:         "below range of valid modes",
			opts:         DecOptions{TimeTag: -1},
			wantErrorMsg: "cbor: invalid TimeTag -1",
		},
		{
			name:         "above range of valid modes",
			opts:         DecOptions{TimeTag: 101},
			wantErrorMsg: "cbor: invalid TimeTag 101",
		},
	} {
		t.Run(tc.name, func(t *testing.T) {
			_, err := tc.opts.DecMode()
			if err == nil {
				t.Errorf("DecMode() didn't return an error")
			} else if err.Error() != tc.wantErrorMsg {
				t.Errorf("DecMode() returned error %q, want %q", err.Error(), tc.wantErrorMsg)
			}
		})
	}
}

func TestDecModeInvalidDuplicateMapKey(t *testing.T) {
	for _, tc := range []struct {
		name         string
		opts         DecOptions
		wantErrorMsg string
	}{
		{
			name:         "below range of valid modes",
			opts:         DecOptions{DupMapKey: -1},
			wantErrorMsg: "cbor: invalid DupMapKey -1",
		},
		{
			name:         "above range of valid modes",
			opts:         DecOptions{DupMapKey: 101},
			wantErrorMsg: "cbor: invalid DupMapKey 101",
		},
	} {
		t.Run(tc.name, func(t *testing.T) {
			_, err := tc.opts.DecMode()
			if err == nil {
				t.Errorf("DecMode() didn't return an error")
			} else if err.Error() != tc.wantErrorMsg {
				t.Errorf("DecMode() returned error %q, want %q", err.Error(), tc.wantErrorMsg)
			}
		})
	}
}

func TestDecModeDefaultMaxNestedLevel(t *testing.T) {
	dm, err := DecOptions{}.DecMode()
	if err != nil {
		t.Errorf("DecMode() returned error %v", err)
	} else {
		maxNestedLevels := dm.DecOptions().MaxNestedLevels
		if maxNestedLevels != 32 {
			t.Errorf("DecOptions().MaxNestedLevels = %d, want %v", maxNestedLevels, 32)
		}
	}
}

func TestDecModeInvalidMaxNestedLevel(t *testing.T) {
	testCases := []struct {
		name         string
		opts         DecOptions
		wantErrorMsg string
	}{
		{
			name:         "< min allowed nested levels",
			opts:         DecOptions{MaxNestedLevels: 1},
			wantErrorMsg: "cbor: invalid MaxNestedLevels 1 (range is [4, 65535])",
		},
		{
			name:         "MaxNestedLevels > 65535",
			opts:         DecOptions{MaxNestedLevels: 65536},
			wantErrorMsg: "cbor: invalid MaxNestedLevels 65536 (range is [4, 65535])",
		},
	}
	for _, tc := range testCases {
		t.Run(tc.name, func(t *testing.T) {
			_, err := tc.opts.DecMode()
			if err == nil {
				t.Errorf("DecMode() didn't return an error")
			} else if err.Error() != tc.wantErrorMsg {
				t.Errorf("DecMode() returned error %q, want %q", err.Error(), tc.wantErrorMsg)
			}
		})
	}
}

func TestDecModeDefaultMaxMapPairs(t *testing.T) {
	dm, err := DecOptions{}.DecMode()
	if err != nil {
		t.Errorf("DecMode() returned error %v", err)
	} else {
		maxMapPairs := dm.DecOptions().MaxMapPairs
		if maxMapPairs != defaultMaxMapPairs {
			t.Errorf("DecOptions().MaxMapPairs = %d, want %v", maxMapPairs, defaultMaxMapPairs)
		}
	}
}

func TestDecModeInvalidMaxMapPairs(t *testing.T) {
	testCases := []struct {
		name         string
		opts         DecOptions
		wantErrorMsg string
	}{
		{
			name:         "< min allowed max map pairs",
			opts:         DecOptions{MaxMapPairs: 1},
			wantErrorMsg: "cbor: invalid MaxMapPairs 1 (range is [16, 9223372036854775807])",
		},
	}
	if bits.UintSize == 32 {
		testCases = append(testCases, struct {
			name         string
			opts         DecOptions
			wantErrorMsg string
		}{
			name:         "> max allowed max map pairs",
			opts:         DecOptions{MaxMapPairs: 2147483648},
			wantErrorMsg: "cbor: invalid MaxMapPairs 2147483648 (range is [16, 9223372036854775807])",
		})
	}
	for _, tc := range testCases {
		t.Run(tc.name, func(t *testing.T) {
			_, err := tc.opts.DecMode()
			if err == nil {
				t.Errorf("DecMode() didn't return an error")
			} else if err.Error() != tc.wantErrorMsg {
				t.Errorf("DecMode() returned error %q, want %q", err.Error(), tc.wantErrorMsg)
			}
		})
	}
}

func TestDecModeDefaultMaxArrayElements(t *testing.T) {
	dm, err := DecOptions{}.DecMode()
	if err != nil {
		t.Errorf("DecMode() returned error %v", err)
	} else {
		maxArrayElements := dm.DecOptions().MaxArrayElements
		if maxArrayElements != defaultMaxArrayElements {
			t.Errorf("DecOptions().MaxArrayElementsr = %d, want %v", maxArrayElements, defaultMaxArrayElements)
		}
	}
}

func TestDecModeInvalidMaxArrayElements(t *testing.T) {
	testCases := []struct {
		name         string
		opts         DecOptions
		wantErrorMsg string
	}{
		{
			name:         "< min allowed max array elements",
			opts:         DecOptions{MaxArrayElements: 1},
			wantErrorMsg: "cbor: invalid MaxArrayElements 1 (range is [16, 9223372036854775807])",
		},
	}
	if bits.UintSize == 32 {
		testCases = append(testCases, struct {
			name         string
			opts         DecOptions
			wantErrorMsg string
		}{
			name:         "> max allowed max array elements",
			opts:         DecOptions{MaxArrayElements: 2147483648},
			wantErrorMsg: "cbor: invalid MaxArrayElements 2147483648 (range is [16, 2147483647])",
		})
	}
	for _, tc := range testCases {
		t.Run(tc.name, func(t *testing.T) {
			_, err := tc.opts.DecMode()
			if err == nil {
				t.Errorf("DecMode() didn't return an error")
			} else if err.Error() != tc.wantErrorMsg {
				t.Errorf("DecMode() returned error %q, want %q", err.Error(), tc.wantErrorMsg)
			}
		})
	}
}

func TestDecModeInvalidIndefiniteLengthMode(t *testing.T) {
	for _, tc := range []struct {
		name         string
		opts         DecOptions
		wantErrorMsg string
	}{
		{
			name:         "below range of valid modes",
			opts:         DecOptions{IndefLength: -1},
			wantErrorMsg: "cbor: invalid IndefLength -1",
		},
		{
			name:         "above range of valid modes",
			opts:         DecOptions{IndefLength: 101},
			wantErrorMsg: "cbor: invalid IndefLength 101",
		},
	} {
		t.Run(tc.name, func(t *testing.T) {
			_, err := tc.opts.DecMode()
			if err == nil {
				t.Errorf("DecMode() didn't return an error")
			} else if err.Error() != tc.wantErrorMsg {
				t.Errorf("DecMode() returned error %q, want %q", err.Error(), tc.wantErrorMsg)
			}
		})
	}
}

func TestDecModeInvalidTagsMode(t *testing.T) {
	for _, tc := range []struct {
		name         string
		opts         DecOptions
		wantErrorMsg string
	}{
		{
			name:         "below range of valid modes",
			opts:         DecOptions{TagsMd: -1},
			wantErrorMsg: "cbor: invalid TagsMd -1",
		},
		{
			name:         "above range of valid modes",
			opts:         DecOptions{TagsMd: 101},
			wantErrorMsg: "cbor: invalid TagsMd 101",
		},
	} {
		t.Run(tc.name, func(t *testing.T) {
			_, err := tc.opts.DecMode()
			if err == nil {
				t.Errorf("DecMode() didn't return an error")
			} else if err.Error() != tc.wantErrorMsg {
				t.Errorf("DecMode() returned error %q, want %q", err.Error(), tc.wantErrorMsg)
			}
		})
	}
}

func TestUnmarshalStructKeyAsIntNumError(t *testing.T) {
	type T1 struct {
		F1 int `cbor:"a,keyasint"`
	}
	type T2 struct {
		F1 int `cbor:"-18446744073709551616,keyasint"`
	}
	testCases := []struct {
		name         string
		data         []byte
		obj          any
		wantErrorMsg string
	}{
		{
			name:         "string as key",
			data:         mustHexDecode("a1616101"),
			obj:          T1{},
			wantErrorMsg: "cbor: failed to parse field name \"a\" to int",
		},
		{
			name:         "out of range int as key",
			data:         mustHexDecode("a13bffffffffffffffff01"),
			obj:          T2{},
			wantErrorMsg: "cbor: failed to parse field name \"-18446744073709551616\" to int",
		},
	}
	for _, tc := range testCases {
		t.Run(tc.name, func(t *testing.T) {
			v := reflect.New(reflect.TypeOf(tc.obj))
			err := Unmarshal(tc.data, v.Interface())
			if err == nil {
				t.Errorf("Unmarshal(0x%x) didn't return an error, want error %q", tc.data, tc.wantErrorMsg)
			} else if !strings.Contains(err.Error(), tc.wantErrorMsg) {
				t.Errorf("Unmarshal(0x%x) error %v, want %v", tc.data, err.Error(), tc.wantErrorMsg)
			}
		})
	}
}

func TestUnmarshalEmptyMapWithDupMapKeyOpt(t *testing.T) {
	testCases := []struct {
		name  string
		data  []byte
		wantV any
	}{
		{
			name:  "empty map",
			data:  mustHexDecode("a0"),
			wantV: map[any]any{},
		},
		{
			name:  "indefinite empty map",
			data:  mustHexDecode("bfff"),
			wantV: map[any]any{},
		},
	}

	dm, err := DecOptions{DupMapKey: DupMapKeyEnforcedAPF}.DecMode()
	if err != nil {
		t.Errorf("DecMode() returned error %v", err)
	}

	for _, tc := range testCases {
		t.Run(tc.name, func(t *testing.T) {
			var v any
			if err := dm.Unmarshal(tc.data, &v); err != nil {
				t.Errorf("Unmarshal(0x%x) returned error %v", tc.data, err)
			}
			if !reflect.DeepEqual(v, tc.wantV) {
				t.Errorf("Unmarshal(0x%x) = %v (%T), want %v (%T)", tc.data, v, v, tc.wantV, tc.wantV)
			}
		})
	}
}

func TestUnmarshalDupMapKeyToEmptyInterface(t *testing.T) {
	data := mustHexDecode("a6616161416162614261636143616161466164614461656145") // {"a": "A", "b": "B", "c": "C", "a": "F", "d": "D", "e": "E"}

	// Duplicate key overwrites previous value (default).
	wantV := map[any]any{"a": "F", "b": "B", "c": "C", "d": "D", "e": "E"}
	var v any
	if err := Unmarshal(data, &v); err != nil {
		t.Errorf("Unmarshal(0x%x) returned error %v", data, err)
	}
	if !reflect.DeepEqual(v, wantV) {
		t.Errorf("Unmarshal(0x%x) = %v (%T), want %v (%T)", data, v, v, wantV, wantV)
	}

	// Duplicate key triggers error.
	wantV = map[any]any{"a": nil, "b": "B", "c": "C"}
	wantErrorMsg := "cbor: found duplicate map key \"a\" at map element index 3"
	dm, _ := DecOptions{DupMapKey: DupMapKeyEnforcedAPF}.DecMode()
	var v2 any
	if err := dm.Unmarshal(data, &v2); err == nil {
		t.Errorf("Unmarshal(0x%x) didn't return an error", data)
	} else if _, ok := err.(*DupMapKeyError); !ok {
		t.Errorf("Unmarshal(0x%x) returned wrong error type %T, want (*DupMapKeyError)", data, err)
	} else if err.Error() != wantErrorMsg {
		t.Errorf("Unmarshal(0x%x) returned error %q, want error containing %q", data, err.Error(), wantErrorMsg)
	}
	if !reflect.DeepEqual(v2, wantV) {
		t.Errorf("Unmarshal(0x%x) = %v (%T), want %v (%T)", data, v2, v2, wantV, wantV)
	}
}

func TestStreamDupMapKeyToEmptyInterface(t *testing.T) {
	data := mustHexDecode("a6616161416162614261636143616161466164614461656145") // map with duplicate key "c": {"a": "A", "b": "B", "c": "C", "a": "F", "d": "D", "e": "E"}

	var b []byte
	for i := 0; i < 3; i++ {
		b = append(b, data...)
	}

	// Duplicate key overwrites previous value (default).
	wantV := map[any]any{"a": "F", "b": "B", "c": "C", "d": "D", "e": "E"}
	dec := NewDecoder(bytes.NewReader(b))
	for i := 0; i < 3; i++ {
		var v1 any
		if err := dec.Decode(&v1); err != nil {
			t.Errorf("Decode() returned error %v", err)
		}
		if !reflect.DeepEqual(v1, wantV) {
			t.Errorf("Decode() = %v (%T), want %v (%T)", v1, v1, wantV, wantV)
		}
	}
	var v any
	if err := dec.Decode(&v); err != io.EOF {
		t.Errorf("Decode() returned error %v, want %v", err, io.EOF)
	}

	// Duplicate key triggers error.
	wantV = map[any]any{"a": nil, "b": "B", "c": "C"}
	wantErrorMsg := "cbor: found duplicate map key \"a\" at map element index 3"
	dm, _ := DecOptions{DupMapKey: DupMapKeyEnforcedAPF}.DecMode()
	dec = dm.NewDecoder(bytes.NewReader(b))
	for i := 0; i < 3; i++ {
		var v2 any
		if err := dec.Decode(&v2); err == nil {
			t.Errorf("Decode() didn't return an error")
		} else if _, ok := err.(*DupMapKeyError); !ok {
			t.Errorf("Decode() returned wrong error type %T, want (*DupMapKeyError)", err)
		} else if err.Error() != wantErrorMsg {
			t.Errorf("Decode() returned error %q, want error containing %q", err.Error(), wantErrorMsg)
		}
		if !reflect.DeepEqual(v2, wantV) {
			t.Errorf("Unmarshal(0x%x) = %v (%T), want %v (%T)", data, v2, v2, wantV, wantV)
		}
	}
	if err := dec.Decode(&v); err != io.EOF {
		t.Errorf("Decode() returned error %v, want %v", err, io.EOF)
	}
}

func TestUnmarshalDupMapKeyToEmptyMap(t *testing.T) {
	data := mustHexDecode("a6616161416162614261636143616161466164614461656145") // {"a": "A", "b": "B", "c": "C", "a": "F", "d": "D", "e": "E"}

	// Duplicate key overwrites previous value (default).
	wantM := map[string]string{"a": "F", "b": "B", "c": "C", "d": "D", "e": "E"}
	var m map[string]string
	if err := Unmarshal(data, &m); err != nil {
		t.Errorf("Unmarshal(0x%x) returned error %v", data, err)
	}
	if !reflect.DeepEqual(m, wantM) {
		t.Errorf("Unmarshal(0x%x) = %v (%T), want %v (%T)", data, m, m, wantM, wantM)
	}

	// Duplicate key triggers error.
	wantM = map[string]string{"a": "", "b": "B", "c": "C"}
	wantErrorMsg := "cbor: found duplicate map key \"a\" at map element index 3"
	dm, _ := DecOptions{DupMapKey: DupMapKeyEnforcedAPF}.DecMode()
	var m2 map[string]string
	if err := dm.Unmarshal(data, &m2); err == nil {
		t.Errorf("Unmarshal(0x%x) didn't return an error", data)
	} else if _, ok := err.(*DupMapKeyError); !ok {
		t.Errorf("Unmarshal(0x%x) returned wrong error type %T, want (*DupMapKeyError)", data, err)
	} else if err.Error() != wantErrorMsg {
		t.Errorf("Unmarshal(0x%x) returned error %q, want error containing %q", data, err.Error(), wantErrorMsg)
	}
	if !reflect.DeepEqual(m2, wantM) {
		t.Errorf("Unmarshal(0x%x) = %v (%T), want %v (%T)", data, m2, m2, wantM, wantM)
	}
}

func TestStreamDupMapKeyToEmptyMap(t *testing.T) {
	data := mustHexDecode("a6616161416162614261636143616161466164614461656145") // {"a": "A", "b": "B", "c": "C", "a": "F", "d": "D", "e": "E"}

	var b []byte
	for i := 0; i < 3; i++ {
		b = append(b, data...)
	}

	// Duplicate key overwrites previous value (default).
	wantM := map[string]string{"a": "F", "b": "B", "c": "C", "d": "D", "e": "E"}
	dec := NewDecoder(bytes.NewReader(b))
	for i := 0; i < 3; i++ {
		var m1 map[string]string
		if err := dec.Decode(&m1); err != nil {
			t.Errorf("Decode() returned error %v", err)
		}
		if !reflect.DeepEqual(m1, wantM) {
			t.Errorf("Decode() = %v (%T), want %v (%T)", m1, m1, wantM, wantM)
		}
	}
	var v any
	if err := dec.Decode(&v); err != io.EOF {
		t.Errorf("Decode() returned error %v, want %v", err, io.EOF)
	}

	// Duplicate key triggers error.
	wantM = map[string]string{"a": "", "b": "B", "c": "C"}
	wantErrorMsg := "cbor: found duplicate map key \"a\" at map element index 3"
	dm, _ := DecOptions{DupMapKey: DupMapKeyEnforcedAPF}.DecMode()
	dec = dm.NewDecoder(bytes.NewReader(b))
	for i := 0; i < 3; i++ {
		var m2 map[string]string
		if err := dec.Decode(&m2); err == nil {
			t.Errorf("Decode() didn't return an error")
		} else if _, ok := err.(*DupMapKeyError); !ok {
			t.Errorf("Decode() returned wrong error type %T, want (*DupMapKeyError)", err)
		} else if err.Error() != wantErrorMsg {
			t.Errorf("Decode() returned error %q, want error containing %q", err.Error(), wantErrorMsg)
		}
		if !reflect.DeepEqual(m2, wantM) {
			t.Errorf("Unmarshal(0x%x) = %v (%T), want %v (%T)", data, m2, m2, wantM, wantM)
		}
	}
	if err := dec.Decode(&v); err != io.EOF {
		t.Errorf("Decode() returned error %v, want %v", err, io.EOF)
	}
}

func TestUnmarshalDupMapKeyToNotEmptyMap(t *testing.T) {
	data := mustHexDecode("a6616161416162614261636143616161466164614461656145") // {"a": "A", "b": "B", "c": "C", "a": "F", "d": "D", "e": "E"}

	// Duplicate key overwrites previous value (default).
	m := map[string]string{"a": "Z", "b": "Z", "c": "Z", "d": "Z", "e": "Z", "f": "Z"}
	wantM := map[string]string{"a": "F", "b": "B", "c": "C", "d": "D", "e": "E", "f": "Z"}
	if err := Unmarshal(data, &m); err != nil {
		t.Errorf("Unmarshal(0x%x) returned error %v", data, err)
	}
	if !reflect.DeepEqual(m, wantM) {
		t.Errorf("Unmarshal(0x%x) = %v (%T), want %v (%T)", data, m, m, wantM, wantM)
	}

	// Duplicate key triggers error.
	m2 := map[string]string{"a": "Z", "b": "Z", "c": "Z", "d": "Z", "e": "Z", "f": "Z"}
	wantM = map[string]string{"a": "", "b": "B", "c": "C", "d": "Z", "e": "Z", "f": "Z"}
	wantErrorMsg := "cbor: found duplicate map key \"a\" at map element index 3"
	dm, _ := DecOptions{DupMapKey: DupMapKeyEnforcedAPF}.DecMode()
	if err := dm.Unmarshal(data, &m2); err == nil {
		t.Errorf("Unmarshal(0x%x) didn't return an error", data)
	} else if _, ok := err.(*DupMapKeyError); !ok {
		t.Errorf("Unmarshal(0x%x) returned wrong error type %T, want (*DupMapKeyError)", data, err)
	} else if !strings.Contains(err.Error(), wantErrorMsg) {
		t.Errorf("Unmarshal(0x%x) returned error %q, want error containing %q", data, err.Error(), wantErrorMsg)
	}
	if !reflect.DeepEqual(m2, wantM) {
		t.Errorf("Unmarshal(0x%x) = %v (%T), want %v (%T)", data, m2, m2, wantM, wantM)
	}
}

func TestStreamDupMapKeyToNotEmptyMap(t *testing.T) {
	data := mustHexDecode("a6616161416162614261636143616161466164614461656145") // {"a": "A", "b": "B", "c": "C", "a": "F", "d": "D", "e": "E"}

	var b []byte
	for i := 0; i < 3; i++ {
		b = append(b, data...)
	}

	// Duplicate key overwrites previous value (default).
	wantM := map[string]string{"a": "F", "b": "B", "c": "C", "d": "D", "e": "E", "f": "Z"}
	dec := NewDecoder(bytes.NewReader(b))
	for i := 0; i < 3; i++ {
		m1 := map[string]string{"a": "Z", "b": "Z", "c": "Z", "d": "Z", "e": "Z", "f": "Z"}
		if err := dec.Decode(&m1); err != nil {
			t.Errorf("Decode() returned error %v", err)
		}
		if !reflect.DeepEqual(m1, wantM) {
			t.Errorf("Decode() = %v (%T), want %v (%T)", m1, m1, wantM, wantM)
		}
	}
	var v any
	if err := dec.Decode(&v); err != io.EOF {
		t.Errorf("Decode() returned error %v, want %v", err, io.EOF)
	}

	// Duplicate key triggers error.
	wantM = map[string]string{"a": "", "b": "B", "c": "C", "d": "Z", "e": "Z", "f": "Z"}
	wantErrorMsg := "cbor: found duplicate map key \"a\" at map element index 3"
	dm, _ := DecOptions{DupMapKey: DupMapKeyEnforcedAPF}.DecMode()
	dec = dm.NewDecoder(bytes.NewReader(b))
	for i := 0; i < 3; i++ {
		m2 := map[string]string{"a": "Z", "b": "Z", "c": "Z", "d": "Z", "e": "Z", "f": "Z"}
		if err := dec.Decode(&m2); err == nil {
			t.Errorf("Decode() didn't return an error")
		} else if _, ok := err.(*DupMapKeyError); !ok {
			t.Errorf("Decode() returned wrong error type %T, want (*DupMapKeyError)", err)
		} else if err.Error() != wantErrorMsg {
			t.Errorf("Decode() returned error %q, want error containing %q", err.Error(), wantErrorMsg)
		}
		if !reflect.DeepEqual(m2, wantM) {
			t.Errorf("Unmarshal(0x%x) = %v (%T), want %v (%T)", data, m2, m2, wantM, wantM)
		}
	}
	if err := dec.Decode(&v); err != io.EOF {
		t.Errorf("Decode() returned error %v, want %v", err, io.EOF)
	}
}

func TestUnmarshalDupMapKeyToStruct(t *testing.T) {
	type s struct {
		A string `cbor:"a"`
		B string `cbor:"b"`
		C string `cbor:"c"`
		D string `cbor:"d"`
		E string `cbor:"e"`

		I string `cbor:"1,keyasint"`
	}

	for _, tc := range []struct {
		name    string
		opts    DecOptions
		data    []byte
		want    s
		wantErr *DupMapKeyError
	}{
		{
			name: "duplicate key does not overwrite previous value",
			data: mustHexDecode("a6616161416162614261636143616161466164614461656145"), // {"a": "A", "b": "B", "c": "C", "a": "F", "d": "D", "e": "E"}
			want: s{A: "A", B: "B", C: "C", D: "D", E: "E"},
		},
		{
			name:    "duplicate key triggers error",
			opts:    DecOptions{DupMapKey: DupMapKeyEnforcedAPF},
			data:    mustHexDecode("a6616161416162614261636143616161466164614461656145"), // {"a": "A", "b": "B", "c": "C", "a": "F", "d": "D", "e": "E"}
			want:    s{A: "A", B: "B", C: "C"},
			wantErr: &DupMapKeyError{Key: "a", Index: 3},
		},
		{
			name:    "duplicate keys of comparable but disallowed cbor types skips remaining entries and returns error",
			opts:    DecOptions{DupMapKey: DupMapKeyEnforcedAPF},
			data:    mustHexDecode("a7616161416162614261636143d903e70100d903e701016164614461656145"), // {"a": "A", "b": "B", "c": "C", 999(1): 0, 999(1): 1, "d": "D", "e": "E"}
			want:    s{A: "A", B: "B", C: "C"},
			wantErr: &DupMapKeyError{Key: Tag{Number: 999, Content: uint64(1)}, Index: 4},
		},
		{
			name: "mixed-case duplicate key does not overwrite previous value",
			data: mustHexDecode("a6616161416162614261636143614161466164614461656145"), // {"a": "A", "b": "B", "c": "C", "A": "F", "d": "D", "e": "E"}
			want: s{A: "A", B: "B", C: "C", D: "D", E: "E"},
		},
		{
			name:    "mixed-case duplicate key triggers error",
			opts:    DecOptions{DupMapKey: DupMapKeyEnforcedAPF},
			data:    mustHexDecode("a6616161416162614261636143614161466164614461656145"), // {"a": "A", "b": "B", "c": "C", "A": "F", "d": "D", "e": "E"}
			want:    s{A: "A", B: "B", C: "C"},
			wantErr: &DupMapKeyError{Key: "A", Index: 3},
		},
		{
			name: "keyasint duplicate key does not overwrite previous value",
			data: mustHexDecode("a36131616901614961616141"), // {"1": "i", 1: "I", "a": "A"}
			want: s{I: "i", A: "A"},
		},
		{
			name:    "keyasint duplicate key triggers error",
			opts:    DecOptions{DupMapKey: DupMapKeyEnforcedAPF},
			data:    mustHexDecode("a36131616901614961616141"), // {"1": "i", 1: "I", "a": "A"}
			want:    s{I: "i"},
			wantErr: &DupMapKeyError{Key: int64(1), Index: 1},
		},
	} {
		t.Run(tc.name, func(t *testing.T) {
			dm, err := tc.opts.DecMode()
			if err != nil {
				t.Fatal(err)
			}

			var s1 s
			if err := dm.Unmarshal(tc.data, &s1); err != nil {
				if !reflect.DeepEqual(err, tc.wantErr) {
					t.Errorf("got error: %v, wanted: %v", err, tc.wantErr)
				}
			} else {
				if tc.wantErr != nil {
					t.Errorf("got nil error, wanted: %v", tc.wantErr)
				}
			}

			if !reflect.DeepEqual(s1, tc.want) {
				t.Errorf("Unmarshal(0x%x) = %+v (%T), want %+v (%T)", tc.data, s1, s1, tc.want, tc.want)
			}
		})
	}
}

func TestStreamDupMapKeyToStruct(t *testing.T) {
	type s struct {
		A string `cbor:"a"`
		B string `cbor:"b"`
		C string `cbor:"c"`
		D string `cbor:"d"`
		E string `cbor:"e"`
	}
	data := mustHexDecode("a6616161416162614261636143616161466164614461656145") // {"a": "A", "b": "B", "c": "C", "a": "F", "d": "D", "e": "E"}

	var b []byte
	for i := 0; i < 3; i++ {
		b = append(b, data...)
	}

	// Duplicate key overwrites previous value (default).
	wantS := s{A: "A", B: "B", C: "C", D: "D", E: "E"}
	dec := NewDecoder(bytes.NewReader(b))
	for i := 0; i < 3; i++ {
		var s1 s
		if err := dec.Decode(&s1); err != nil {
			t.Errorf("Decode() returned error %v", err)
		}
		if !reflect.DeepEqual(s1, wantS) {
			t.Errorf("Decode() = %v (%T), want %v (%T)", s1, s1, wantS, wantS)
		}
	}
	var v any
	if err := dec.Decode(&v); err != io.EOF {
		t.Errorf("Decode() returned error %v, want %v", err, io.EOF)
	}

	// Duplicate key triggers error.
	wantS = s{A: "A", B: "B", C: "C"}
	wantErrorMsg := "cbor: found duplicate map key \"a\" at map element index 3"
	dm, _ := DecOptions{DupMapKey: DupMapKeyEnforcedAPF}.DecMode()
	dec = dm.NewDecoder(bytes.NewReader(b))
	for i := 0; i < 3; i++ {
		var s2 s
		if err := dec.Decode(&s2); err == nil {
			t.Errorf("Decode() didn't return an error")
		} else if _, ok := err.(*DupMapKeyError); !ok {
			t.Errorf("Decode() returned wrong error type %T, want (*DupMapKeyError)", err)
		} else if err.Error() != wantErrorMsg {
			t.Errorf("Decode() returned error %q, want error containing %q", err.Error(), wantErrorMsg)
		}
		if !reflect.DeepEqual(s2, wantS) {
			t.Errorf("Unmarshal(0x%x) = %+v (%T), want %+v (%T)", data, s2, s2, wantS, wantS)
		}
	}
	if err := dec.Decode(&v); err != io.EOF {
		t.Errorf("Decode() returned error %v, want %v", err, io.EOF)
	}
}

// dupl map key is a struct field
func TestUnmarshalDupMapKeyToStructKeyAsInt(t *testing.T) {
	type s struct {
		A int `cbor:"1,keyasint"`
		B int `cbor:"3,keyasint"`
		C int `cbor:"5,keyasint"`
	}
	data := mustHexDecode("a40102030401030506") // {1:2, 3:4, 1:3, 5:6}

	// Duplicate key doesn't overwrite previous value (default).
	wantS := s{A: 2, B: 4, C: 6}
	var s1 s
	if err := Unmarshal(data, &s1); err != nil {
		t.Errorf("Unmarshal(0x%x) returned error %v", data, err)
	}
	if !reflect.DeepEqual(s1, wantS) {
		t.Errorf("Unmarshal(0x%x) = %+v (%T), want %+v (%T)", data, s1, s1, wantS, wantS)
	}

	// Duplicate key triggers error.
	wantS = s{A: 2, B: 4}
	wantErrorMsg := "cbor: found duplicate map key 1 at map element index 2"
	dm, _ := DecOptions{DupMapKey: DupMapKeyEnforcedAPF}.DecMode()
	var s2 s
	if err := dm.Unmarshal(data, &s2); err == nil {
		t.Errorf("Unmarshal(0x%x, %s) didn't return an error", data, reflect.TypeOf(s2))
	} else if _, ok := err.(*DupMapKeyError); !ok {
		t.Errorf("Unmarshal(0x%x) returned wrong error type %T, want (*DupMapKeyError)", data, err)
	} else if !strings.Contains(err.Error(), wantErrorMsg) {
		t.Errorf("Unmarshal(0x%x) returned error %q, want error containing %q", data, err.Error(), wantErrorMsg)
	}
	if !reflect.DeepEqual(s2, wantS) {
		t.Errorf("Unmarshal(0x%x) = %+v (%T), want %+v (%T)", data, s2, s2, wantS, wantS)
	}
}

func TestStreamDupMapKeyToStructKeyAsInt(t *testing.T) {
	type s struct {
		A int `cbor:"1,keyasint"`
		B int `cbor:"3,keyasint"`
		C int `cbor:"5,keyasint"`
	}
	data := mustHexDecode("a40102030401030506") // {1:2, 3:4, 1:3, 5:6}

	var b []byte
	for i := 0; i < 3; i++ {
		b = append(b, data...)
	}

	// Duplicate key overwrites previous value (default).
	wantS := s{A: 2, B: 4, C: 6}
	dec := NewDecoder(bytes.NewReader(b))
	for i := 0; i < 3; i++ {
		var s1 s
		if err := dec.Decode(&s1); err != nil {
			t.Errorf("Decode() returned error %v", err)
		}
		if !reflect.DeepEqual(s1, wantS) {
			t.Errorf("Decode() = %v (%T), want %v (%T)", s1, s1, wantS, wantS)
		}
	}
	var v any
	if err := dec.Decode(&v); err != io.EOF {
		t.Errorf("Decode() returned error %v, want %v", err, io.EOF)
	}

	// Duplicate key triggers error.
	wantS = s{A: 2, B: 4}
	wantErrorMsg := "cbor: found duplicate map key 1 at map element index 2"
	dm, _ := DecOptions{DupMapKey: DupMapKeyEnforcedAPF}.DecMode()
	dec = dm.NewDecoder(bytes.NewReader(b))
	for i := 0; i < 3; i++ {
		var s2 s
		if err := dec.Decode(&s2); err == nil {
			t.Errorf("Decode() didn't return an error")
		} else if _, ok := err.(*DupMapKeyError); !ok {
			t.Errorf("Decode() returned wrong error type %T, want (*DupMapKeyError)", err)
		} else if err.Error() != wantErrorMsg {
			t.Errorf("Decode() returned error %q, want error containing %q", err.Error(), wantErrorMsg)
		}
		if !reflect.DeepEqual(s2, wantS) {
			t.Errorf("Unmarshal(0x%x) = %+v (%T), want %+v (%T)", data, s2, s2, wantS, wantS)
		}
	}
	if err := dec.Decode(&v); err != io.EOF {
		t.Errorf("Decode() returned error %v, want %v", err, io.EOF)
	}
}

func TestUnmarshalDupMapKeyToStructNoMatchingField(t *testing.T) {
	type s struct {
		B string `cbor:"b"`
		C string `cbor:"c"`
		D string `cbor:"d"`
		E string `cbor:"e"`
	}
	data := mustHexDecode("a6616161416162614261636143616161466164614461656145") // {"a": "A", "b": "B", "c": "C", "a": "F", "d": "D", "e": "E"}

	wantS := s{B: "B", C: "C", D: "D", E: "E"}
	var s1 s
	if err := Unmarshal(data, &s1); err != nil {
		t.Errorf("Unmarshal(0x%x) returned error %v", data, err)
	}
	if !reflect.DeepEqual(s1, wantS) {
		t.Errorf("Unmarshal(0x%x) = %+v (%T), want %+v (%T)", data, s1, s1, wantS, wantS)
	}

	// Duplicate key triggers error even though map key "a" doesn't have a corresponding struct field.
	wantS = s{B: "B", C: "C"}
	wantErrorMsg := "cbor: found duplicate map key \"a\" at map element index 3"
	dm, _ := DecOptions{DupMapKey: DupMapKeyEnforcedAPF}.DecMode()
	var s2 s
	if err := dm.Unmarshal(data, &s2); err == nil {
		t.Errorf("Unmarshal(0x%x, %s) didn't return an error", data, reflect.TypeOf(s2))
	} else if _, ok := err.(*DupMapKeyError); !ok {
		t.Errorf("Unmarshal(0x%x) returned wrong error type %T, want (*DupMapKeyError)", data, err)
	} else if !strings.Contains(err.Error(), wantErrorMsg) {
		t.Errorf("Unmarshal(0x%x) returned error %q, want error containing %q", data, err.Error(), wantErrorMsg)
	}
	if !reflect.DeepEqual(s2, wantS) {
		t.Errorf("Unmarshal(0x%x) = %+v (%T), want %+v (%T)", data, s2, s2, wantS, wantS)
	}
}

func TestStreamDupMapKeyToStructNoMatchingField(t *testing.T) {
	type s struct {
		B string `cbor:"b"`
		C string `cbor:"c"`
		D string `cbor:"d"`
		E string `cbor:"e"`
	}
	data := mustHexDecode("a6616161416162614261636143616161466164614461656145") // {"a": "A", "b": "B", "c": "C", "a": "F", "d": "D", "e": "E"}

	var b []byte
	for i := 0; i < 3; i++ {
		b = append(b, data...)
	}

	// Duplicate key overwrites previous value (default).
	wantS := s{B: "B", C: "C", D: "D", E: "E"}
	dec := NewDecoder(bytes.NewReader(b))
	for i := 0; i < 3; i++ {
		var s1 s
		if err := dec.Decode(&s1); err != nil {
			t.Errorf("Decode() returned error %v", err)
		}
		if !reflect.DeepEqual(s1, wantS) {
			t.Errorf("Decode() = %v (%T), want %v (%T)", s1, s1, wantS, wantS)
		}
	}
	var v any
	if err := dec.Decode(&v); err != io.EOF {
		t.Errorf("Decode() returned error %v, want %v", err, io.EOF)
	}

	// Duplicate key triggers error.
	wantS = s{B: "B", C: "C"}
	wantErrorMsg := "cbor: found duplicate map key \"a\" at map element index 3"
	dm, _ := DecOptions{DupMapKey: DupMapKeyEnforcedAPF}.DecMode()
	dec = dm.NewDecoder(bytes.NewReader(b))
	for i := 0; i < 3; i++ {
		var s2 s
		if err := dec.Decode(&s2); err == nil {
			t.Errorf("Decode() didn't return an error")
		} else if _, ok := err.(*DupMapKeyError); !ok {
			t.Errorf("Decode() returned wrong error type %T, want (*DupMapKeyError)", err)
		} else if err.Error() != wantErrorMsg {
			t.Errorf("Decode() returned error %q, want error containing %q", err.Error(), wantErrorMsg)
		}
		if !reflect.DeepEqual(s2, wantS) {
			t.Errorf("Decode() = %v (%T), want %v (%T)", s2, s2, wantS, wantS)
		}
	}
	if err := dec.Decode(&v); err != io.EOF {
		t.Errorf("Decode() returned error %v, want %v", err, io.EOF)
	}
}

func TestUnmarshalDupMapKeyToStructKeyAsIntNoMatchingField(t *testing.T) {
	type s struct {
		B int `cbor:"3,keyasint"`
		C int `cbor:"5,keyasint"`
	}
	data := mustHexDecode("a40102030401030506") // {1:2, 3:4, 1:3, 5:6}

	wantS := s{B: 4, C: 6}
	var s1 s
	if err := Unmarshal(data, &s1); err != nil {
		t.Errorf("Unmarshal(0x%x) returned error %v", data, err)
	}
	if !reflect.DeepEqual(s1, wantS) {
		t.Errorf("Unmarshal(0x%x) = %+v (%T), want %+v (%T)", data, s1, s1, wantS, wantS)
	}

	// Duplicate key triggers error even though map key "a" doesn't have a corresponding struct field.
	wantS = s{B: 4}
	wantErrorMsg := "cbor: found duplicate map key 1 at map element index 2"
	dm, _ := DecOptions{DupMapKey: DupMapKeyEnforcedAPF}.DecMode()
	var s2 s
	if err := dm.Unmarshal(data, &s2); err == nil {
		t.Errorf("Unmarshal(0x%x, %s) didn't return an error", data, reflect.TypeOf(s2))
	} else if _, ok := err.(*DupMapKeyError); !ok {
		t.Errorf("Unmarshal(0x%x) returned wrong error type %T, want (*DupMapKeyError)", data, err)
	} else if !strings.Contains(err.Error(), wantErrorMsg) {
		t.Errorf("Unmarshal(0x%x) returned error %q, want error containing %q", data, err.Error(), wantErrorMsg)
	}
	if !reflect.DeepEqual(s2, wantS) {
		t.Errorf("Unmarshal(0x%x) = %+v (%T), want %+v (%T)", data, s2, s2, wantS, wantS)
	}
}

func TestStreamDupMapKeyToStructKeyAsIntNoMatchingField(t *testing.T) {
	type s struct {
		B int `cbor:"3,keyasint"`
		C int `cbor:"5,keyasint"`
	}
	data := mustHexDecode("a40102030401030506") // {1:2, 3:4, 1:3, 5:6}

	var b []byte
	for i := 0; i < 3; i++ {
		b = append(b, data...)
	}

	// Duplicate key overwrites previous value (default).
	wantS := s{B: 4, C: 6}
	dec := NewDecoder(bytes.NewReader(b))
	for i := 0; i < 3; i++ {
		var s1 s
		if err := dec.Decode(&s1); err != nil {
			t.Errorf("Decode() returned error %v", err)
		}
		if !reflect.DeepEqual(s1, wantS) {
			t.Errorf("Decode() = %v (%T), want %v (%T)", s1, s1, wantS, wantS)
		}
	}
	var v any
	if err := dec.Decode(&v); err != io.EOF {
		t.Errorf("Decode() returned error %v, want %v", err, io.EOF)
	}

	// Duplicate key triggers error.
	wantS = s{B: 4}
	wantErrorMsg := "cbor: found duplicate map key 1 at map element index 2"
	dm, _ := DecOptions{DupMapKey: DupMapKeyEnforcedAPF}.DecMode()
	dec = dm.NewDecoder(bytes.NewReader(b))
	for i := 0; i < 3; i++ {
		var s2 s
		if err := dec.Decode(&s2); err == nil {
			t.Errorf("Decode() didn't return an error")
		} else if _, ok := err.(*DupMapKeyError); !ok {
			t.Errorf("Decode() returned wrong error type %T, want (*DupMapKeyError)", err)
		} else if err.Error() != wantErrorMsg {
			t.Errorf("Decode() returned error %q, want error containing %q", err.Error(), wantErrorMsg)
		}
		if !reflect.DeepEqual(s2, wantS) {
			t.Errorf("Decode() = %v (%T), want %v (%T)", s2, s2, wantS, wantS)
		}
	}
	if err := dec.Decode(&v); err != io.EOF {
		t.Errorf("Decode() returned error %v, want %v", err, io.EOF)
	}
}

func TestUnmarshalDupMapKeyToStructWrongType(t *testing.T) {
	type s struct {
		A string `cbor:"a"`
		B string `cbor:"b"`
		C string `cbor:"c"`
		D string `cbor:"d"`
		E string `cbor:"e"`
	}
	data := mustHexDecode("a861616141fa47c35000026162614261636143fa47c3500003616161466164614461656145") // {"a": "A", 100000.0:2, "b": "B", "c": "C", 100000.0:3, "a": "F", "d": "D", "e": "E"}

	var s1 s
	wantS := s{A: "A", B: "B", C: "C", D: "D", E: "E"}
	wantErrorMsg := "cbor: cannot unmarshal"
	if err := Unmarshal(data, &s1); err == nil {
		t.Errorf("Unmarshal(0x%x) didn't return an error", data)
	} else if _, ok := err.(*UnmarshalTypeError); !ok {
		t.Errorf("Unmarshal(0x%x) returned wrong error type %T, want (*UnmarshalTypeError)", data, err)
	} else if !strings.Contains(err.Error(), wantErrorMsg) {
		t.Errorf("Unmarshal(0x%x) returned error %q, want error containing %q", data, err.Error(), wantErrorMsg)
	}
	if !reflect.DeepEqual(s1, wantS) {
		t.Errorf("Unmarshal(0x%x) = %+v (%T), want %+v (%T)", data, s1, s1, wantS, wantS)
	}

	wantS = s{A: "A", B: "B", C: "C"}
	wantErrorMsg = "cbor: found duplicate map key 100000 at map element index 4"
	dm, _ := DecOptions{DupMapKey: DupMapKeyEnforcedAPF}.DecMode()
	var s2 s
	if err := dm.Unmarshal(data, &s2); err == nil {
		t.Errorf("Unmarshal(0x%x, %s) didn't return an error", data, reflect.TypeOf(s2))
	} else if _, ok := err.(*DupMapKeyError); !ok {
		t.Errorf("Unmarshal(0x%x) returned wrong error type %T, want (*DupMapKeyError)", data, err)
	} else if !strings.Contains(err.Error(), wantErrorMsg) {
		t.Errorf("Unmarshal(0x%x) returned error %q, want error containing %q", data, err.Error(), wantErrorMsg)
	}
	if !reflect.DeepEqual(s2, wantS) {
		t.Errorf("Unmarshal(0x%x) = %+v (%T), want %+v (%T)", data, s2, s2, wantS, wantS)
	}
}

func TestStreamDupMapKeyToStructWrongType(t *testing.T) {
	type s struct {
		A string `cbor:"a"`
		B string `cbor:"b"`
		C string `cbor:"c"`
		D string `cbor:"d"`
		E string `cbor:"e"`
	}
	data := mustHexDecode("a861616141fa47c35000026162614261636143fa47c3500003616161466164614461656145") // {"a": "A", 100000.0:2, "b": "B", "c": "C", 100000.0:3, "a": "F", "d": "D", "e": "E"}

	var b []byte
	for i := 0; i < 3; i++ {
		b = append(b, data...)
	}

	wantS := s{A: "A", B: "B", C: "C", D: "D", E: "E"}
	wantErrorMsg := "cbor: cannot unmarshal"
	dec := NewDecoder(bytes.NewReader(b))
	for i := 0; i < 3; i++ {
		var s1 s
		if err := dec.Decode(&s1); err == nil {
			t.Errorf("Unmarshal(0x%x) didn't return an error", data)
		} else if _, ok := err.(*UnmarshalTypeError); !ok {
			t.Errorf("Unmarshal(0x%x) returned wrong error type %T, want (*UnmarshalTypeError)", data, err)
		} else if !strings.Contains(err.Error(), wantErrorMsg) {
			t.Errorf("Unmarshal(0x%x) returned error %q, want error containing %q", data, err.Error(), wantErrorMsg)
		}
		if !reflect.DeepEqual(s1, wantS) {
			t.Errorf("Unmarshal(0x%x) = %+v (%T), want %+v (%T)", data, s1, s1, wantS, wantS)
		}
	}
	var v any
	if err := dec.Decode(&v); err != io.EOF {
		t.Errorf("Decode() returned error %v, want %v", err, io.EOF)
	}

	// Duplicate key triggers error.
	wantS = s{A: "A", B: "B", C: "C"}
	wantErrorMsg = "cbor: found duplicate map key 100000 at map element index 4"
	dm, _ := DecOptions{DupMapKey: DupMapKeyEnforcedAPF}.DecMode()
	dec = dm.NewDecoder(bytes.NewReader(b))
	for i := 0; i < 3; i++ {
		var s2 s
		if err := dec.Decode(&s2); err == nil {
			t.Errorf("Decode() didn't return an error")
		} else if _, ok := err.(*DupMapKeyError); !ok {
			t.Errorf("Decode() returned wrong error type %T, want (*DupMapKeyError)", err)
		} else if err.Error() != wantErrorMsg {
			t.Errorf("Decode() returned error %q, want error containing %q", err.Error(), wantErrorMsg)
		}
		if !reflect.DeepEqual(s2, wantS) {
			t.Errorf("Unmarshal(0x%x) = %+v (%T), want %+v (%T)", data, s2, s2, wantS, wantS)
		}
	}
	if err := dec.Decode(&v); err != io.EOF {
		t.Errorf("Decode() returned error %v, want %v", err, io.EOF)
	}
}

func TestUnmarshalDupMapKeyToStructStringParseError(t *testing.T) {
	type s struct {
		A string `cbor:"a"`
		B string `cbor:"b"`
		C string `cbor:"c"`
		D string `cbor:"d"`
		E string `cbor:"e"`
	}
	data := mustHexDecode("a661fe6141616261426163614361fe61466164614461656145") // {"\xFE": "A", "b": "B", "c": "C", "\xFE": "F", "d": "D", "e": "E"}
	wantS := s{A: "", B: "B", C: "C", D: "D", E: "E"}
	wantErrorMsg := "cbor: invalid UTF-8 string"

	// Duplicate key doesn't overwrite previous value (default).
	var s1 s
	if err := Unmarshal(data, &s1); err == nil {
		t.Errorf("Unmarshal(0x%x) didn't return an error", data)
	} else if _, ok := err.(*SemanticError); !ok {
		t.Errorf("Unmarshal(0x%x) returned wrong error type %T, want (*SemanticError)", data, err)
	} else if !strings.Contains(err.Error(), wantErrorMsg) {
		t.Errorf("Unmarshal(0x%x) returned error %q, want error containing %q", data, err.Error(), wantErrorMsg)
	}
	if !reflect.DeepEqual(s1, wantS) {
		t.Errorf("Unmarshal(0x%x) = %+v (%T), want %+v (%T)", data, s1, s1, wantS, wantS)
	}

	// Duplicate key triggers error.
	dm, _ := DecOptions{DupMapKey: DupMapKeyEnforcedAPF}.DecMode()
	var s2 s
	if err := dm.Unmarshal(data, &s2); err == nil {
		t.Errorf("Unmarshal(0x%x, %s) didn't return an error", data, reflect.TypeOf(s2))
	} else if _, ok := err.(*SemanticError); !ok {
		t.Errorf("Unmarshal(0x%x) returned wrong error type %T, want (*SemanticError)", data, err)
	} else if !strings.Contains(err.Error(), wantErrorMsg) {
		t.Errorf("Unmarshal(0x%x) returned error %q, want error containing %q", data, err.Error(), wantErrorMsg)
	}
	if !reflect.DeepEqual(s2, wantS) {
		t.Errorf("Unmarshal(0x%x) = %+v (%T), want %+v (%T)", data, s2, s2, wantS, wantS)
	}
}

func TestUnmarshalDupMapKeyToStructIntParseError(t *testing.T) {
	type s struct {
		A int `cbor:"1,keyasint"`
		B int `cbor:"3,keyasint"`
		C int `cbor:"5,keyasint"`
	}
	data := mustHexDecode("a43bffffffffffffffff0203043bffffffffffffffff030506") // {-18446744073709551616:2, 3:4, -18446744073709551616:3, 5:6}

	// Duplicate key doesn't overwrite previous value (default).
	wantS := s{B: 4, C: 6}
	wantErrorMsg := "cbor: cannot unmarshal"
	var s1 s
	if err := Unmarshal(data, &s1); err == nil {
		t.Errorf("Unmarshal(0x%x) didn't return an error", data)
	} else if _, ok := err.(*UnmarshalTypeError); !ok {
		t.Errorf("Unmarshal(0x%x) returned wrong error type %T, want (*UnmarshalTypeError)", data, err)
	} else if !strings.Contains(err.Error(), wantErrorMsg) {
		t.Errorf("Unmarshal(0x%x) returned error %q, want error containing %q", data, err.Error(), wantErrorMsg)
	}
	if !reflect.DeepEqual(s1, wantS) {
		t.Errorf("Unmarshal(0x%x) = %+v (%T), want %+v (%T)", data, s1, s1, wantS, wantS)
	}

	// Duplicate key triggers error.
	dm, _ := DecOptions{DupMapKey: DupMapKeyEnforcedAPF}.DecMode()
	var s2 s
	if err := dm.Unmarshal(data, &s2); err == nil {
		t.Errorf("Unmarshal(0x%x, %s) didn't return an error", data, reflect.TypeOf(s2))
	} else if _, ok := err.(*UnmarshalTypeError); !ok {
		t.Errorf("Unmarshal(0x%x) returned wrong error type %T, want (*UnmarshalTypeError)", data, err)
	} else if !strings.Contains(err.Error(), wantErrorMsg) {
		t.Errorf("Unmarshal(0x%x) returned error %q, want error containing %q", data, err.Error(), wantErrorMsg)
	}
	if !reflect.DeepEqual(s2, wantS) {
		t.Errorf("Unmarshal(0x%x) = %+v (%T), want %+v (%T)", data, s2, s2, wantS, wantS)
	}
}

func TestUnmarshalDupMapKeyToStructWrongTypeParseError(t *testing.T) {
	type s struct {
		A string `cbor:"a"`
		B string `cbor:"b"`
		C string `cbor:"c"`
		D string `cbor:"d"`
		E string `cbor:"e"`
	}
	data := mustHexDecode("a68161fe614161626142616361438161fe61466164614461656145") // {["\xFE"]: "A", "b": "B", "c": "C", ["\xFE"]: "F", "d": "D", "e": "E"}

	// Duplicate key doesn't overwrite previous value (default).
	wantS := s{A: "", B: "B", C: "C", D: "D", E: "E"}
	wantErrorMsg := "cbor: cannot unmarshal"
	var s1 s
	if err := Unmarshal(data, &s1); err == nil {
		t.Errorf("Unmarshal(0x%x) didn't return an error", data)
	} else if _, ok := err.(*UnmarshalTypeError); !ok {
		t.Errorf("Unmarshal(0x%x) returned wrong error type %T, want (*UnmarshalTypeError)", data, err)
	} else if !strings.Contains(err.Error(), wantErrorMsg) {
		t.Errorf("Unmarshal(0x%x) returned error %q, want error containing %q", data, err.Error(), wantErrorMsg)
	}
	if !reflect.DeepEqual(s1, wantS) {
		t.Errorf("Unmarshal(0x%x) = %+v (%T), want %+v (%T)", data, s1, s1, wantS, wantS)
	}

	// Duplicate key triggers error.
	dm, _ := DecOptions{DupMapKey: DupMapKeyEnforcedAPF}.DecMode()
	var s2 s
	if err := dm.Unmarshal(data, &s2); err == nil {
		t.Errorf("Unmarshal(0x%x, %s) didn't return an error", data, reflect.TypeOf(s2))
	} else if _, ok := err.(*UnmarshalTypeError); !ok {
		t.Errorf("Unmarshal(0x%x) returned wrong error type %T, want (*UnmarshalTypeError)", data, err)
	} else if !strings.Contains(err.Error(), wantErrorMsg) {
		t.Errorf("Unmarshal(0x%x) returned error %q, want error containing %q", data, err.Error(), wantErrorMsg)
	}
	if !reflect.DeepEqual(s2, wantS) {
		t.Errorf("Unmarshal(0x%x) = %+v (%T), want %+v (%T)", data, s2, s2, wantS, wantS)
	}
}

func TestUnmarshalDupMapKeyToStructWrongTypeUnhashableError(t *testing.T) {
	type s struct {
		A string `cbor:"a"`
		B string `cbor:"b"`
		C string `cbor:"c"`
		D string `cbor:"d"`
		E string `cbor:"e"`
	}
	data := mustHexDecode("a6810061416162614261636143810061466164614461656145") // {[0]: "A", "b": "B", "c": "C", [0]: "F", "d": "D", "e": "E"}
	wantS := s{A: "", B: "B", C: "C", D: "D", E: "E"}

	// Duplicate key doesn't overwrite previous value (default).
	wantErrorMsg := "cbor: cannot unmarshal"
	var s1 s
	if err := Unmarshal(data, &s1); err == nil {
		t.Errorf("Unmarshal(0x%x) didn't return an error", data)
	} else if _, ok := err.(*UnmarshalTypeError); !ok {
		t.Errorf("Unmarshal(0x%x) returned wrong error type %T, want (*UnmarshalTypeError)", data, err)
	} else if !strings.Contains(err.Error(), wantErrorMsg) {
		t.Errorf("Unmarshal(0x%x) returned error %q, want error containing %q", data, err.Error(), wantErrorMsg)
	}
	if !reflect.DeepEqual(s1, wantS) {
		t.Errorf("Unmarshal(0x%x) = %+v (%T), want %+v (%T)", data, s1, s1, wantS, wantS)
	}

	// Duplicate key triggers error.
	dm, _ := DecOptions{DupMapKey: DupMapKeyEnforcedAPF}.DecMode()
	var s2 s
	if err := dm.Unmarshal(data, &s2); err == nil {
		t.Errorf("Unmarshal(0x%x, %s) didn't return an error", data, reflect.TypeOf(s2))
	} else if _, ok := err.(*UnmarshalTypeError); !ok {
		t.Errorf("Unmarshal(0x%x) returned wrong error type %T, want (*UnmarshalTypeError)", data, err)
	} else if !strings.Contains(err.Error(), wantErrorMsg) {
		t.Errorf("Unmarshal(0x%x) returned error %q, want error containing %q", data, err.Error(), wantErrorMsg)
	}
	if !reflect.DeepEqual(s2, wantS) {
		t.Errorf("Unmarshal(0x%x) = %+v (%T), want %+v (%T)", data, s2, s2, wantS, wantS)
	}
}

func TestUnmarshalDupMapKeyToStructTagTypeError(t *testing.T) {
	type s struct {
		A string `cbor:"a"`
		B string `cbor:"b"`
		C string `cbor:"c"`
		D string `cbor:"d"`
		E string `cbor:"e"`
	}
	data := mustHexDecode("a6c24901000000000000000061416162614261636143c24901000000000000000061466164614461656145") // {bignum(18446744073709551616): "A", "b": "B", "c": "C", bignum(18446744073709551616): "F", "d": "D", "e": "E"}
	wantS := s{A: "", B: "B", C: "C", D: "D", E: "E"}

	// Duplicate key doesn't overwrite previous value (default).
	wantErrorMsg := "cbor: cannot unmarshal"
	var s1 s
	if err := Unmarshal(data, &s1); err == nil {
		t.Errorf("Unmarshal(0x%x) didn't return an error", data)
	} else if _, ok := err.(*UnmarshalTypeError); !ok {
		t.Errorf("Unmarshal(0x%x) returned wrong error type %T, want (*UnmarshalTypeError)", data, err)
	} else if !strings.Contains(err.Error(), wantErrorMsg) {
		t.Errorf("Unmarshal(0x%x) returned error %q, want error containing %q", data, err.Error(), wantErrorMsg)
	}
	if !reflect.DeepEqual(s1, wantS) {
		t.Errorf("Unmarshal(0x%x) = %+v (%T), want %+v (%T)", data, s1, s1, wantS, wantS)
	}

	// Duplicate key triggers error.
	dm, _ := DecOptions{DupMapKey: DupMapKeyEnforcedAPF}.DecMode()
	var s2 s
	if err := dm.Unmarshal(data, &s2); err == nil {
		t.Errorf("Unmarshal(0x%x, %s) didn't return an error", data, reflect.TypeOf(s2))
	} else if _, ok := err.(*UnmarshalTypeError); !ok {
		t.Errorf("Unmarshal(0x%x) returned wrong error type %T, want (*UnmarshalTypeError)", data, err)
	} else if !strings.Contains(err.Error(), wantErrorMsg) {
		t.Errorf("Unmarshal(0x%x) returned error %q, want error containing %q", data, err.Error(), wantErrorMsg)
	}
	if !reflect.DeepEqual(s2, wantS) {
		t.Errorf("Unmarshal(0x%x) = %+v (%T), want %+v (%T)", data, s2, s2, wantS, wantS)
	}
}

func TestIndefiniteLengthArrayToArray(t *testing.T) {
	testCases := []struct {
		name  string
		data  []byte
		wantV any
	}{
		{
			name:  "CBOR empty array to Go 5 elem array",
			data:  mustHexDecode("9fff"),
			wantV: [5]byte{},
		},
		{
			name:  "CBOR 3 elem array to Go 5 elem array",
			data:  mustHexDecode("9f010203ff"),
			wantV: [5]byte{1, 2, 3, 0, 0},
		},
		{
			name:  "CBOR 10 elem array to Go 5 elem array",
			data:  mustHexDecode("9f0102030405060708090aff"),
			wantV: [5]byte{1, 2, 3, 4, 5},
		},
	}

	for _, tc := range testCases {
		t.Run(tc.name, func(t *testing.T) {
			v := reflect.New(reflect.TypeOf(tc.wantV))
			if err := Unmarshal(tc.data, v.Interface()); err != nil {
				t.Errorf("Unmarshal(0x%x) returned error %v", tc.data, err)
			}
			if !reflect.DeepEqual(v.Elem().Interface(), tc.wantV) {
				t.Errorf("Unmarshal(0x%x) = %v (%T), want %v (%T)", tc.data, v.Elem().Interface(), v.Elem().Interface(), tc.wantV, tc.wantV)
			}
		})
	}
}

func TestExceedMaxArrayElements(t *testing.T) {
	testCases := []struct {
		name         string
		opts         DecOptions
		data         []byte
		wantErrorMsg string
	}{
		{
			name:         "array",
			opts:         DecOptions{MaxArrayElements: 16},
			data:         mustHexDecode("910101010101010101010101010101010101"),
			wantErrorMsg: "cbor: exceeded max number of elements 16 for CBOR array",
		},
		{
			name:         "indefinite length array",
			opts:         DecOptions{MaxArrayElements: 16},
			data:         mustHexDecode("9f0101010101010101010101010101010101ff"),
			wantErrorMsg: "cbor: exceeded max number of elements 16 for CBOR array",
		},
	}
	for _, tc := range testCases {
		t.Run(tc.name, func(t *testing.T) {
			dm, _ := tc.opts.DecMode()
			var v any
			if err := dm.Unmarshal(tc.data, &v); err == nil {
				t.Errorf("Unmarshal(0x%x) didn't return an error", tc.data)
			} else if err.Error() != tc.wantErrorMsg {
				t.Errorf("Unmarshal(0x%x) returned error %q, want %q", tc.data, err.Error(), tc.wantErrorMsg)
			}
		})
	}
}

func TestExceedMaxMapPairs(t *testing.T) {
	testCases := []struct {
		name         string
		opts         DecOptions
		data         []byte
		wantErrorMsg string
	}{
		{
			name:         "array",
			opts:         DecOptions{MaxMapPairs: 16},
			data:         mustHexDecode("b101010101010101010101010101010101010101010101010101010101010101010101"),
			wantErrorMsg: "cbor: exceeded max number of key-value pairs 16 for CBOR map",
		},
		{
			name:         "indefinite length array",
			opts:         DecOptions{MaxMapPairs: 16},
			data:         mustHexDecode("bf01010101010101010101010101010101010101010101010101010101010101010101ff"),
			wantErrorMsg: "cbor: exceeded max number of key-value pairs 16 for CBOR map",
		},
	}
	for _, tc := range testCases {
		t.Run(tc.name, func(t *testing.T) {
			dm, _ := tc.opts.DecMode()
			var v any
			if err := dm.Unmarshal(tc.data, &v); err == nil {
				t.Errorf("Unmarshal(0x%x) didn't return an error", tc.data)
			} else if err.Error() != tc.wantErrorMsg {
				t.Errorf("Unmarshal(0x%x) returned error %q, want %q", tc.data, err.Error(), tc.wantErrorMsg)
			}
		})
	}
}

func TestDecIndefiniteLengthOption(t *testing.T) {
	testCases := []struct {
		name         string
		opts         DecOptions
		data         []byte
		wantErrorMsg string
	}{
		{
			name:         "byte string",
			opts:         DecOptions{IndefLength: IndefLengthForbidden},
			data:         mustHexDecode("5fff"),
			wantErrorMsg: "cbor: indefinite-length byte string isn't allowed",
		},
		{
			name:         "text string",
			opts:         DecOptions{IndefLength: IndefLengthForbidden},
			data:         mustHexDecode("7fff"),
			wantErrorMsg: "cbor: indefinite-length UTF-8 text string isn't allowed",
		},
		{
			name:         "array",
			opts:         DecOptions{IndefLength: IndefLengthForbidden},
			data:         mustHexDecode("9fff"),
			wantErrorMsg: "cbor: indefinite-length array isn't allowed",
		},
		{
			name:         "indefinite length array",
			opts:         DecOptions{IndefLength: IndefLengthForbidden},
			data:         mustHexDecode("bfff"),
			wantErrorMsg: "cbor: indefinite-length map isn't allowed",
		},
	}
	for _, tc := range testCases {
		t.Run(tc.name, func(t *testing.T) {
			// Default option allows indefinite length items
			var v any
			if err := Unmarshal(tc.data, &v); err != nil {
				t.Errorf("Unmarshal(0x%x) returned an error %v", tc.data, err)
			}

			dm, _ := tc.opts.DecMode()
			if err := dm.Unmarshal(tc.data, &v); err == nil {
				t.Errorf("Unmarshal(0x%x) didn't return an error", tc.data)
			} else if err.Error() != tc.wantErrorMsg {
				t.Errorf("Unmarshal(0x%x) returned error %q, want %q", tc.data, err.Error(), tc.wantErrorMsg)
			}
		})
	}
}

func TestDecTagsMdOption(t *testing.T) {
	data := mustHexDecode("c074323031332d30332d32315432303a30343a30305a")
	wantErrorMsg := "cbor: CBOR tag isn't allowed"

	// Default option allows CBOR tags
	var v any
	if err := Unmarshal(data, &v); err != nil {
		t.Errorf("Unmarshal(0x%x) returned an error %v", data, err)
	}

	// Decoding CBOR tags with TagsForbidden option returns error
	dm, _ := DecOptions{TagsMd: TagsForbidden}.DecMode()
	if err := dm.Unmarshal(data, &v); err == nil {
		t.Errorf("Unmarshal(0x%x) didn't return an error", data)
	} else if err.Error() != wantErrorMsg {
		t.Errorf("Unmarshal(0x%x) returned error %q, want %q", data, err.Error(), wantErrorMsg)
	}

	// Create DecMode with TagSet and TagsForbidden option returns error
	wantErrorMsg = "cbor: cannot create DecMode with TagSet when TagsMd is TagsForbidden"
	tags := NewTagSet()
	_, err := DecOptions{TagsMd: TagsForbidden}.DecModeWithTags(tags)
	if err == nil {
		t.Errorf("DecModeWithTags() didn't return an error")
	} else if err.Error() != wantErrorMsg {
		t.Errorf("DecModeWithTags() returned error %q, want %q", err.Error(), wantErrorMsg)
	}
	_, err = DecOptions{TagsMd: TagsForbidden}.DecModeWithSharedTags(tags)
	if err == nil {
		t.Errorf("DecModeWithSharedTags() didn't return an error")
	} else if err.Error() != wantErrorMsg {
		t.Errorf("DecModeWithSharedTags() returned error %q, want %q", err.Error(), wantErrorMsg)
	}
}

func TestDecModeInvalidIntDec(t *testing.T) {
	for _, tc := range []struct {
		name         string
		opts         DecOptions
		wantErrorMsg string
	}{
		{
			name:         "below range of valid modes",
			opts:         DecOptions{IntDec: -1},
			wantErrorMsg: "cbor: invalid IntDec -1",
		},
		{
			name:         "above range of valid modes",
			opts:         DecOptions{IntDec: 101},
			wantErrorMsg: "cbor: invalid IntDec 101",
		},
	} {
		t.Run(tc.name, func(t *testing.T) {
			_, err := tc.opts.DecMode()
			if err == nil {
				t.Errorf("DecMode() didn't return an error")
			} else if err.Error() != tc.wantErrorMsg {
				t.Errorf("DecMode() returned error %q, want %q", err.Error(), tc.wantErrorMsg)
			}
		})
	}
}

func TestIntDecConvertNone(t *testing.T) {
	dm, err := DecOptions{
		IntDec:    IntDecConvertNone,
		BigIntDec: BigIntDecodePointer,
	}.DecMode()
	if err != nil {
		t.Errorf("DecMode() returned an error %+v", err)
	}

	testCases := []struct {
		name    string
		data    []byte
		wantObj any
	}{
		{
			name:    "CBOR pos int",
			data:    mustHexDecode("1a000f4240"),
			wantObj: uint64(1000000),
		},
		{
			name:    "CBOR pos int overflows int64",
			data:    mustHexDecode("1b8000000000000000"), // math.MaxInt64+1
			wantObj: uint64(math.MaxInt64 + 1),
		},
		{
			name:    "CBOR neg int",
			data:    mustHexDecode("3903e7"),
			wantObj: int64(-1000),
		},
		{
			name:    "CBOR neg int overflows int64",
			data:    mustHexDecode("3b8000000000000000"), // math.MinInt64-1
			wantObj: new(big.Int).Sub(big.NewInt(math.MinInt64), big.NewInt(1)),
		},
	}
	for _, tc := range testCases {
		t.Run(tc.name, func(t *testing.T) {
			var v any
			err := dm.Unmarshal(tc.data, &v)
			if err == nil {
				if !reflect.DeepEqual(v, tc.wantObj) {
					t.Errorf("Unmarshal(0x%x) return %v (%T), want %v (%T)", tc.data, v, v, tc.wantObj, tc.wantObj)
				}
			} else {
				t.Errorf("Unmarshal(0x%x) returned error %q", tc.data, err)
			}
		})
	}
}

func TestIntDecConvertSigned(t *testing.T) {
	dm, err := DecOptions{
		IntDec:    IntDecConvertSigned,
		BigIntDec: BigIntDecodePointer,
	}.DecMode()
	if err != nil {
		t.Errorf("DecMode() returned an error %+v", err)
	}

	testCases := []struct {
		name         string
		data         []byte
		wantObj      any
		wantErrorMsg string
	}{
		{
			name:    "CBOR pos int",
			data:    mustHexDecode("1a000f4240"),
			wantObj: int64(1000000),
		},
		{
			name:         "CBOR pos int overflows int64",
			data:         mustHexDecode("1b8000000000000000"), // math.MaxInt64+1
			wantErrorMsg: "9223372036854775808 overflows Go's int64",
		},
		{
			name:    "CBOR neg int",
			data:    mustHexDecode("3903e7"),
			wantObj: int64(-1000),
		},
		{
			name:    "CBOR neg int overflows int64",
			data:    mustHexDecode("3b8000000000000000"), // math.MinInt64-1
			wantObj: new(big.Int).Sub(big.NewInt(math.MinInt64), big.NewInt(1)),
		},
	}
	for _, tc := range testCases {
		t.Run(tc.name, func(t *testing.T) {
			var v any
			err := dm.Unmarshal(tc.data, &v)
			if err == nil {
				if tc.wantErrorMsg != "" {
					t.Errorf("Unmarshal(0x%x) didn't return an error, want %q", tc.data, tc.wantErrorMsg)
				} else if !reflect.DeepEqual(v, tc.wantObj) {
					t.Errorf("Unmarshal(0x%x) return %v (%T), want %v (%T)", tc.data, v, v, tc.wantObj, tc.wantObj)
				}
			} else {
				if tc.wantErrorMsg == "" {
					t.Errorf("Unmarshal(0x%x) returned error %q", tc.data, err)
				} else if !strings.Contains(err.Error(), tc.wantErrorMsg) {
					t.Errorf("Unmarshal(0x%x) returned error %q, want %q", tc.data, err.Error(), tc.wantErrorMsg)
				}
			}
		})
	}
}

func TestIntDecConvertSignedOrBigInt(t *testing.T) {
	dm, err := DecOptions{
		IntDec:    IntDecConvertSignedOrBigInt,
		BigIntDec: BigIntDecodePointer,
	}.DecMode()
	if err != nil {
		t.Errorf("DecMode() returned an error %+v", err)
	}

	testCases := []struct {
		name    string
		data    []byte
		wantObj any
	}{
		{
			name:    "CBOR pos int",
			data:    mustHexDecode("1a000f4240"),
			wantObj: int64(1000000),
		},
		{
			name:    "CBOR pos int overflows int64",
			data:    mustHexDecode("1b8000000000000000"),
			wantObj: new(big.Int).Add(big.NewInt(math.MaxInt64), big.NewInt(1)),
		},
		{
			name:    "CBOR neg int",
			data:    mustHexDecode("3903e7"),
			wantObj: int64(-1000),
		},
		{
			name:    "CBOR neg int overflows int64",
			data:    mustHexDecode("3b8000000000000000"),
			wantObj: new(big.Int).Sub(big.NewInt(math.MinInt64), big.NewInt(1)),
		},
	}
	for _, tc := range testCases {
		t.Run(tc.name, func(t *testing.T) {
			var v any
			err := dm.Unmarshal(tc.data, &v)
			if err == nil {
				if !reflect.DeepEqual(v, tc.wantObj) {
					t.Errorf("Unmarshal(0x%x) return %v (%T), want %v (%T)", tc.data, v, v, tc.wantObj, tc.wantObj)
				}
			} else {
				t.Errorf("Unmarshal(0x%x) returned error %q", tc.data, err)
			}
		})
	}
}

func TestIntDecConvertSignedOrError(t *testing.T) {
	dm, err := DecOptions{
		IntDec:    IntDecConvertSignedOrFail,
		BigIntDec: BigIntDecodePointer,
	}.DecMode()
	if err != nil {
		t.Errorf("DecMode() returned an error %+v", err)
	}

	testCases := []struct {
		name         string
		data         []byte
		wantObj      any
		wantErrorMsg string
	}{
		{
			name:    "CBOR pos int",
			data:    mustHexDecode("1a000f4240"),
			wantObj: int64(1000000),
		},
		{
			name:         "CBOR pos int overflows int64",
			data:         mustHexDecode("1b8000000000000000"), // math.MaxInt64+1
			wantErrorMsg: "9223372036854775808 overflows Go's int64",
		},
		{
			name:    "CBOR neg int",
			data:    mustHexDecode("3903e7"),
			wantObj: int64(-1000),
		},
		{
			name:         "CBOR neg int overflows int64",
			data:         mustHexDecode("3b8000000000000000"), // math.MinInt64-1
			wantErrorMsg: "-9223372036854775809 overflows Go's int64",
		},
	}
	for _, tc := range testCases {
		t.Run(tc.name, func(t *testing.T) {
			var v any
			err := dm.Unmarshal(tc.data, &v)
			if err == nil {
				if tc.wantErrorMsg != "" {
					t.Errorf("Unmarshal(0x%x) didn't return an error, want %q", tc.data, tc.wantErrorMsg)
				} else if !reflect.DeepEqual(v, tc.wantObj) {
					t.Errorf("Unmarshal(0x%x) return %v (%T), want %v (%T)", tc.data, v, v, tc.wantObj, tc.wantObj)
				}
			} else {
				if tc.wantErrorMsg == "" {
					t.Errorf("Unmarshal(0x%x) returned error %q", tc.data, err)
				} else if !strings.Contains(err.Error(), tc.wantErrorMsg) {
					t.Errorf("Unmarshal(0x%x) returned error %q, want %q", tc.data, err.Error(), tc.wantErrorMsg)
				}
			}
		})
	}
}

func TestDecModeInvalidMapKeyByteString(t *testing.T) {
	for _, tc := range []struct {
		name         string
		opts         DecOptions
		wantErrorMsg string
	}{
		{
			name:         "below range of valid modes",
			opts:         DecOptions{MapKeyByteString: -1},
			wantErrorMsg: "cbor: invalid MapKeyByteString -1",
		},
		{
			name:         "above range of valid modes",
			opts:         DecOptions{MapKeyByteString: 101},
			wantErrorMsg: "cbor: invalid MapKeyByteString 101",
		},
	} {
		t.Run(tc.name, func(t *testing.T) {
			_, err := tc.opts.DecMode()
			if err == nil {
				t.Errorf("DecMode() didn't return an error")
			} else if err.Error() != tc.wantErrorMsg {
				t.Errorf("DecMode() returned error %q, want %q", err.Error(), tc.wantErrorMsg)
			}
		})
	}
}

func TestMapKeyByteString(t *testing.T) {
	bsForbiddenMode, err := DecOptions{MapKeyByteString: MapKeyByteStringForbidden}.DecMode()
	if err != nil {
		t.Errorf("DecMode() returned an error %+v", err)
	}

	bsAllowedMode, err := DecOptions{MapKeyByteString: MapKeyByteStringAllowed}.DecMode()
	if err != nil {
		t.Errorf("DecMode() returned an error %+v", err)
	}

	testCases := []struct {
		name         string
		data         []byte
		wantObj      any
		wantErrorMsg string
		dm           DecMode
	}{
		{
			name:         "byte string map key with MapKeyByteStringForbidden",
			data:         mustHexDecode("a143abcdef187b"),
			wantErrorMsg: "cbor: invalid map key type: []uint8",
			dm:           bsForbiddenMode,
		},
		{
			name:         "tagged byte string map key with MapKeyByteStringForbidden",
			data:         mustHexDecode("a1d86443abcdef187b"),
			wantErrorMsg: "cbor: invalid map key type: cbor.Tag",
			dm:           bsForbiddenMode,
		},
		{
			name:         "nested tagged byte string map key with MapKeyByteStringForbidden",
			data:         mustHexDecode("a1d865d86443abcdef187b"),
			wantErrorMsg: "cbor: invalid map key type: cbor.Tag",
			dm:           bsForbiddenMode,
		},
		{
			name: "byte string map key with MapKeyByteStringAllowed",
			data: mustHexDecode("a143abcdef187b"),
			wantObj: map[any]any{
				ByteString("\xab\xcd\xef"): uint64(123),
			},
			dm: bsAllowedMode,
		},
		{
			name: "tagged byte string map key with MapKeyByteStringAllowed",
			data: mustHexDecode("a1d86443abcdef187b"),
			wantObj: map[any]any{
				Tag{Number: 100, Content: ByteString("\xab\xcd\xef")}: uint64(123),
			},
			dm: bsAllowedMode,
		},
		{
			name: "nested tagged byte string map key with MapKeyByteStringAllowed",
			data: mustHexDecode("a1d865d86443abcdef187b"),
			wantObj: map[any]any{
				Tag{Number: 101, Content: Tag{Number: 100, Content: ByteString("\xab\xcd\xef")}}: uint64(123),
			},
			dm: bsAllowedMode,
		},
	}
	for _, tc := range testCases {
		t.Run(tc.name, func(t *testing.T) {
			for _, typ := range []reflect.Type{typeIntf, typeMapIntfIntf} {
				v := reflect.New(typ)
				vPtr := v.Interface()
				err = tc.dm.Unmarshal(tc.data, vPtr)
				if err == nil {
					if tc.wantErrorMsg != "" {
						t.Errorf("Unmarshal(0x%x) didn't return an error, want %q", tc.data, tc.wantErrorMsg)
					} else if !reflect.DeepEqual(v.Elem().Interface(), tc.wantObj) {
						t.Errorf("Unmarshal(0x%x) return %v (%T), want %v (%T)", tc.data, v.Elem().Interface(), v.Elem().Interface(), tc.wantObj, tc.wantObj)
					}
				} else {
					if tc.wantErrorMsg == "" {
						t.Errorf("Unmarshal(0x%x) returned error %q", tc.data, err)
					} else if !strings.Contains(err.Error(), tc.wantErrorMsg) {
						t.Errorf("Unmarshal(0x%x) returned error %q, want %q", tc.data, err.Error(), tc.wantErrorMsg)
					}
				}
			}
		})
	}
}

func TestDecModeInvalidExtraError(t *testing.T) {
	wantErrorMsg := "cbor: invalid ExtraReturnErrors 3"
	_, err := DecOptions{ExtraReturnErrors: 3}.DecMode()
	if err == nil {
		t.Errorf("DecMode() didn't return an error")
	} else if err.Error() != wantErrorMsg {
		t.Errorf("DecMode() returned error %q, want %q", err.Error(), wantErrorMsg)
	}
}

func TestExtraErrorCondUnknownField(t *testing.T) {
	type s struct {
		A string
		B string
		C string
	}

	dm, _ := DecOptions{}.DecMode()
	dmUnknownFieldError, _ := DecOptions{ExtraReturnErrors: ExtraDecErrorUnknownField}.DecMode()

	testCases := []struct {
		name         string
		data         []byte
		dm           DecMode
		wantObj      any
		wantErrorMsg string
	}{
		{
			name:    "field by field match",
			data:    mustHexDecode("a3614161616142616261436163"), // map[string]string{"A": "a", "B": "b", "C": "c"}
			dm:      dm,
			wantObj: s{A: "a", B: "b", C: "c"},
		},
		{
			name:    "field by field match with ExtraDecErrorUnknownField",
			data:    mustHexDecode("a3614161616142616261436163"), // map[string]string{"A": "a", "B": "b", "C": "c"}
			dm:      dmUnknownFieldError,
			wantObj: s{A: "a", B: "b", C: "c"},
		},
		{
			name:    "CBOR map less field",
			data:    mustHexDecode("a26141616161426162"), // map[string]string{"A": "a", "B": "b"}
			dm:      dm,
			wantObj: s{A: "a", B: "b", C: ""},
		},
		{
			name:    "CBOR map less field with ExtraDecErrorUnknownField",
			data:    mustHexDecode("a26141616161426162"), // map[string]string{"A": "a", "B": "b"}
			dm:      dmUnknownFieldError,
			wantObj: s{A: "a", B: "b", C: ""},
		},
		{
			name:    "duplicate map keys matching known field with ExtraDecErrorUnknownField",
			data:    mustHexDecode("a26141616161416141"), // map[string]string{"A": "a", "A": "A"}
			dm:      dmUnknownFieldError,
			wantObj: s{A: "a"},
		},
		{
			name:    "CBOR map unknown field",
			data:    mustHexDecode("a461416161614261626143616361446164"), // map[string]string{"A": "a", "B": "b", "C": "c", "D": "d"}
			dm:      dm,
			wantObj: s{A: "a", B: "b", C: "c"},
		},
		{
			name:         "CBOR map unknown field with ExtraDecErrorUnknownField",
			data:         mustHexDecode("a461416161614261626143616361446164"), // map[string]string{"A": "a", "B": "b", "C": "c", "D": "d"}
			dm:           dmUnknownFieldError,
			wantErrorMsg: "cbor: found unknown field at map element index 3",
		},
	}
	for _, tc := range testCases {
		t.Run(tc.name, func(t *testing.T) {
			var v s
			err := tc.dm.Unmarshal(tc.data, &v)
			if err == nil {
				if tc.wantErrorMsg != "" {
					t.Errorf("Unmarshal(0x%x) didn't return an error, want %q", tc.data, tc.wantErrorMsg)
				} else if !reflect.DeepEqual(v, tc.wantObj) {
					t.Errorf("Unmarshal(0x%x) return %v (%T), want %v (%T)", tc.data, v, v, tc.wantObj, tc.wantObj)
				}
			} else {
				if tc.wantErrorMsg == "" {
					t.Errorf("Unmarshal(0x%x) returned error %q", tc.data, err)
				} else if !strings.Contains(err.Error(), tc.wantErrorMsg) {
					t.Errorf("Unmarshal(0x%x) returned error %q, want %q", tc.data, err.Error(), tc.wantErrorMsg)
				}
			}
		})
	}
}

func TestInvalidUTF8Mode(t *testing.T) {
	for _, tc := range []struct {
		name         string
		opts         DecOptions
		wantErrorMsg string
	}{
		{
			name:         "below range of valid modes",
			opts:         DecOptions{UTF8: -1},
			wantErrorMsg: "cbor: invalid UTF8 -1",
		},
		{
			name:         "above range of valid modes",
			opts:         DecOptions{UTF8: 101},
			wantErrorMsg: "cbor: invalid UTF8 101",
		},
	} {
		t.Run(tc.name, func(t *testing.T) {
			_, err := tc.opts.DecMode()
			if err == nil {
				t.Errorf("DecMode() didn't return an error")
			} else if err.Error() != tc.wantErrorMsg {
				t.Errorf("DecMode() returned error %q, want %q", err.Error(), tc.wantErrorMsg)
			}
		})
	}
}

func TestStreamExtraErrorCondUnknownField(t *testing.T) {
	type s struct {
		A string
		B string
		C string
	}

	data := mustHexDecode("a461416161614461646142616261436163a3614161616142616261436163") // map[string]string{"A": "a", "D": "d", "B": "b", "C": "c"}, map[string]string{"A": "a", "B": "b", "C": "c"}
	wantErrorMsg := "cbor: found unknown field at map element index 1"
	wantObj := s{A: "a", B: "b", C: "c"}

	dmUnknownFieldError, _ := DecOptions{ExtraReturnErrors: ExtraDecErrorUnknownField}.DecMode()
	dec := dmUnknownFieldError.NewDecoder(bytes.NewReader(data))

	var v1 s
	err := dec.Decode(&v1)
	if err == nil {
		t.Errorf("Decode() didn't return an error, want %q", wantErrorMsg)
	} else if !strings.Contains(err.Error(), wantErrorMsg) {
		t.Errorf("Decode() returned error %q, want %q", err.Error(), wantErrorMsg)
	}

	var v2 s
	err = dec.Decode(&v2)
	if err != nil {
		t.Errorf("Decode() returned an error %v", err)
	} else if !reflect.DeepEqual(v2, wantObj) {
		t.Errorf("Decode() return %v (%T), want %v (%T)", v2, v2, wantObj, wantObj)
	}
}

// TestUnmarshalTagNum55799 is identical to TestUnmarshal,
// except that CBOR test data is prefixed with tag number 55799 (0xd9d9f7).
func TestUnmarshalTagNum55799(t *testing.T) {
	tagNum55799 := mustHexDecode("d9d9f7")

	for _, tc := range unmarshalTests {
		// Prefix tag number 55799 to CBOR test data
		data := make([]byte, len(tc.data)+6)
		copy(data, tagNum55799)
		copy(data[3:], tagNum55799)
		copy(data[6:], tc.data)

		// Test unmarshaling CBOR into empty interface.
		var v any
		if err := Unmarshal(data, &v); err != nil {
			t.Errorf("Unmarshal(0x%x) returned error %v", data, err)
		} else {
			if tm, ok := tc.wantInterfaceValue.(time.Time); ok {
				if vt, ok := v.(time.Time); !ok || !tm.Equal(vt) {
					t.Errorf("Unmarshal(0x%x) = %v (%T), want %v (%T)", data, v, v, tc.wantInterfaceValue, tc.wantInterfaceValue)
				}
			} else if !reflect.DeepEqual(v, tc.wantInterfaceValue) {
				t.Errorf("Unmarshal(0x%x) = %v (%T), want %v (%T)", data, v, v, tc.wantInterfaceValue, tc.wantInterfaceValue)
			}
		}

		// Test unmarshaling CBOR into RawMessage.
		var r RawMessage
		if err := Unmarshal(data, &r); err != nil {
			t.Errorf("Unmarshal(0x%x) returned error %v", data, err)
		} else if !bytes.Equal(r, tc.data) {
			t.Errorf("Unmarshal(0x%x) returned RawMessage %v, want %v", data, r, tc.data)
		}

		// Test unmarshaling CBOR into compatible data types.
		for _, value := range tc.wantValues {
			v := reflect.New(reflect.TypeOf(value))
			vPtr := v.Interface()
			if err := Unmarshal(data, vPtr); err != nil {
				t.Errorf("Unmarshal(0x%x) returned error %v", data, err)
			} else {
				if tm, ok := value.(time.Time); ok {
					if vt, ok := v.Elem().Interface().(time.Time); !ok || !tm.Equal(vt) {
						t.Errorf("Unmarshal(0x%x) = %v (%T), want %v (%T)", data, v.Elem().Interface(), v.Elem().Interface(), value, value)
					}
				} else if !reflect.DeepEqual(v.Elem().Interface(), value) {
					t.Errorf("Unmarshal(0x%x) = %v (%T), want %v (%T)", data, v.Elem().Interface(), v.Elem().Interface(), value, value)
				}
			}
		}

		// Test unmarshaling CBOR into incompatible data types.
		for _, typ := range tc.wrongTypes {
			v := reflect.New(typ)
			vPtr := v.Interface()
			if err := Unmarshal(data, vPtr); err == nil {
				t.Errorf("Unmarshal(0x%x, %s) didn't return an error", data, typ.String())
			} else if _, ok := err.(*UnmarshalTypeError); !ok {
				t.Errorf("Unmarshal(0x%x) returned wrong error type %T, want (*UnmarshalTypeError)", data, err)
			} else if !strings.Contains(err.Error(), "cannot unmarshal") {
				t.Errorf("Unmarshal(0x%x) returned error %q, want error containing %q", data, err.Error(), "cannot unmarshal")
			}
		}
	}
}

// TestUnmarshalFloatWithTagNum55799 is identical to TestUnmarshalFloat,
// except that CBOR test data is prefixed with tag number 55799 (0xd9d9f7).
func TestUnmarshalFloatWithTagNum55799(t *testing.T) {
	tagNum55799 := mustHexDecode("d9d9f7")

	for _, tc := range unmarshalFloatTests {
		// Prefix tag number 55799 to CBOR test data
		data := make([]byte, len(tc.data)+3)
		copy(data, tagNum55799)
		copy(data[3:], tc.data)

		// Test unmarshaling CBOR into empty interface.
		var v any
		if err := Unmarshal(tc.data, &v); err != nil {
			t.Errorf("Unmarshal(0x%x) returned error %v", tc.data, err)
		} else {
			compareFloats(t, tc.data, v, tc.wantInterfaceValue, tc.equalityThreshold)
		}

		// Test unmarshaling CBOR into RawMessage.
		var r RawMessage
		if err := Unmarshal(tc.data, &r); err != nil {
			t.Errorf("Unmarshal(0x%x) returned error %v", tc.data, err)
		} else if !bytes.Equal(r, tc.data) {
			t.Errorf("Unmarshal(0x%x) returned RawMessage %v, want %v", tc.data, r, tc.data)
		}

		// Test unmarshaling CBOR into compatible data types.
		for _, value := range tc.wantValues {
			v := reflect.New(reflect.TypeOf(value))
			vPtr := v.Interface()
			if err := Unmarshal(tc.data, vPtr); err != nil {
				t.Errorf("Unmarshal(0x%x) returned error %v", tc.data, err)
			} else {
				compareFloats(t, tc.data, v.Elem().Interface(), value, tc.equalityThreshold)
			}
		}

		// Test unmarshaling CBOR into incompatible data types.
		for _, typ := range unmarshalFloatWrongTypes {
			v := reflect.New(typ)
			vPtr := v.Interface()
			if err := Unmarshal(tc.data, vPtr); err == nil {
				t.Errorf("Unmarshal(0x%x) didn't return an error", tc.data)
			} else if _, ok := err.(*UnmarshalTypeError); !ok {
				t.Errorf("Unmarshal(0x%x) returned wrong error type %T, want (*UnmarshalTypeError)", tc.data, err)
			} else if !strings.Contains(err.Error(), "cannot unmarshal") {
				t.Errorf("Unmarshal(0x%x) returned error %q, want error containing %q", tc.data, err.Error(), "cannot unmarshal")
			}
		}
	}
}

func TestUnmarshalTagNum55799AsElement(t *testing.T) {
	testCases := []struct {
		name                string
		data                []byte
		emptyInterfaceValue any
		values              []any
		wrongTypes          []reflect.Type
	}{
		{
			name:                "array",
			data:                mustHexDecode("d9d9f783d9d9f701d9d9f702d9d9f703"), // 55799([55799(1), 55799(2), 55799(3)])
			emptyInterfaceValue: []any{uint64(1), uint64(2), uint64(3)},
			values:              []any{[]any{uint64(1), uint64(2), uint64(3)}, []byte{1, 2, 3}, []int{1, 2, 3}, []uint{1, 2, 3}, [0]int{}, [1]int{1}, [3]int{1, 2, 3}, [5]int{1, 2, 3, 0, 0}, []float32{1, 2, 3}, []float64{1, 2, 3}},
			wrongTypes:          []reflect.Type{typeUint8, typeUint16, typeUint32, typeUint64, typeInt8, typeInt16, typeInt32, typeInt64, typeFloat32, typeFloat64, typeString, typeBool, typeStringSlice, typeMapStringInt, reflect.TypeOf([3]string{}), typeTag, typeRawTag},
		},
		{
			name:                "map",
			data:                mustHexDecode("d9d9f7a2d9d9f701d9d9f702d9d9f703d9d9f704"), // 55799({55799(1): 55799(2), 55799(3): 55799(4)})
			emptyInterfaceValue: map[any]any{uint64(1): uint64(2), uint64(3): uint64(4)},
			values:              []any{map[any]any{uint64(1): uint64(2), uint64(3): uint64(4)}, map[uint]int{1: 2, 3: 4}, map[int]uint{1: 2, 3: 4}},
			wrongTypes:          []reflect.Type{typeUint8, typeUint16, typeUint32, typeUint64, typeInt8, typeInt16, typeInt32, typeInt64, typeFloat32, typeFloat64, typeByteSlice, typeByteArray, typeString, typeBool, typeIntSlice, typeMapStringInt, typeTag, typeRawTag},
		},
	}
	for _, tc := range testCases {
		t.Run(tc.name, func(t *testing.T) {
			// Test unmarshaling CBOR into empty interface.
			var v any
			if err := Unmarshal(tc.data, &v); err != nil {
				t.Errorf("Unmarshal(0x%x) returned error %v", tc.data, err)
			} else {
				if tm, ok := tc.emptyInterfaceValue.(time.Time); ok {
					if vt, ok := v.(time.Time); !ok || !tm.Equal(vt) {
						t.Errorf("Unmarshal(0x%x) = %v (%T), want %v (%T)", tc.data, v, v, tc.emptyInterfaceValue, tc.emptyInterfaceValue)
					}
				} else if !reflect.DeepEqual(v, tc.emptyInterfaceValue) {
					t.Errorf("Unmarshal(0x%x) = %v (%T), want %v (%T)", tc.data, v, v, tc.emptyInterfaceValue, tc.emptyInterfaceValue)
				}
			}

			// Test unmarshaling CBOR into compatible data types.
			for _, value := range tc.values {
				v := reflect.New(reflect.TypeOf(value))
				vPtr := v.Interface()
				if err := Unmarshal(tc.data, vPtr); err != nil {
					t.Errorf("Unmarshal(0x%x) returned error %v", tc.data, err)
				} else {
					if tm, ok := value.(time.Time); ok {
						if vt, ok := v.Elem().Interface().(time.Time); !ok || !tm.Equal(vt) {
							t.Errorf("Unmarshal(0x%x) = %v (%T), want %v (%T)", tc.data, v.Elem().Interface(), v.Elem().Interface(), value, value)
						}
					} else if !reflect.DeepEqual(v.Elem().Interface(), value) {
						t.Errorf("Unmarshal(0x%x) = %v (%T), want %v (%T)", tc.data, v.Elem().Interface(), v.Elem().Interface(), value, value)
					}
				}
			}

			// Test unmarshaling CBOR into incompatible data types.
			for _, typ := range tc.wrongTypes {
				v := reflect.New(typ)
				vPtr := v.Interface()
				if err := Unmarshal(tc.data, vPtr); err == nil {
					t.Errorf("Unmarshal(0x%x, %s) didn't return an error", tc.data, typ.String())
				} else if _, ok := err.(*UnmarshalTypeError); !ok {
					t.Errorf("Unmarshal(0x%x) returned wrong error type %T, want (*UnmarshalTypeError)", tc.data, err)
				} else if !strings.Contains(err.Error(), "cannot unmarshal") {
					t.Errorf("Unmarshal(0x%x) returned error %q, want error containing %q", tc.data, err.Error(), "cannot unmarshal")
				}
			}
		})
	}
}

func TestUnmarshalTagNum55799ToBinaryUnmarshaler(t *testing.T) {
	data := mustHexDecode("d9d9f74800000000499602d2") // 55799(h'00000000499602D2')
	wantObj := number(1234567890)

	var v number
	if err := Unmarshal(data, &v); err != nil {
		t.Errorf("Unmarshal(0x%x) returned error %v", data, err)
	} else if !reflect.DeepEqual(v, wantObj) {
		t.Errorf("Unmarshal(0x%x) = %v (%T), want %v (%T)", data, v, v, wantObj, wantObj)
	}
}

func TestUnmarshalTagNum55799ToUnmarshaler(t *testing.T) {
	data := mustHexDecode("d9d9f7d864a1636e756d01") // 55799(100({"num": 1}))
	wantObj := number3(1)

	var v number3
	if err := Unmarshal(data, &v); err != nil {
		t.Errorf("Unmarshal(0x%x) returned error %v", data, err)
	} else if !reflect.DeepEqual(v, wantObj) {
		t.Errorf("Unmarshal(0x%x) = %v (%T), want %v (%T)", data, v, v, wantObj, wantObj)
	}
}

func TestUnmarshalTagNum55799ToRegisteredGoType(t *testing.T) {
	type myInt int
	typ := reflect.TypeOf(myInt(0))

	tags := NewTagSet()
	if err := tags.Add(TagOptions{EncTag: EncTagRequired, DecTag: DecTagRequired}, typ, 125); err != nil {
		t.Fatalf("TagSet.Add(%s, %v) returned error %v", typ, 125, err)
	}

	dm, _ := DecOptions{}.DecModeWithTags(tags)

	data := mustHexDecode("d9d9f7d87d01") // 55799(125(1))
	wantObj := myInt(1)

	var v myInt
	if err := dm.Unmarshal(data, &v); err != nil {
		t.Errorf("Unmarshal(0x%x) returned error %v", data, err)
	} else if !reflect.DeepEqual(v, wantObj) {
		t.Errorf("Unmarshal(0x%x) = %v (%T), want %v (%T)", data, v, v, wantObj, wantObj)
	}
}

// TODO: wait for clarification from 7049bis https://github.com/cbor-wg/CBORbis/issues/183
// Nested tag number 55799 may be stripeed as well depending on 7049bis clarification.
func TestUnmarshalNestedTagNum55799ToEmptyInterface(t *testing.T) {
	data := mustHexDecode("d864d9d9f701") // 100(55799(1))
	wantObj := Tag{100, Tag{55799, uint64(1)}}

	var v any
	if err := Unmarshal(data, &v); err != nil {
		t.Errorf("Unmarshal(0x%x) returned error %v", data, err)
	} else if !reflect.DeepEqual(v, wantObj) {
		t.Errorf("Unmarshal(0x%x) = %v (%T), want %v (%T)", data, v, v, wantObj, wantObj)
	}
}

func TestUnmarshalNestedTagNum55799ToValue(t *testing.T) {
	data := mustHexDecode("d864d9d9f701") // 100(55799(1))
	wantObj := 1

	var v int
	if err := Unmarshal(data, &v); err != nil {
		t.Errorf("Unmarshal(0x%x) returned error %v", data, err)
	} else if !reflect.DeepEqual(v, wantObj) {
		t.Errorf("Unmarshal(0x%x) = %v (%T), want %v (%T)", data, v, v, wantObj, wantObj)
	}
}

func TestUnmarshalNestedTagNum55799ToTag(t *testing.T) {
	data := mustHexDecode("d864d9d9f701") // 100(55799(1))
	wantObj := Tag{100, Tag{55799, uint64(1)}}

	var v Tag
	if err := Unmarshal(data, &v); err != nil {
		t.Errorf("Unmarshal(0x%x) returned error %v", data, err)
	} else if !reflect.DeepEqual(v, wantObj) {
		t.Errorf("Unmarshal(0x%x) = %v (%T), want %v (%T)", data, v, v, wantObj, wantObj)
	}
}

func TestUnmarshalNestedTagNum55799ToTime(t *testing.T) {
	data := mustHexDecode("c0d9d9f774323031332d30332d32315432303a30343a30305a") // 0(55799("2013-03-21T20:04:00Z"))
	wantErrorMsg := "tag number 0 must be followed by text string, got tag"

	var v time.Time
	if err := Unmarshal(data, &v); err == nil {
		t.Errorf("Unmarshal(0x%x) didn't return error", data)
	} else if !strings.Contains(err.Error(), wantErrorMsg) {
		t.Errorf("Unmarshal(0x%x) returned error %s, want %s", data, err.Error(), wantErrorMsg)
	}
}

func TestUnmarshalNestedTagNum55799ToBinaryUnmarshaler(t *testing.T) {
	data := mustHexDecode("d864d9d9f74800000000499602d2") // 100(55799(h'00000000499602D2'))
	wantObj := number(1234567890)

	var v number
	if err := Unmarshal(data, &v); err != nil {
		t.Errorf("Unmarshal(0x%x) returned error %v", data, err)
	} else if !reflect.DeepEqual(v, wantObj) {
		t.Errorf("Unmarshal(0x%x) = %v (%T), want %v (%T)", data, v, v, wantObj, wantObj)
	}
}

func TestUnmarshalNestedTagNum55799ToUnmarshaler(t *testing.T) {
	data := mustHexDecode("d864d9d9f7a1636e756d01") // 100(55799({"num": 1}))
	wantErrorMsg := "wrong tag content type"

	var v number3
	if err := Unmarshal(data, &v); err == nil {
		t.Errorf("Unmarshal(0x%x) didn't return error", data)
	} else if !strings.Contains(err.Error(), wantErrorMsg) {
		t.Errorf("Unmarshal(0x%x) returned error %s, want %s", data, err.Error(), wantErrorMsg)
	}
}

func TestUnmarshalNestedTagNum55799ToRegisteredGoType(t *testing.T) {
	type myInt int
	typ := reflect.TypeOf(myInt(0))

	tags := NewTagSet()
	if err := tags.Add(TagOptions{EncTag: EncTagRequired, DecTag: DecTagRequired}, typ, 125); err != nil {
		t.Fatalf("TagSet.Add(%s, %v) returned error %v", typ, 125, err)
	}

	dm, _ := DecOptions{}.DecModeWithTags(tags)

	data := mustHexDecode("d87dd9d9f701") // 125(55799(1))
	wantErrorMsg := "cbor: wrong tag number for cbor.myInt, got [125 55799], expected [125]"

	var v myInt
	if err := dm.Unmarshal(data, &v); err == nil {
		t.Errorf("Unmarshal() didn't return error")
	} else if !strings.Contains(err.Error(), wantErrorMsg) {
		t.Errorf("Unmarshal(0x%x) returned error %s, want %s", data, err.Error(), wantErrorMsg)
	}
}

func TestUnmarshalPosIntToBigInt(t *testing.T) {
	data := mustHexDecode("1bffffffffffffffff") // 18446744073709551615
	wantEmptyInterfaceValue := uint64(18446744073709551615)
	wantBigIntValue := mustBigInt("18446744073709551615")

	var v1 any
	if err := Unmarshal(data, &v1); err != nil {
		t.Errorf("Unmarshal(0x%x) returned error %+v", data, err)
	} else if !reflect.DeepEqual(v1, wantEmptyInterfaceValue) {
		t.Errorf("Unmarshal(0x%x) returned %v (%T), want %v (%T)", data, v1, v1, wantEmptyInterfaceValue, wantEmptyInterfaceValue)
	}

	var v2 big.Int
	if err := Unmarshal(data, &v2); err != nil {
		t.Errorf("Unmarshal(0x%x) returned error %+v", data, err)
	} else if !reflect.DeepEqual(v2, wantBigIntValue) {
		t.Errorf("Unmarshal(0x%x) returned %v (%T), want %v (%T)", data, v2, v2, wantBigIntValue, wantBigIntValue)
	}
}

func TestUnmarshalNegIntToBigInt(t *testing.T) {
	testCases := []struct {
		name                    string
		data                    []byte
		wantEmptyInterfaceValue any
		wantBigIntValue         big.Int
	}{
		{
			name:                    "fit Go int64",
			data:                    mustHexDecode("3b7fffffffffffffff"), // -9223372036854775808
			wantEmptyInterfaceValue: int64(-9223372036854775808),
			wantBigIntValue:         mustBigInt("-9223372036854775808"),
		},
		{
			name:                    "overflow Go int64",
			data:                    mustHexDecode("3b8000000000000000"), // -9223372036854775809
			wantEmptyInterfaceValue: mustBigInt("-9223372036854775809"),
			wantBigIntValue:         mustBigInt("-9223372036854775809"),
		},
	}
	for _, tc := range testCases {
		t.Run(tc.name, func(t *testing.T) {
			var v1 any
			if err := Unmarshal(tc.data, &v1); err != nil {
				t.Errorf("Unmarshal(0x%x) returned error %+v", tc.data, err)
			} else if !reflect.DeepEqual(v1, tc.wantEmptyInterfaceValue) {
				t.Errorf("Unmarshal(0x%x) returned %v (%T), want %v (%T)", tc.data, v1, v1, tc.wantEmptyInterfaceValue, tc.wantEmptyInterfaceValue)
			}

			var v2 big.Int
			if err := Unmarshal(tc.data, &v2); err != nil {
				t.Errorf("Unmarshal(0x%x) returned error %+v", tc.data, err)
			} else if !reflect.DeepEqual(v2, tc.wantBigIntValue) {
				t.Errorf("Unmarshal(0x%x) returned %v (%T), want %v (%T)", tc.data, v2, v2, tc.wantBigIntValue, tc.wantBigIntValue)
			}
		})
	}
}

func TestUnmarshalTag2(t *testing.T) {
	testCases := []struct {
		name                    string
		data                    []byte
		wantEmptyInterfaceValue any
		wantValues              []any
	}{
		{
			name:                    "fit Go int64",
			data:                    mustHexDecode("c2430f4240"), // 2(1000000)
			wantEmptyInterfaceValue: mustBigInt("1000000"),
			wantValues: []any{
				int64(1000000),
				uint64(1000000),
				float32(1000000),
				float64(1000000),
				mustBigInt("1000000"),
			},
		},
		{
			name:                    "fit Go uint64",
			data:                    mustHexDecode("c248ffffffffffffffff"), // 2(18446744073709551615)
			wantEmptyInterfaceValue: mustBigInt("18446744073709551615"),
			wantValues: []any{
				uint64(18446744073709551615),
				float32(18446744073709551615),
				float64(18446744073709551615),
				mustBigInt("18446744073709551615"),
			},
		},
		{
			name:                    "fit Go uint64 with leading zeros",
			data:                    mustHexDecode("c24900ffffffffffffffff"), // 2(18446744073709551615)
			wantEmptyInterfaceValue: mustBigInt("18446744073709551615"),
			wantValues: []any{
				uint64(18446744073709551615),
				float32(18446744073709551615),
				float64(18446744073709551615),
				mustBigInt("18446744073709551615"),
			},
		},
		{
			name:                    "overflow Go uint64",
			data:                    mustHexDecode("c249010000000000000000"), // 2(18446744073709551616)
			wantEmptyInterfaceValue: mustBigInt("18446744073709551616"),
			wantValues: []any{
				mustBigInt("18446744073709551616"),
			},
		},
		{
			name:                    "overflow Go uint64 with leading zeros",
			data:                    mustHexDecode("c24b0000010000000000000000"), // 2(18446744073709551616)
			wantEmptyInterfaceValue: mustBigInt("18446744073709551616"),
			wantValues: []any{
				mustBigInt("18446744073709551616"),
			},
		},
	}
	for _, tc := range testCases {
		t.Run(tc.name, func(t *testing.T) {
			var v1 any
			if err := Unmarshal(tc.data, &v1); err != nil {
				t.Errorf("Unmarshal(0x%x) returned error %+v", tc.data, err)
			} else if !reflect.DeepEqual(v1, tc.wantEmptyInterfaceValue) {
				t.Errorf("Unmarshal(0x%x) returned %v (%T), want %v (%T)", tc.data, v1, v1, tc.wantEmptyInterfaceValue, tc.wantEmptyInterfaceValue)
			}

			for _, wantValue := range tc.wantValues {
				v := reflect.New(reflect.TypeOf(wantValue))
				if err := Unmarshal(tc.data, v.Interface()); err != nil {
					t.Errorf("Unmarshal(0x%x) returned error %+v", tc.data, err)
				} else if !reflect.DeepEqual(v.Elem().Interface(), wantValue) {
					t.Errorf("Unmarshal(0x%x) returned %v (%T), want %v (%T)", tc.data, v.Elem().Interface(), v.Elem().Interface(), wantValue, wantValue)
				}
			}
		})
	}
}

func TestUnmarshalTag3(t *testing.T) {
	testCases := []struct {
		name                    string
		data                    []byte
		wantEmptyInterfaceValue any
		wantValues              []any
	}{
		{
			name:                    "fit Go int64",
			data:                    mustHexDecode("c3487fffffffffffffff"), // 3(-9223372036854775808)
			wantEmptyInterfaceValue: mustBigInt("-9223372036854775808"),
			wantValues: []any{
				int64(-9223372036854775808),
				float32(-9223372036854775808),
				float64(-9223372036854775808),
				mustBigInt("-9223372036854775808"),
			},
		},
		{
			name:                    "fit Go int64 with leading zeros",
			data:                    mustHexDecode("c349007fffffffffffffff"), // 3(-9223372036854775808)
			wantEmptyInterfaceValue: mustBigInt("-9223372036854775808"),
			wantValues: []any{
				int64(-9223372036854775808),
				float32(-9223372036854775808),
				float64(-9223372036854775808),
				mustBigInt("-9223372036854775808"),
			},
		},
		{
			name:                    "overflow Go int64",
			data:                    mustHexDecode("c349010000000000000000"), // 3(-18446744073709551617)
			wantEmptyInterfaceValue: mustBigInt("-18446744073709551617"),
			wantValues: []any{
				mustBigInt("-18446744073709551617"),
			},
		},
		{
			name:                    "overflow Go int64 with leading zeros",
			data:                    mustHexDecode("c34b0000010000000000000000"), // 3(-18446744073709551617)
			wantEmptyInterfaceValue: mustBigInt("-18446744073709551617"),
			wantValues: []any{
				mustBigInt("-18446744073709551617"),
			},
		},
	}
	for _, tc := range testCases {
		t.Run(tc.name, func(t *testing.T) {
			var v1 any
			if err := Unmarshal(tc.data, &v1); err != nil {
				t.Errorf("Unmarshal(0x%x) returned error %+v", tc.data, err)
			} else if !reflect.DeepEqual(v1, tc.wantEmptyInterfaceValue) {
				t.Errorf("Unmarshal(0x%x) returned %v (%T), want %v (%T)", tc.data, v1, v1, tc.wantEmptyInterfaceValue, tc.wantEmptyInterfaceValue)
			}

			for _, wantValue := range tc.wantValues {
				v := reflect.New(reflect.TypeOf(wantValue))
				if err := Unmarshal(tc.data, v.Interface()); err != nil {
					t.Errorf("Unmarshal(0x%x) returned error %+v", tc.data, err)
				} else if !reflect.DeepEqual(v.Elem().Interface(), wantValue) {
					t.Errorf("Unmarshal(0x%x) returned %v (%T), want %v (%T)", tc.data, v.Elem().Interface(), v.Elem().Interface(), wantValue, wantValue)
				}
			}
		})
	}
}

func TestUnmarshalInvalidTagBignum(t *testing.T) {
	typeBigIntSlice := reflect.TypeOf([]big.Int{})

	testCases := []struct {
		name          string
		data          []byte
		decodeToTypes []reflect.Type
		wantErrorMsg  string
	}{
		{
			name:          "Tag 2 with string",
			data:          mustHexDecode("c27f657374726561646d696e67ff"),
			decodeToTypes: []reflect.Type{typeIntf, typeBigInt},
			wantErrorMsg:  "cbor: tag number 2 or 3 must be followed by byte string, got UTF-8 text string",
		},
		{
			name:          "Tag 3 with string",
			data:          mustHexDecode("c37f657374726561646d696e67ff"),
			decodeToTypes: []reflect.Type{typeIntf, typeBigInt},
			wantErrorMsg:  "cbor: tag number 2 or 3 must be followed by byte string, got UTF-8 text string",
		},
		{
			name:          "Tag 3 with negavtive int",
			data:          mustHexDecode("81C330"), // [3(-17)]
			decodeToTypes: []reflect.Type{typeIntf, typeBigIntSlice},
			wantErrorMsg:  "cbor: tag number 2 or 3 must be followed by byte string, got negative integer",
		},
	}
	for _, tc := range testCases {
		for _, decodeToType := range tc.decodeToTypes {
			t.Run(tc.name+" decode to "+decodeToType.String(), func(t *testing.T) {
				v := reflect.New(decodeToType)
				if err := Unmarshal(tc.data, v.Interface()); err == nil {
					t.Errorf("Unmarshal(0x%x) didn't return error, want error msg %q", tc.data, tc.wantErrorMsg)
				} else if !strings.Contains(err.Error(), tc.wantErrorMsg) {
					t.Errorf("Unmarshal(0x%x) returned error %q, want %q", tc.data, err, tc.wantErrorMsg)
				}
			})
		}
	}
}

type Foo interface {
	Foo() string
}

type UintFoo uint

func (f *UintFoo) Foo() string {
	return fmt.Sprint(f)
}

type IntFoo int

func (f *IntFoo) Foo() string {
	return fmt.Sprint(*f)
}

type ByteFoo []byte

func (f *ByteFoo) Foo() string {
	return fmt.Sprint(*f)
}

type StringFoo string

func (f *StringFoo) Foo() string {
	return string(*f)
}

type ArrayFoo []int

func (f *ArrayFoo) Foo() string {
	return fmt.Sprint(*f)
}

type MapFoo map[int]int

func (f *MapFoo) Foo() string {
	return fmt.Sprint(*f)
}

type StructFoo struct {
	Value int `cbor:"1,keyasint"`
}

func (f *StructFoo) Foo() string {
	return fmt.Sprint(*f)
}

type TestExample struct {
	Message string `cbor:"1,keyasint"`
	Foo     Foo    `cbor:"2,keyasint"`
}

func TestUnmarshalToInterface(t *testing.T) {

	uintFoo, uintFoo123 := UintFoo(0), UintFoo(123)
	intFoo, intFooNeg1 := IntFoo(0), IntFoo(-1)
	byteFoo, byteFoo123 := ByteFoo(nil), ByteFoo([]byte{1, 2, 3})
	stringFoo, stringFoo123 := StringFoo(""), StringFoo("123")
	arrayFoo, arrayFoo123 := ArrayFoo(nil), ArrayFoo([]int{1, 2, 3})
	mapFoo, mapFoo123 := MapFoo(nil), MapFoo(map[int]int{1: 1, 2: 2, 3: 3})

	em, _ := EncOptions{Sort: SortCanonical}.EncMode()

	testCases := []struct {
		name           string
		data           []byte
		v              *TestExample
		unmarshalToObj *TestExample
	}{
		{
			name: "uint",
			data: mustHexDecode("a2016c736f6d65206d65737361676502187b"), // {1: "some message", 2: 123}
			v: &TestExample{
				Message: "some message",
				Foo:     &uintFoo123,
			},
			unmarshalToObj: &TestExample{Foo: &uintFoo},
		},
		{
			name: "int",
			data: mustHexDecode("a2016c736f6d65206d6573736167650220"), // {1: "some message", 2: -1}
			v: &TestExample{
				Message: "some message",
				Foo:     &intFooNeg1,
			},
			unmarshalToObj: &TestExample{Foo: &intFoo},
		},
		{
			name: "bytes",
			data: mustHexDecode("a2016c736f6d65206d6573736167650243010203"), // {1: "some message", 2: [1,2,3]}
			v: &TestExample{
				Message: "some message",
				Foo:     &byteFoo123,
			},
			unmarshalToObj: &TestExample{Foo: &byteFoo},
		},
		{
			name: "string",
			data: mustHexDecode("a2016c736f6d65206d6573736167650263313233"), // {1: "some message", 2: "123"}
			v: &TestExample{
				Message: "some message",
				Foo:     &stringFoo123,
			},
			unmarshalToObj: &TestExample{Foo: &stringFoo},
		},
		{
			name: "array",
			data: mustHexDecode("a2016c736f6d65206d6573736167650283010203"), // {1: "some message", 2: []int{1,2,3}}
			v: &TestExample{
				Message: "some message",
				Foo:     &arrayFoo123,
			},
			unmarshalToObj: &TestExample{Foo: &arrayFoo},
		},
		{
			name: "map",
			data: mustHexDecode("a2016c736f6d65206d65737361676502a3010102020303"), // {1: "some message", 2: map[int]int{1:1,2:2,3:3}}
			v: &TestExample{
				Message: "some message",
				Foo:     &mapFoo123,
			},
			unmarshalToObj: &TestExample{Foo: &mapFoo},
		},
		{
			name: "struct",
			data: mustHexDecode("a2016c736f6d65206d65737361676502a1011901c8"), // {1: "some message", 2: {1: 456}}
			v: &TestExample{
				Message: "some message",
				Foo:     &StructFoo{Value: 456},
			},
			unmarshalToObj: &TestExample{Foo: &StructFoo{}},
		},
	}

	for _, tc := range testCases {
		t.Run(tc.name, func(t *testing.T) {

			data, err := em.Marshal(tc.v)
			if err != nil {
				t.Errorf("Marshal(%+v) returned error %v", tc.v, err)
			} else if !bytes.Equal(data, tc.data) {
				t.Errorf("Marshal(%+v) = 0x%x, want 0x%x", tc.v, data, tc.data)
			}

			// Unmarshal to empty interface
			var einterface TestExample
			if err = Unmarshal(data, &einterface); err == nil {
				t.Errorf("Unmarshal(0x%x) didn't return an error, want error (*UnmarshalTypeError)", data)
			} else if _, ok := err.(*UnmarshalTypeError); !ok {
				t.Errorf("Unmarshal(0x%x) returned wrong type of error %T, want (*UnmarshalTypeError)", data, err)
			}

			// Unmarshal to interface value
			err = Unmarshal(data, tc.unmarshalToObj)
			if err != nil {
				t.Errorf("Unmarshal(0x%x) returned error %v", data, err)
			} else if !reflect.DeepEqual(tc.unmarshalToObj, tc.v) {
				t.Errorf("Unmarshal(0x%x) = %v, want %v", data, tc.unmarshalToObj, tc.v)
			}
		})
	}
}

type Bar struct {
	I int
}

func (b *Bar) Foo() string {
	return fmt.Sprint(*b)
}

type FooStruct struct {
	Foos []Foo
}

func TestUnmarshalTaggedDataToInterface(t *testing.T) {

	var tags = NewTagSet()
	err := tags.Add(
		TagOptions{EncTag: EncTagRequired, DecTag: DecTagRequired},
		reflect.TypeOf(&Bar{}),
		4,
	)
	if err != nil {
		t.Error(err)
	}

	v := &FooStruct{
		Foos: []Foo{&Bar{1}},
	}

	want := mustHexDecode("a164466f6f7381c4a1614901") // {"Foos": [4({"I": 1})]}

	em, _ := EncOptions{}.EncModeWithTags(tags)
	data, err := em.Marshal(v)
	if err != nil {
		t.Errorf("Marshal(%+v) returned error %v", v, err)
	} else if !bytes.Equal(data, want) {
		t.Errorf("Marshal(%+v) = 0x%x, want 0x%x", v, data, want)
	}

	dm, _ := DecOptions{}.DecModeWithTags(tags)

	// Unmarshal to empty interface
	var v1 Bar
	if err = dm.Unmarshal(data, &v1); err == nil {
		t.Errorf("Unmarshal(0x%x) didn't return an error, want error (*UnmarshalTypeError)", data)
	} else if _, ok := err.(*UnmarshalTypeError); !ok {
		t.Errorf("Unmarshal(0x%x) returned wrong type of error %T, want (*UnmarshalTypeError)", data, err)
	}

	// Unmarshal to interface value
	v2 := &FooStruct{
		Foos: []Foo{&Bar{}},
	}
	err = dm.Unmarshal(data, v2)
	if err != nil {
		t.Errorf("Unmarshal(0x%x) returned error %v", data, err)
	} else if !reflect.DeepEqual(v2, v) {
		t.Errorf("Unmarshal(0x%x) = %v, want %v", data, v2, v)
	}
}

type B interface {
	Foo()
}

type C struct {
	Field int
}

func (c *C) Foo() {}

type D struct {
	Field string
}

func (d *D) Foo() {}

type A1 struct {
	Field B
}

type A2 struct {
	Fields []B
}

func TestUnmarshalRegisteredTagToInterface(t *testing.T) {
	var err error
	tags := NewTagSet()
	err = tags.Add(TagOptions{EncTag: EncTagRequired, DecTag: DecTagRequired}, reflect.TypeOf(C{}), 279)
	if err != nil {
		t.Error(err)
	}
	err = tags.Add(TagOptions{EncTag: EncTagRequired, DecTag: DecTagRequired}, reflect.TypeOf(D{}), 280)
	if err != nil {
		t.Error(err)
	}

	encMode, _ := PreferredUnsortedEncOptions().EncModeWithTags(tags)
	decMode, _ := DecOptions{}.DecModeWithTags(tags)

	v1 := A1{Field: &C{Field: 5}}
	data1, err := encMode.Marshal(v1)
	if err != nil {
		t.Fatalf("Marshal(%+v) returned error %v", v1, err)
	}

	v2 := A2{Fields: []B{&C{Field: 5}, &D{Field: "a"}}}
	data2, err := encMode.Marshal(v2)
	if err != nil {
		t.Fatalf("Marshal(%+v) returned error %v", v2, err)
	}

	testCases := []struct {
		name           string
		data           []byte
		unmarshalToObj any
		wantValue      any
	}{
		{
			name:           "interface type",
			data:           data1,
			unmarshalToObj: &A1{},
			wantValue:      &v1,
		},
		{
			name:           "concrete type",
			data:           data1,
			unmarshalToObj: &A1{Field: &C{}},
			wantValue:      &v1,
		},
		{
			name:           "slice of interface type",
			data:           data2,
			unmarshalToObj: &A2{},
			wantValue:      &v2,
		},
	}

	for _, tc := range testCases {
		t.Run(tc.name, func(t *testing.T) {
			err = decMode.Unmarshal(tc.data, tc.unmarshalToObj)
			if err != nil {
				t.Errorf("Unmarshal(0x%x) returned error %v", tc.data, err)
			}
			if !reflect.DeepEqual(tc.unmarshalToObj, tc.wantValue) {
				t.Errorf("Unmarshal(0x%x) = %v, want %v", tc.data, tc.unmarshalToObj, tc.wantValue)
			}
		})
	}
}

func TestDecModeInvalidDefaultMapType(t *testing.T) {
	testCases := []struct {
		name         string
		opts         DecOptions
		wantErrorMsg string
	}{
		{
			name:         "byte slice",
			opts:         DecOptions{DefaultMapType: reflect.TypeOf([]byte(nil))},
			wantErrorMsg: "cbor: invalid DefaultMapType []uint8",
		},
		{
			name:         "int slice",
			opts:         DecOptions{DefaultMapType: reflect.TypeOf([]int(nil))},
			wantErrorMsg: "cbor: invalid DefaultMapType []int",
		},
		{
			name:         "string",
			opts:         DecOptions{DefaultMapType: reflect.TypeOf("")},
			wantErrorMsg: "cbor: invalid DefaultMapType string",
		},
		{
			name:         "unnamed struct type",
			opts:         DecOptions{DefaultMapType: reflect.TypeOf(struct{}{})},
			wantErrorMsg: "cbor: invalid DefaultMapType struct {}",
		},
	}
	for _, tc := range testCases {
		t.Run(tc.name, func(t *testing.T) {
			_, err := tc.opts.DecMode()
			if err == nil {
				t.Errorf("DecMode() didn't return an error")
			} else if err.Error() != tc.wantErrorMsg {
				t.Errorf("DecMode() returned error %q, want %q", err.Error(), tc.wantErrorMsg)
			}
		})
	}
}

func TestUnmarshalToDefaultMapType(t *testing.T) {

	cborDataMapIntInt := mustHexDecode("a201020304")                                             // {1: 2, 3: 4}
	cborDataMapStringInt := mustHexDecode("a2616101616202")                                      // {"a": 1, "b": 2}
	cborDataArrayOfMapStringint := mustHexDecode("82a2616101616202a2616303616404")               // [{"a": 1, "b": 2}, {"c": 3, "d": 4}]
	cborDataNestedMap := mustHexDecode("a268496e744669656c6401684d61704669656c64a2616101616202") // {"IntField": 1, "MapField": {"a": 1, "b": 2}}

	decOptionsDefault := DecOptions{}
	decOptionsMapIntfIntfType := DecOptions{DefaultMapType: reflect.TypeOf(map[any]any(nil))}
	decOptionsMapStringIntType := DecOptions{DefaultMapType: reflect.TypeOf(map[string]int(nil))}
	decOptionsMapStringIntfType := DecOptions{DefaultMapType: reflect.TypeOf(map[string]any(nil))}

	testCases := []struct {
		name         string
		opts         DecOptions
		data         []byte
		wantValue    any
		wantErrorMsg string
	}{
		// Decode CBOR map to map[interface{}]interface{} using default options
		{
			name:      "decode CBOR map[int]int to Go map[interface{}]interface{} (default)",
			opts:      decOptionsDefault,
			data:      cborDataMapIntInt,
			wantValue: map[any]any{uint64(1): uint64(2), uint64(3): uint64(4)},
		},
		{
			name:      "decode CBOR map[string]int to Go map[interface{}]interface{} (default)",
			opts:      decOptionsDefault,
			data:      cborDataMapStringInt,
			wantValue: map[any]any{"a": uint64(1), "b": uint64(2)},
		},
		{
			name: "decode CBOR array of map[string]int to Go []map[interface{}]interface{} (default)",
			opts: decOptionsDefault,
			data: cborDataArrayOfMapStringint,
			wantValue: []any{
				map[any]any{"a": uint64(1), "b": uint64(2)},
				map[any]any{"c": uint64(3), "d": uint64(4)},
			},
		},
		{
			name: "decode CBOR nested map to Go map[interface{}]interface{} (default)",
			opts: decOptionsDefault,
			data: cborDataNestedMap,
			wantValue: map[any]any{
				"IntField": uint64(1),
				"MapField": map[any]any{"a": uint64(1), "b": uint64(2)},
			},
		},
		// Decode CBOR map to map[interface{}]interface{} using default map type option
		{
			name:      "decode CBOR map[int]int to Go map[interface{}]interface{}",
			opts:      decOptionsMapIntfIntfType,
			data:      cborDataMapIntInt,
			wantValue: map[any]any{uint64(1): uint64(2), uint64(3): uint64(4)},
		},
		{
			name:      "decode CBOR map[string]int to Go map[interface{}]interface{}",
			opts:      decOptionsMapIntfIntfType,
			data:      cborDataMapStringInt,
			wantValue: map[any]any{"a": uint64(1), "b": uint64(2)},
		},
		{
			name: "decode CBOR array of map[string]int to Go []map[interface{}]interface{}",
			opts: decOptionsMapIntfIntfType,
			data: cborDataArrayOfMapStringint,
			wantValue: []any{
				map[any]any{"a": uint64(1), "b": uint64(2)},
				map[any]any{"c": uint64(3), "d": uint64(4)},
			},
		},
		{
			name: "decode CBOR nested map to Go map[interface{}]interface{}",
			opts: decOptionsMapIntfIntfType,
			data: cborDataNestedMap,
			wantValue: map[any]any{
				"IntField": uint64(1),
				"MapField": map[any]any{"a": uint64(1), "b": uint64(2)},
			},
		},
		// Decode CBOR map to map[string]interface{} using default map type option
		{
			name:         "decode CBOR map[int]int to Go map[string]interface{}",
			opts:         decOptionsMapStringIntfType,
			data:         cborDataMapIntInt,
			wantErrorMsg: "cbor: cannot unmarshal positive integer into Go value of type string",
		},
		{
			name:      "decode CBOR map[string]int to Go map[string]interface{}",
			opts:      decOptionsMapStringIntfType,
			data:      cborDataMapStringInt,
			wantValue: map[string]any{"a": uint64(1), "b": uint64(2)},
		},
		{
			name: "decode CBOR array of map[string]int to Go []map[string]interface{}",
			opts: decOptionsMapStringIntfType,
			data: cborDataArrayOfMapStringint,
			wantValue: []any{
				map[string]any{"a": uint64(1), "b": uint64(2)},
				map[string]any{"c": uint64(3), "d": uint64(4)},
			},
		},
		{
			name: "decode CBOR nested map to Go map[string]interface{}",
			opts: decOptionsMapStringIntfType,
			data: cborDataNestedMap,
			wantValue: map[string]any{
				"IntField": uint64(1),
				"MapField": map[string]any{"a": uint64(1), "b": uint64(2)},
			},
		},
		// Decode CBOR map to map[string]int using default map type option
		{
			name:         "decode CBOR map[int]int to Go map[string]int",
			opts:         decOptionsMapStringIntType,
			data:         cborDataMapIntInt,
			wantErrorMsg: "cbor: cannot unmarshal positive integer into Go value of type string",
		},
		{
			name:      "decode CBOR map[string]int to Go map[string]int",
			opts:      decOptionsMapStringIntType,
			data:      cborDataMapStringInt,
			wantValue: map[string]int{"a": 1, "b": 2},
		},
		{
			name: "decode CBOR array of map[string]int to Go []map[string]int",
			opts: decOptionsMapStringIntType,
			data: cborDataArrayOfMapStringint,
			wantValue: []any{
				map[string]int{"a": 1, "b": 2},
				map[string]int{"c": 3, "d": 4},
			},
		},
		{
			name:         "decode CBOR nested map to Go map[string]int",
			opts:         decOptionsMapStringIntType,
			data:         cborDataNestedMap,
			wantErrorMsg: "cbor: cannot unmarshal map into Go value of type int",
		},
	}

	for _, tc := range testCases {
		t.Run(tc.name, func(t *testing.T) {
			decMode, _ := tc.opts.DecMode()

			var v any
			err := decMode.Unmarshal(tc.data, &v)
			if err != nil {
				if tc.wantErrorMsg == "" {
					t.Errorf("Unmarshal(0x%x) to empty interface returned error %v", tc.data, err)
				} else if tc.wantErrorMsg != err.Error() {
					t.Errorf("Unmarshal(0x%x) error %q, want %q", tc.data, err.Error(), tc.wantErrorMsg)
				}
			} else {
				if tc.wantValue == nil {
					t.Errorf("Unmarshal(0x%x) = %v (%T), want error %q", tc.data, v, v, tc.wantErrorMsg)
				} else if !reflect.DeepEqual(v, tc.wantValue) {
					t.Errorf("Unmarshal(0x%x) = %v (%T), want %v (%T)", tc.data, v, v, tc.wantValue, tc.wantValue)
				}
			}
		})
	}
}

func TestUnmarshalFirstNoTrailing(t *testing.T) {
	for _, tc := range unmarshalTests {
		var v any
		if rest, err := UnmarshalFirst(tc.data, &v); err != nil {
			t.Errorf("UnmarshalFirst(0x%x) returned error %v", tc.data, err)
		} else {
			if len(rest) != 0 {
				t.Errorf("UnmarshalFirst(0x%x) returned rest %x (want [])", tc.data, rest)
			}
			// Check the value as well, although this is covered by other tests
			if tm, ok := tc.wantInterfaceValue.(time.Time); ok {
				if vt, ok := v.(time.Time); !ok || !tm.Equal(vt) {
					t.Errorf("UnmarshalFirst(0x%x) = %v (%T), want %v (%T)", tc.data, v, v, tc.wantInterfaceValue, tc.wantInterfaceValue)
				}
			} else if !reflect.DeepEqual(v, tc.wantInterfaceValue) {
				t.Errorf("UnmarshalFirst(0x%x) = %v (%T), want %v (%T)", tc.data, v, v, tc.wantInterfaceValue, tc.wantInterfaceValue)
			}
		}
	}
}

func TestUnmarshalfirstTrailing(t *testing.T) {
	// Random trailing data
	trailingData := mustHexDecode("4a6b0f4718c73f391091ea1c")
	for _, tc := range unmarshalTests {
		data := make([]byte, 0, len(tc.data)+len(trailingData))
		data = append(data, tc.data...)
		data = append(data, trailingData...)
		var v any
		if rest, err := UnmarshalFirst(data, &v); err != nil {
			t.Errorf("UnmarshalFirst(0x%x) returned error %v", data, err)
		} else {
			if !bytes.Equal(trailingData, rest) {
				t.Errorf("UnmarshalFirst(0x%x) returned rest %x (want %x)", data, rest, trailingData)
			}
			// Check the value as well, although this is covered by other tests
			if tm, ok := tc.wantInterfaceValue.(time.Time); ok {
				if vt, ok := v.(time.Time); !ok || !tm.Equal(vt) {
					t.Errorf("UnmarshalFirst(0x%x) = %v (%T), want %v (%T)", data, v, v, tc.wantInterfaceValue, tc.wantInterfaceValue)
				}
			} else if !reflect.DeepEqual(v, tc.wantInterfaceValue) {
				t.Errorf("UnmarshalFirst(0x%x) = %v (%T), want %v (%T)", data, v, v, tc.wantInterfaceValue, tc.wantInterfaceValue)
			}
		}
	}
}

func TestUnmarshalFirstInvalidItem(t *testing.T) {
	// UnmarshalFirst should not return "rest" if the item was not well-formed
	invalidCBOR := mustHexDecode("83FF20030102")
	var v any
	rest, err := UnmarshalFirst(invalidCBOR, &v)
	if rest != nil || err == nil {
		t.Errorf("UnmarshalFirst(0x%x) = (%x, %v), want (nil, err)", invalidCBOR, rest, err)
	}
}

func TestDecModeInvalidFieldNameMatchingMode(t *testing.T) {
	for _, tc := range []struct {
		name         string
		opts         DecOptions
		wantErrorMsg string
	}{
		{
			name:         "below range of valid modes",
			opts:         DecOptions{FieldNameMatching: -1},
			wantErrorMsg: "cbor: invalid FieldNameMatching -1",
		},
		{
			name:         "above range of valid modes",
			opts:         DecOptions{FieldNameMatching: 101},
			wantErrorMsg: "cbor: invalid FieldNameMatching 101",
		},
	} {
		t.Run(tc.name, func(t *testing.T) {
			_, err := tc.opts.DecMode()
			if err == nil {
				t.Errorf("DecMode() didn't return an error")
			} else if err.Error() != tc.wantErrorMsg {
				t.Errorf("DecMode() returned error %q, want %q", err.Error(), tc.wantErrorMsg)
			}
		})
	}
}

func TestDecodeFieldNameMatching(t *testing.T) {
	type s struct {
		LowerA int `cbor:"a"`
		UpperB int `cbor:"B"`
		LowerB int `cbor:"b"`
	}

	testCases := []struct {
		name      string
		opts      DecOptions
		data      []byte
		wantValue s
	}{
		{
			name:      "case-insensitive match",
			data:      mustHexDecode("a1614101"), // {"A": 1}
			wantValue: s{LowerA: 1},
		},
		{
			name:      "ignore case-insensitive match",
			opts:      DecOptions{FieldNameMatching: FieldNameMatchingCaseSensitive},
			data:      mustHexDecode("a1614101"), // {"A": 1}
			wantValue: s{},
		},
		{
			name:      "exact match before case-insensitive match",
			data:      mustHexDecode("a2616101614102"), // {"a": 1, "A": 2}
			wantValue: s{LowerA: 1},
		},
		{
			name:      "case-insensitive match before exact match",
			data:      mustHexDecode("a2614101616102"), // {"A": 1, "a": 2}
			wantValue: s{LowerA: 1},
		},
		{
			name:      "ignore case-insensitive match before exact match",
			opts:      DecOptions{FieldNameMatching: FieldNameMatchingCaseSensitive},
			data:      mustHexDecode("a2614101616102"), // {"A": 1, "a": 2}
			wantValue: s{LowerA: 2},
		},
		{
			name:      "earliest exact match wins",
			opts:      DecOptions{FieldNameMatching: FieldNameMatchingCaseSensitive},
			data:      mustHexDecode("a2616101616102"), // {"a": 1, "a": 2} (invalid)
			wantValue: s{LowerA: 1},
		},
		{
			// the field tags themselves are case-insensitive matches for each other
			name:      "duplicate key does not fall back to case-insensitive match",
			data:      mustHexDecode("a2614201614202"), // {"B": 1, "B": 2} (invalid)
			wantValue: s{UpperB: 1},
		},
	}

	for _, tc := range testCases {
		t.Run(tc.name, func(t *testing.T) {
			decMode, _ := tc.opts.DecMode()

			var dst s
			err := decMode.Unmarshal(tc.data, &dst)
			if err != nil {
				t.Fatalf("Unmarshal(0x%x) returned unexpected error %v", tc.data, err)
			}

			if !reflect.DeepEqual(dst, tc.wantValue) {
				t.Errorf("Unmarshal(0x%x) = %#v, want %#v", tc.data, dst, tc.wantValue)
			}
		})
	}
}

func TestInvalidBigIntDecMode(t *testing.T) {
	for _, tc := range []struct {
		name         string
		opts         DecOptions
		wantErrorMsg string
	}{
		{
			name:         "below range of valid modes",
			opts:         DecOptions{BigIntDec: -1},
			wantErrorMsg: "cbor: invalid BigIntDec -1",
		},
		{
			name:         "above range of valid modes",
			opts:         DecOptions{BigIntDec: 101},
			wantErrorMsg: "cbor: invalid BigIntDec 101",
		},
	} {
		t.Run(tc.name, func(t *testing.T) {
			_, err := tc.opts.DecMode()
			if err == nil {
				t.Errorf("DecMode() didn't return an error")
			} else if err.Error() != tc.wantErrorMsg {
				t.Errorf("DecMode() returned error %q, want %q", err.Error(), tc.wantErrorMsg)
			}
		})
	}
}

func TestDecodeBignumToEmptyInterface(t *testing.T) {
	decOptionsDecodeToBigIntValue := DecOptions{BigIntDec: BigIntDecodeValue}
	decOptionsDecodeToBigIntPointer := DecOptions{BigIntDec: BigIntDecodePointer}

	cborDataPositiveBignum := mustHexDecode("c249010000000000000000") // positive bignum: 18446744073709551616
	pbn, _ := new(big.Int).SetString("18446744073709551616", 10)

	cborDataNegativeBignum := mustHexDecode("c349010000000000000000") // negative bignum: -18446744073709551617
	nbn, _ := new(big.Int).SetString("-18446744073709551617", 10)

	cborDataLargeNegativeInt := mustHexDecode("3bffffffffffffffff") // -18446744073709551616
	ni, _ := new(big.Int).SetString("-18446744073709551616", 10)

	testCases := []struct {
		name      string
		opts      DecOptions
		data      []byte
		wantValue any
	}{
		{
			name:      "decode positive bignum to big.Int",
			opts:      decOptionsDecodeToBigIntValue,
			data:      cborDataPositiveBignum,
			wantValue: *pbn,
		},
		{
			name:      "decode negative bignum to big.Int",
			opts:      decOptionsDecodeToBigIntValue,
			data:      cborDataNegativeBignum,
			wantValue: *nbn,
		},
		{
			name:      "decode large negative int to big.Int",
			opts:      decOptionsDecodeToBigIntValue,
			data:      cborDataLargeNegativeInt,
			wantValue: *ni,
		},
		{
			name:      "decode positive bignum to *big.Int",
			opts:      decOptionsDecodeToBigIntPointer,
			data:      cborDataPositiveBignum,
			wantValue: pbn,
		},
		{
			name:      "decode negative bignum to *big.Int",
			opts:      decOptionsDecodeToBigIntPointer,
			data:      cborDataNegativeBignum,
			wantValue: nbn,
		},
		{
			name:      "decode large negative int to *big.Int",
			opts:      decOptionsDecodeToBigIntPointer,
			data:      cborDataLargeNegativeInt,
			wantValue: ni,
		},
	}

	for _, tc := range testCases {
		t.Run(tc.name, func(t *testing.T) {
			decMode, _ := tc.opts.DecMode()

			var v any
			err := decMode.Unmarshal(tc.data, &v)
			if err != nil {
				t.Errorf("Unmarshal(0x%x) to empty interface returned error %v", tc.data, err)
			} else { //nolint:gocritic // ignore elseif
				if !reflect.DeepEqual(v, tc.wantValue) {
					t.Errorf("Unmarshal(0x%x) = %v (%T), want %v (%T)", tc.data, v, v, tc.wantValue, tc.wantValue)
				}
			}
		})
	}
}

func TestDecModeInvalidDefaultByteStringType(t *testing.T) {
	for _, tc := range []struct {
		name         string
		opts         DecOptions
		wantErrorMsg string
	}{
		{
			name:         "neither slice nor string",
			opts:         DecOptions{DefaultByteStringType: reflect.TypeOf(int(42))},
			wantErrorMsg: "cbor: invalid DefaultByteStringType: int is not of kind string or []uint8",
		},
		{
			name:         "slice of non-byte",
			opts:         DecOptions{DefaultByteStringType: reflect.TypeOf([]int{})},
			wantErrorMsg: "cbor: invalid DefaultByteStringType: []int is not of kind string or []uint8",
		},
		{
			name:         "pointer to byte array",
			opts:         DecOptions{DefaultByteStringType: reflect.TypeOf(&[42]byte{})},
			wantErrorMsg: "cbor: invalid DefaultByteStringType: *[42]uint8 is not of kind string or []uint8",
		},
		{
			name:         "byte array",
			opts:         DecOptions{DefaultByteStringType: reflect.TypeOf([42]byte{})},
			wantErrorMsg: "cbor: invalid DefaultByteStringType: [42]uint8 is not of kind string or []uint8",
		},
	} {
		t.Run(tc.name, func(t *testing.T) {
			_, err := tc.opts.DecMode()
			if err == nil {
				t.Errorf("DecMode() didn't return an error")
			} else if err.Error() != tc.wantErrorMsg {
				t.Errorf("DecMode() returned error %q, want %q", err.Error(), tc.wantErrorMsg)
			}
		})
	}
}

func TestUnmarshalDefaultByteStringType(t *testing.T) {
	type namedByteSliceType []byte

	for _, tc := range []struct {
		name string
		opts DecOptions
		in   []byte
		want any
	}{
		{
			name: "default to []byte",
			opts: DecOptions{},
			in:   mustHexDecode("43414243"),
			want: []byte("ABC"),
		},
		{
			name: "explicitly []byte",
			opts: DecOptions{DefaultByteStringType: reflect.TypeOf([]byte(nil))},
			in:   mustHexDecode("43414243"),
			want: []byte("ABC"),
		},
		{
			name: "string",
			opts: DecOptions{DefaultByteStringType: reflect.TypeOf("")},
			in:   mustHexDecode("43414243"),
			want: "ABC",
		},
		{
			name: "ByteString",
			opts: DecOptions{DefaultByteStringType: reflect.TypeOf(ByteString(""))},
			in:   mustHexDecode("43414243"),
			want: ByteString("ABC"),
		},
		{
			name: "named []byte type",
			opts: DecOptions{DefaultByteStringType: reflect.TypeOf(namedByteSliceType(nil))},
			in:   mustHexDecode("43414243"),
			want: namedByteSliceType("ABC"),
		},
	} {
		t.Run(tc.name, func(t *testing.T) {
			dm, err := tc.opts.DecMode()
			if err != nil {
				t.Fatal(err)
			}

			var got any
			if err := dm.Unmarshal(tc.in, &got); err != nil {
				t.Errorf("unexpected error: %v", err)
			}

			if !reflect.DeepEqual(tc.want, got) {
				t.Errorf("got %#v, want %#v", got, tc.want)
			}
		})
	}
}

func TestDecModeInvalidByteStringToStringMode(t *testing.T) {
	for _, tc := range []struct {
		name         string
		opts         DecOptions
		wantErrorMsg string
	}{
		{
			name:         "below range of valid modes",
			opts:         DecOptions{ByteStringToString: -1},
			wantErrorMsg: "cbor: invalid ByteStringToString -1",
		},
		{
			name:         "above range of valid modes",
			opts:         DecOptions{ByteStringToString: 101},
			wantErrorMsg: "cbor: invalid ByteStringToString 101",
		},
	} {
		t.Run(tc.name, func(t *testing.T) {
			_, err := tc.opts.DecMode()
			if err == nil {
				t.Errorf("DecMode() didn't return an error")
			} else if err.Error() != tc.wantErrorMsg {
				t.Errorf("DecMode() returned error %q, want %q", err.Error(), tc.wantErrorMsg)
			}
		})
	}
}

func TestUnmarshalByteStringToString(t *testing.T) {
	var s string

	derror, err := DecOptions{ByteStringToString: ByteStringToStringForbidden}.DecMode()
	if err != nil {
		t.Fatal(err)
	}

	if err = derror.Unmarshal(mustHexDecode("43414243"), &s); err == nil {
		t.Error("expected non-nil error from Unmarshal")
	}

	if s != "" {
		t.Errorf("expected destination string to be empty, got %q", s)
	}

	dallow, err := DecOptions{ByteStringToString: ByteStringToStringAllowed}.DecMode()
	if err != nil {
		t.Fatal(err)
	}

	if err = dallow.Unmarshal(mustHexDecode("43414243"), &s); err != nil {
		t.Errorf("expected nil error from Unmarshal, got: %v", err)
	}

	if s != "ABC" {
		t.Errorf("expected destination string to be \"ABC\", got %q", s)
	}
}

func TestDecModeInvalidFieldNameByteStringMode(t *testing.T) {
	for _, tc := range []struct {
		name         string
		opts         DecOptions
		wantErrorMsg string
	}{
		{
			name:         "below range of valid modes",
			opts:         DecOptions{FieldNameByteString: -1},
			wantErrorMsg: "cbor: invalid FieldNameByteString -1",
		},
		{
			name:         "above range of valid modes",
			opts:         DecOptions{FieldNameByteString: 101},
			wantErrorMsg: "cbor: invalid FieldNameByteString 101",
		},
	} {
		t.Run(tc.name, func(t *testing.T) {
			_, err := tc.opts.DecMode()
			if err == nil {
				t.Errorf("DecMode() didn't return an error")
			} else if err.Error() != tc.wantErrorMsg {
				t.Errorf("DecMode() returned error %q, want %q", err.Error(), tc.wantErrorMsg)
			}
		})
	}
}

func TestUnmarshalFieldNameByteString(t *testing.T) {
	allowed, err := DecOptions{
		FieldNameByteString: FieldNameByteStringAllowed,
	}.DecMode()
	if err != nil {
		t.Fatal(err)
	}

	var s struct {
		F int64 `json:"f"`
	}

	err = allowed.Unmarshal(mustHexDecode("a1414601"), &s) // {h'46': 1}
	if err != nil {
		t.Fatal(err)
	}

	if s.F != 1 {
		t.Errorf("expected field F to be set to 1, got %d", s.F)
	}

	forbidden, err := DecOptions{
		FieldNameByteString: FieldNameByteStringForbidden,
	}.DecMode()
	if err != nil {
		t.Fatal(err)
	}

	const wantMsg = "cbor: cannot unmarshal byte string into Go value of type string (map key is of type byte string and cannot be used to match struct field name)"
	if err := forbidden.Unmarshal(mustHexDecode("a1414601"), &s); err == nil {
		t.Errorf("expected non-nil error")
	} else if gotMsg := err.Error(); gotMsg != wantMsg {
		t.Errorf("expected error %q, got %q", wantMsg, gotMsg)
	}
}

func TestDecModeInvalidReturnTypeForEmptyInterface(t *testing.T) {
	for _, tc := range []struct {
		name         string
		opts         DecOptions
		wantErrorMsg string
	}{
		{
			name:         "below range of valid modes",
			opts:         DecOptions{UnrecognizedTagToAny: -1},
			wantErrorMsg: "cbor: invalid UnrecognizedTagToAnyMode -1",
		},
		{
			name:         "above range of valid modes",
			opts:         DecOptions{UnrecognizedTagToAny: 101},
			wantErrorMsg: "cbor: invalid UnrecognizedTagToAnyMode 101",
		},
	} {
		t.Run(tc.name, func(t *testing.T) {
			_, err := tc.opts.DecMode()
			if err == nil {
				t.Errorf("DecMode() didn't return an error")
			} else if err.Error() != tc.wantErrorMsg {
				t.Errorf("DecMode() returned error %q, want %q", err.Error(), tc.wantErrorMsg)
			}
		})
	}
}

func TestUnmarshalWithUnrecognizedTagToAnyMode(t *testing.T) {
	for _, tc := range []struct {
		name string
		opts DecOptions
		in   []byte
		want any
	}{
		{
			name: "default to value of type Tag",
			opts: DecOptions{},
			in:   mustHexDecode("d8ff00"),
			want: Tag{Number: uint64(255), Content: uint64(0)},
		},
		{
			name: "Tag's content",
			opts: DecOptions{UnrecognizedTagToAny: UnrecognizedTagContentToAny},
			in:   mustHexDecode("d8ff00"),
			want: uint64(0),
		},
	} {
		t.Run(tc.name, func(t *testing.T) {
			dm, err := tc.opts.DecMode()
			if err != nil {
				t.Fatal(err)
			}

			var got any
			if err := dm.Unmarshal(tc.in, &got); err != nil {
				t.Errorf("unexpected error: %v", err)
			}

			if tc.want != got {
				t.Errorf("got %s, want %s", got, tc.want)
			}
		})
	}
}

func TestUnmarshalWithUnrecognizedTagToAnyModeForSupportedTags(t *testing.T) {
	for _, tc := range []struct {
		name string
		opts DecOptions
		in   []byte
		want any
	}{
		{
			name: "Unmarshal with tag number 0 when UnrecognizedTagContentToAny option is not set",
			opts: DecOptions{},
			in:   mustHexDecode("c074323031332d30332d32315432303a30343a30305a"),
			want: time.Date(2013, 3, 21, 20, 4, 0, 0, time.UTC),
		},
		{
			name: "Unmarshal with tag number 0 when UnrecognizedTagContentToAny option is set",
			opts: DecOptions{UnrecognizedTagToAny: UnrecognizedTagContentToAny},
			in:   mustHexDecode("c074323031332d30332d32315432303a30343a30305a"),
			want: time.Date(2013, 3, 21, 20, 4, 0, 0, time.UTC),
		},
		{
			name: "Unmarshal with tag number 1 when UnrecognizedTagContentToAny option is not set",
			opts: DecOptions{},
			in:   mustHexDecode("c11a514b67b0"),
			want: time.Date(2013, 3, 21, 20, 4, 0, 0, time.UTC),
		},
		{
			name: "Unmarshal with tag number 1 when UnrecognizedTagContentToAny option is set",
			opts: DecOptions{UnrecognizedTagToAny: UnrecognizedTagContentToAny},
			in:   mustHexDecode("c11a514b67b0"),
			want: time.Date(2013, 3, 21, 20, 4, 0, 0, time.UTC),
		},
		{
			name: "Unmarshal with tag number 2 when UnrecognizedTagContentToAny option is not set",
			opts: DecOptions{},
			in:   mustHexDecode("c249010000000000000000"),
			want: mustBigInt("18446744073709551616"),
		},
		{
			name: "Unmarshal with tag number 2 when UnrecognizedTagContentToAny option is set",
			opts: DecOptions{UnrecognizedTagToAny: UnrecognizedTagContentToAny},
			in:   mustHexDecode("c249010000000000000000"),
			want: mustBigInt("18446744073709551616"),
		},
		{
			name: "Unmarshal with tag number 3 when UnrecognizedTagContentToAny option is not set",
			opts: DecOptions{},
			in:   mustHexDecode("c349010000000000000000"),
			want: mustBigInt("-18446744073709551617"),
		},
		{
			name: "Unmarshal with tag number 3 when UnrecognizedTagContentToAny option is set",
			opts: DecOptions{UnrecognizedTagToAny: UnrecognizedTagContentToAny},
			in:   mustHexDecode("c349010000000000000000"),
			want: mustBigInt("-18446744073709551617"),
		},
	} {
		t.Run(tc.name, func(t *testing.T) {
			dm, err := tc.opts.DecMode()
			if err != nil {
				t.Fatal(err)
			}

			var got any
			if err := dm.Unmarshal(tc.in, &got); err != nil {
				t.Errorf("unexpected error: %v", err)
			}

			compareNonFloats(t, tc.in, got, tc.want)

		})
	}
}

func TestUnmarshalWithUnrecognizedTagToAnyModeForSharedTag(t *testing.T) {

	type myInt int
	typ := reflect.TypeOf(myInt(0))

	tags := NewTagSet()
	if err := tags.Add(TagOptions{EncTag: EncTagRequired, DecTag: DecTagRequired}, typ, 125); err != nil {
		t.Fatalf("TagSet.Add(%s, %v) returned error %v", typ, 125, err)
	}

	for _, tc := range []struct {
		name string
		opts DecOptions
		in   []byte
		want any
	}{
		{
			name: "Unmarshal with a shared tag when UnrecognizedTagContentToAny option is not set",
			opts: DecOptions{},
			in:   mustHexDecode("d9d9f7d87d01"), // 55799(125(1))
			want: myInt(1),
		},
		{
			name: "Unmarshal with a shared tag when UnrecognizedTagContentToAny option is set",
			opts: DecOptions{UnrecognizedTagToAny: UnrecognizedTagContentToAny},
			in:   mustHexDecode("d9d9f7d87d01"), // 55799(125(1))
			want: myInt(1),
		},
	} {
		t.Run(tc.name, func(t *testing.T) {
			dm, err := tc.opts.DecModeWithTags(tags)
			if err != nil {
				t.Fatal(err)
			}

			var got any

			if err := dm.Unmarshal(tc.in, &got); err != nil {
				t.Errorf("unexpected error: %v", err)
			}

			compareNonFloats(t, tc.in, got, tc.want)

		})
	}
}

func TestNewSimpleValueRegistry(t *testing.T) {
	for _, tc := range []struct {
		name         string
		opts         []func(*SimpleValueRegistry) error
		wantErrorMsg string
	}{
		{
			name:         "min reserved",
			opts:         []func(*SimpleValueRegistry) error{WithRejectedSimpleValue(24)},
			wantErrorMsg: "cbor: cannot set analog for reserved simple value 24",
		},
		{
			name:         "max reserved",
			opts:         []func(*SimpleValueRegistry) error{WithRejectedSimpleValue(31)},
			wantErrorMsg: "cbor: cannot set analog for reserved simple value 31",
		},
	} {
		t.Run(tc.name, func(t *testing.T) {
			_, err := NewSimpleValueRegistryFromDefaults(tc.opts...)
			if err == nil {
				t.Fatalf("got nil error, want: %s", tc.wantErrorMsg)
			}
			if got := err.Error(); got != tc.wantErrorMsg {
				t.Errorf("want: %s, got: %s", tc.wantErrorMsg, got)
			}
		})
	}
}

func TestUnmarshalSimpleValues(t *testing.T) {
	assertNilError := func(t *testing.T, e error) {
		if e != nil {
			t.Errorf("expected nil error, got: %v", e)
		}
	}

	assertExactError := func(want error) func(*testing.T, error) {
		return func(t *testing.T, got error) {
			targetErr := reflect.New(reflect.TypeOf(want)).Interface()
			if !errors.As(got, &targetErr) ||
				got.Error() != want.Error() {
				t.Errorf("want %#v, got %#v", want, got)
			}
		}
	}

	for _, tc := range []struct {
		name          string
		fns           []func(*SimpleValueRegistry) error
		in            []byte
		into          reflect.Type
		want          any
		assertOnError func(t *testing.T, e error)
	}{
		{
			name:          "default false into interface{}",
			fns:           nil,
			in:            []byte{0xf4},
			into:          typeIntf,
			want:          false,
			assertOnError: assertNilError,
		},
		{
			name:          "default false into bool",
			fns:           nil,
			in:            []byte{0xf4},
			into:          typeBool,
			want:          false,
			assertOnError: assertNilError,
		},
		{
			name:          "default true into interface{}",
			fns:           nil,
			in:            []byte{0xf5},
			into:          typeIntf,
			want:          true,
			assertOnError: assertNilError,
		},
		{
			name:          "default true into bool",
			fns:           nil,
			in:            []byte{0xf5},
			into:          typeBool,
			want:          true,
			assertOnError: assertNilError,
		},
		{
			name:          "default null into interface{}",
			fns:           nil,
			in:            []byte{0xf6},
			into:          typeIntf,
			want:          nil,
			assertOnError: assertNilError,
		},
		{
			name:          "default undefined into interface{}",
			fns:           nil,
			in:            []byte{0xf7},
			into:          typeIntf,
			want:          nil,
			assertOnError: assertNilError,
		},
		{
			name: "reject undefined into interface{}",
			fns:  []func(*SimpleValueRegistry) error{WithRejectedSimpleValue(23)},
			in:   []byte{0xf7},
			into: typeIntf,
			want: nil,
			assertOnError: assertExactError(&UnacceptableDataItemError{
				CBORType: "primitives",
				Message:  "simple value 23 is not recognized",
			}),
		},
		{
			name: "reject true into bool",
			fns:  []func(*SimpleValueRegistry) error{WithRejectedSimpleValue(21)},
			in:   []byte{0xf5},
			into: typeBool,
			want: false,
			assertOnError: assertExactError(&UnacceptableDataItemError{
				CBORType: "primitives",
				Message:  "simple value 21 is not recognized",
			}),
		},
		{
			name:          "default unrecognized into uint64",
			fns:           nil,
			in:            []byte{0xf8, 0xc8},
			into:          typeUint64,
			want:          uint64(200),
			assertOnError: assertNilError,
		},
	} {
		t.Run(tc.name, func(t *testing.T) {
			r, err := NewSimpleValueRegistryFromDefaults(tc.fns...)
			if err != nil {
				t.Fatal(err)
			}

			decMode, err := DecOptions{SimpleValues: r}.DecMode()
			if err != nil {
				t.Fatal(err)
			}

			dst := reflect.New(tc.into)
			err = decMode.Unmarshal(tc.in, dst.Interface())
			tc.assertOnError(t, err)

			if got := dst.Elem().Interface(); !reflect.DeepEqual(tc.want, got) {
				t.Errorf("got: %#v\nwant: %#v\n", got, tc.want)
			}
		})
	}
}

func isCBORNil(data []byte) bool {
	return len(data) > 0 && (data[0] == 0xf6 || data[0] == 0xf7)
}

func TestDecModeInvalidTimeTagToAnyMode(t *testing.T) {
	for _, tc := range []struct {
		name         string
		opts         DecOptions
		wantErrorMsg string
	}{
		{
			name:         "below range of valid modes",
			opts:         DecOptions{TimeTagToAny: -1},
			wantErrorMsg: "cbor: invalid TimeTagToAny -1",
		},
		{
			name:         "above range of valid modes",
			opts:         DecOptions{TimeTagToAny: 4},
			wantErrorMsg: "cbor: invalid TimeTagToAny 4",
		},
	} {
		t.Run(tc.name, func(t *testing.T) {
			_, err := tc.opts.DecMode()
			if err == nil {
				t.Errorf("Expected non nil error from DecMode()")
			} else if err.Error() != tc.wantErrorMsg {
				t.Errorf("Expected error: %q, want: %q \n", tc.wantErrorMsg, err.Error())
			}
		})
	}
}

func TestDecModeTimeTagToAny(t *testing.T) {
	for _, tc := range []struct {
		name           string
		opts           DecOptions
		in             []byte
		want           any
		wantErrMessage string
	}{
		{
			name: "Unmarshal tag 0 data to time.Time when TimeTagToAny is not set",
			opts: DecOptions{},
			in:   mustHexDecode("c074323031332d30332d32315432303a30343a30305a"),
			want: time.Date(2013, 3, 21, 20, 4, 0, 0, time.UTC),
		},
		{
			name: "Unmarshal tag 1 data to time.Time when TimeTagToAny is not set",
			opts: DecOptions{},
			in:   mustHexDecode("c11a514b67b0"),
			want: time.Date(2013, 3, 21, 20, 4, 0, 0, time.UTC),
		},
		{
			name: "Unmarshal tag 0 data to RFC3339 string when TimeTagToAny is set",
			opts: DecOptions{TimeTagToAny: TimeTagToRFC3339},
			in:   mustHexDecode("c074323031332d30332d32315432303a30343a30305a"),
			want: "2013-03-21T20:04:00Z",
		},
		{
			name: "Unmarshal tag 1 data to RFC3339 string when TimeTagToAny is set",
			opts: DecOptions{TimeTagToAny: TimeTagToRFC3339},
			in:   mustHexDecode("c11a514b67b0"),
			want: "2013-03-21T20:04:00Z",
		},
		{
			name: "Unmarshal tag 0 data to RFC3339Nano string when TimeTagToAny is set",
			opts: DecOptions{TimeTagToAny: TimeTagToRFC3339Nano},
			in:   mustHexDecode("c076323031332d30332d32315432303a30343a30302e355a"),
			want: "2013-03-21T20:04:00.5Z",
		},
		{
			name: "Unmarshal tag 1 data to RFC3339Nano string when TimeTagToAny is set",
			opts: DecOptions{TimeTagToAny: TimeTagToRFC3339Nano},
			in:   mustHexDecode("c1fb41d452d9ec200000"),
			want: "2013-03-21T20:04:00.5Z",
		},
		{
			name:           "error under TimeTagToRFC3339 when tag 0 contains an invalid RFC3339 timestamp",
			opts:           DecOptions{TimeTagToAny: TimeTagToRFC3339},
			in:             mustHexDecode("c07731303030302D30332D32315432303A30343A30302E355A"), // 0("10000-03-21T20:04:00.5Z")
			wantErrMessage: `cbor: cannot set 10000-03-21T20:04:00.5Z for time.Time: parsing time "10000-03-21T20:04:00.5Z" as "2006-01-02T15:04:05Z07:00": cannot parse "0-03-21T20:04:00.5Z" as "-"`,
		},
		{
			name:           "error under TimeTagToRFC3339Nano when tag 0 contains an invalid RFC3339 timestamp",
			opts:           DecOptions{TimeTagToAny: TimeTagToRFC3339Nano},
			in:             mustHexDecode("c07731303030302D30332D32315432303A30343A30302E355A"), // 0("10000-03-21T20:04:00.5Z")
			wantErrMessage: `cbor: cannot set 10000-03-21T20:04:00.5Z for time.Time: parsing time "10000-03-21T20:04:00.5Z" as "2006-01-02T15:04:05Z07:00": cannot parse "0-03-21T20:04:00.5Z" as "-"`,
		},
		{
			name:           "error under TimeTagToRFC3339 when tag 1 represents a time that can't be represented by valid RFC3339",
			opts:           DecOptions{TimeTagToAny: TimeTagToRFC3339},
			in:             mustHexDecode("c11b0000003afff44181"), // 1(253402300801)
			wantErrMessage: "cbor: decoded time cannot be represented in RFC3339 format: Time.MarshalText: year outside of range [0,9999]",
		},
		{
			name:           "error under TimeTagToRFC3339Nano when tag 1 represents a time that can't be represented by valid RFC3339",
			opts:           DecOptions{TimeTagToAny: TimeTagToRFC3339Nano},
			in:             mustHexDecode("c11b0000003afff44181"), // 1(253402300801)
			wantErrMessage: "cbor: decoded time cannot be represented in RFC3339 format with sub-second precision: Time.MarshalText: year outside of range [0,9999]",
		},
	} {
		t.Run(tc.name, func(t *testing.T) {
			dm, err := tc.opts.DecMode()
			if err != nil {
				t.Fatal(err)
			}

			var got any
			if err := dm.Unmarshal(tc.in, &got); err != nil {
				if tc.wantErrMessage == "" {
					t.Fatalf("unexpected error: %v", err)
				} else if gotErrMessage := err.Error(); tc.wantErrMessage != gotErrMessage {
					t.Fatalf("want error %q, got %q", tc.wantErrMessage, gotErrMessage)
				}
			} else if tc.wantErrMessage != "" {
				t.Fatalf("got nil error, want %q", tc.wantErrMessage)
			}

			compareNonFloats(t, tc.in, got, tc.want)

		})
	}
}

func TestDecModeInvalidNaNDec(t *testing.T) {
	for _, tc := range []struct {
		name         string
		opts         DecOptions
		wantErrorMsg string
	}{
		{
			name:         "below range of valid modes",
			opts:         DecOptions{NaN: -1},
			wantErrorMsg: "cbor: invalid NaNDec -1",
		},
		{
			name:         "above range of valid modes",
			opts:         DecOptions{NaN: 101},
			wantErrorMsg: "cbor: invalid NaNDec 101",
		},
	} {
		t.Run(tc.name, func(t *testing.T) {
			_, err := tc.opts.DecMode()
			if err == nil {
				t.Errorf("DecMode() didn't return an error")
			} else if err.Error() != tc.wantErrorMsg {
				t.Errorf("DecMode() returned error %q, want %q", err.Error(), tc.wantErrorMsg)
			}
		})
	}
}

func TestNaNDecMode(t *testing.T) {
	for _, tc := range []struct {
		opt    NaNMode
		src    []byte
		dst    any
		reject bool
	}{
		{
			opt:    NaNDecodeForbidden,
			src:    mustHexDecode("197e00"),
			dst:    new(any),
			reject: false,
		},
		{
			opt:    NaNDecodeForbidden,
			src:    mustHexDecode("1a7fc00000"),
			dst:    new(any),
			reject: false,
		},
		{
			opt:    NaNDecodeForbidden,
			src:    mustHexDecode("1b7ff8000000000000"),
			dst:    new(any),
			reject: false,
		},
		{
			opt:    NaNDecodeForbidden,
			src:    mustHexDecode("f90000"), // 0.0
			dst:    new(any),
			reject: false,
		},
		{
			opt:    NaNDecodeForbidden,
			src:    mustHexDecode("f90000"), // 0.0
			dst:    new(float32),
			reject: false,
		},
		{
			opt:    NaNDecodeForbidden,
			src:    mustHexDecode("f90000"), // 0.0
			dst:    new(float64),
			reject: false,
		},
		{
			opt:    NaNDecodeForbidden,
			src:    mustHexDecode("f90000"), // 0.0
			dst:    new(time.Time),
			reject: false,
		},
		{
			opt:    NaNDecodeForbidden,
			src:    mustHexDecode("fa47c35000"), // 100000.0
			dst:    new(any),
			reject: false,
		},
		{
			opt:    NaNDecodeForbidden,
			src:    mustHexDecode("fa47c35000"), // 100000.0
			dst:    new(float32),
			reject: false,
		},
		{
			opt:    NaNDecodeForbidden,
			src:    mustHexDecode("fa47c35000"), // 100000.0
			dst:    new(float64),
			reject: false,
		},
		{
			opt:    NaNDecodeForbidden,
			src:    mustHexDecode("fa47c35000"), // 100000.0
			dst:    new(time.Time),
			reject: false,
		},
		{
			opt:    NaNDecodeForbidden,
			src:    mustHexDecode("fb3ff199999999999a"), // 1.1
			dst:    new(any),
			reject: false,
		},
		{
			opt:    NaNDecodeForbidden,
			src:    mustHexDecode("fb3ff199999999999a"), // 1.1
			dst:    new(float32),
			reject: false,
		},
		{
			opt:    NaNDecodeForbidden,
			src:    mustHexDecode("fb3ff199999999999a"), // 1.1
			dst:    new(float64),
			reject: false,
		},
		{
			opt:    NaNDecodeForbidden,
			src:    mustHexDecode("fb3ff199999999999a"), // 1.1
			dst:    new(time.Time),
			reject: false,
		},
		{
			opt:    NaNDecodeForbidden,
			src:    mustHexDecode("f97e00"),
			dst:    new(any),
			reject: true,
		},
		{
			opt:    NaNDecodeForbidden,
			src:    mustHexDecode("f97e00"),
			dst:    new(float32),
			reject: true,
		},
		{
			opt:    NaNDecodeForbidden,
			src:    mustHexDecode("f97e00"),
			dst:    new(float64),
			reject: true,
		},
		{
			opt:    NaNDecodeForbidden,
			src:    mustHexDecode("f97e00"),
			dst:    new(time.Time),
			reject: true,
		},
		{
			opt:    NaNDecodeForbidden,
			src:    mustHexDecode("fa7fc00000"),
			dst:    new(any),
			reject: true,
		},
		{
			opt:    NaNDecodeForbidden,
			src:    mustHexDecode("fa7fc00000"),
			dst:    new(float32),
			reject: true,
		},
		{
			opt:    NaNDecodeForbidden,
			src:    mustHexDecode("fa7fc00000"),
			dst:    new(float64),
			reject: true,
		},
		{
			opt:    NaNDecodeForbidden,
			src:    mustHexDecode("fa7fc00000"),
			dst:    new(time.Time),
			reject: true,
		},
		{
			opt:    NaNDecodeForbidden,
			src:    mustHexDecode("fb7ff8000000000000"),
			dst:    new(any),
			reject: true,
		},
		{
			opt:    NaNDecodeForbidden,
			src:    mustHexDecode("fb7ff8000000000000"),
			dst:    new(float32),
			reject: true,
		},
		{
			opt:    NaNDecodeForbidden,
			src:    mustHexDecode("fb7ff8000000000000"),
			dst:    new(float64),
			reject: true,
		},
		{
			opt:    NaNDecodeForbidden,
			src:    mustHexDecode("fb7ff8000000000000"),
			dst:    new(time.Time),
			reject: true,
		},
	} {
		t.Run(fmt.Sprintf("mode=%d/0x%x into %s", tc.opt, tc.src, reflect.TypeOf(tc.dst).String()), func(t *testing.T) {
			dm, err := DecOptions{NaN: tc.opt}.DecMode()
			if err != nil {
				t.Fatal(err)
			}
			want := &UnacceptableDataItemError{
				CBORType: cborTypePrimitives.String(),
				Message:  "floating-point NaN",
			}
			if got := dm.Unmarshal(tc.src, tc.dst); got != nil {
				if tc.reject {
					if !reflect.DeepEqual(want, got) {
						t.Errorf("want error: %v, got error: %v", want, got)
					}
				} else {
					t.Errorf("unexpected error: %v", got)
				}
			} else if tc.reject {
				t.Error("unexpected nil error")
			}
		})
	}
}

func TestDecModeInvalidInfDec(t *testing.T) {
	for _, tc := range []struct {
		name         string
		opts         DecOptions
		wantErrorMsg string
	}{
		{
			name:         "below range of valid modes",
			opts:         DecOptions{Inf: -1},
			wantErrorMsg: "cbor: invalid InfDec -1",
		},
		{
			name:         "above range of valid modes",
			opts:         DecOptions{Inf: 101},
			wantErrorMsg: "cbor: invalid InfDec 101",
		},
	} {
		t.Run(tc.name, func(t *testing.T) {
			_, err := tc.opts.DecMode()
			if err == nil {
				t.Errorf("DecMode() didn't return an error")
			} else if err.Error() != tc.wantErrorMsg {
				t.Errorf("DecMode() returned error %q, want %q", err.Error(), tc.wantErrorMsg)
			}
		})
	}
}

func TestInfDecMode(t *testing.T) {
	for _, tc := range []struct {
		opt    InfMode
		src    []byte
		dst    any
		reject bool
	}{
		{
			opt:    InfDecodeForbidden,
			src:    mustHexDecode("197c00"),
			dst:    new(any),
			reject: false,
		},
		{
			opt:    InfDecodeForbidden,
			src:    mustHexDecode("1a7f800000"), // Infinity
			dst:    new(any),
			reject: false,
		},
		{
			opt:    InfDecodeForbidden,
			src:    mustHexDecode("1b7ff0000000000000"), // Infinity
			dst:    new(any),
			reject: false,
		},
		{
			opt:    InfDecodeForbidden,
			src:    mustHexDecode("f90000"), // 0.0
			dst:    new(any),
			reject: false,
		},
		{
			opt:    InfDecodeForbidden,
			src:    mustHexDecode("f90000"), // 0.0
			dst:    new(float32),
			reject: false,
		},
		{
			opt:    InfDecodeForbidden,
			src:    mustHexDecode("f90000"), // 0.0
			dst:    new(float64),
			reject: false,
		},
		{
			opt:    InfDecodeForbidden,
			src:    mustHexDecode("f90000"), // 0.0
			dst:    new(time.Time),
			reject: false,
		},
		{
			opt:    InfDecodeForbidden,
			src:    mustHexDecode("fa47c35000"), // 100000.0
			dst:    new(any),
			reject: false,
		},
		{
			opt:    InfDecodeForbidden,
			src:    mustHexDecode("fa47c35000"), // 100000.0
			dst:    new(float32),
			reject: false,
		},
		{
			opt:    InfDecodeForbidden,
			src:    mustHexDecode("fa47c35000"), // 100000.0
			dst:    new(float64),
			reject: false,
		},
		{
			opt:    InfDecodeForbidden,
			src:    mustHexDecode("fa47c35000"), // 100000.0
			dst:    new(time.Time),
			reject: false,
		},
		{
			opt:    InfDecodeForbidden,
			src:    mustHexDecode("fb3ff199999999999a"), // 1.1
			dst:    new(any),
			reject: false,
		},
		{
			opt:    InfDecodeForbidden,
			src:    mustHexDecode("fb3ff199999999999a"), // 1.1
			dst:    new(float32),
			reject: false,
		},
		{
			opt:    InfDecodeForbidden,
			src:    mustHexDecode("fb3ff199999999999a"), // 1.1
			dst:    new(float64),
			reject: false,
		},
		{
			opt:    InfDecodeForbidden,
			src:    mustHexDecode("fb3ff199999999999a"), // 1.1
			dst:    new(time.Time),
			reject: false,
		},
		{
			opt:    InfDecodeForbidden,
			src:    mustHexDecode("f97c00"), // Infinity
			dst:    new(any),
			reject: true,
		},
		{
			opt:    InfDecodeForbidden,
			src:    mustHexDecode("f97c00"), // Infinity
			dst:    new(float32),
			reject: true,
		},
		{
			opt:    InfDecodeForbidden,
			src:    mustHexDecode("f97c00"), // Infinity
			dst:    new(float64),
			reject: true,
		},
		{
			opt:    InfDecodeForbidden,
			src:    mustHexDecode("f97c00"), // Infinity
			dst:    new(time.Time),
			reject: true,
		},
		{
			opt:    InfDecodeForbidden,
			src:    mustHexDecode("f9fc00"), // -Infinity
			dst:    new(any),
			reject: true,
		},
		{
			opt:    InfDecodeForbidden,
			src:    mustHexDecode("f9fc00"), // -Infinity
			dst:    new(float32),
			reject: true,
		},
		{
			opt:    InfDecodeForbidden,
			src:    mustHexDecode("f9fc00"), // -Infinity
			dst:    new(float64),
			reject: true,
		},
		{
			opt:    InfDecodeForbidden,
			src:    mustHexDecode("f9fc00"), // -Infinity
			dst:    new(time.Time),
			reject: true,
		},
		{
			opt:    InfDecodeForbidden,
			src:    mustHexDecode("fa7f800000"), // Infinity
			dst:    new(any),
			reject: true,
		},
		{
			opt:    InfDecodeForbidden,
			src:    mustHexDecode("fa7f800000"), // Infinity
			dst:    new(float32),
			reject: true,
		},
		{
			opt:    InfDecodeForbidden,
			src:    mustHexDecode("fa7f800000"), // Infinity
			dst:    new(float64),
			reject: true,
		},
		{
			opt:    InfDecodeForbidden,
			src:    mustHexDecode("fa7f800000"), // Infinity
			dst:    new(time.Time),
			reject: true,
		},
		{
			opt:    InfDecodeForbidden,
			src:    mustHexDecode("faff800000"), // -Infinity
			dst:    new(any),
			reject: true,
		},
		{
			opt:    InfDecodeForbidden,
			src:    mustHexDecode("faff800000"), // -Infinity
			dst:    new(float32),
			reject: true,
		},
		{
			opt:    InfDecodeForbidden,
			src:    mustHexDecode("faff800000"), // -Infinity
			dst:    new(float64),
			reject: true,
		},
		{
			opt:    InfDecodeForbidden,
			src:    mustHexDecode("faff800000"), // -Infinity
			dst:    new(time.Time),
			reject: true,
		},
		{
			opt:    InfDecodeForbidden,
			src:    mustHexDecode("fb7ff0000000000000"), // Infinity
			dst:    new(any),
			reject: true,
		},
		{
			opt:    InfDecodeForbidden,
			src:    mustHexDecode("fb7ff0000000000000"), // Infinity
			dst:    new(float32),
			reject: true,
		},
		{
			opt:    InfDecodeForbidden,
			src:    mustHexDecode("fb7ff0000000000000"), // Infinity
			dst:    new(float64),
			reject: true,
		},
		{
			opt:    InfDecodeForbidden,
			src:    mustHexDecode("fb7ff0000000000000"), // Infinity
			dst:    new(time.Time),
			reject: true,
		},
		{
			opt:    InfDecodeForbidden,
			src:    mustHexDecode("fbfff0000000000000"), // -Infinity
			dst:    new(any),
			reject: true,
		},
		{
			opt:    InfDecodeForbidden,
			src:    mustHexDecode("fbfff0000000000000"), // -Infinity
			dst:    new(float32),
			reject: true,
		},
		{
			opt:    InfDecodeForbidden,
			src:    mustHexDecode("fbfff0000000000000"), // -Infinity
			dst:    new(float64),
			reject: true,
		},
		{
			opt:    InfDecodeForbidden,
			src:    mustHexDecode("fbfff0000000000000"), // -Infinity
			dst:    new(time.Time),
			reject: true,
		},
	} {
		t.Run(fmt.Sprintf("mode=%d/0x%x into %s", tc.opt, tc.src, tc.dst), func(t *testing.T) {
			dm, err := DecOptions{Inf: tc.opt}.DecMode()
			if err != nil {
				t.Fatal(err)
			}
			want := &UnacceptableDataItemError{
				CBORType: cborTypePrimitives.String(),
				Message:  "floating-point infinity",
			}
			if got := dm.Unmarshal(tc.src, tc.dst); got != nil {
				if tc.reject {
					if !reflect.DeepEqual(want, got) {
						t.Errorf("want error: %v, got error: %v", want, got)
					}
				} else {
					t.Errorf("unexpected error: %v", got)
				}
			} else if tc.reject {
				t.Error("unexpected nil error")
			}
		})
	}
}

func TestDecModeInvalidByteStringToTimeMode(t *testing.T) {
	for _, tc := range []struct {
		name         string
		opts         DecOptions
		wantErrorMsg string
	}{
		{
			name:         "below range of valid modes",
			opts:         DecOptions{ByteStringToTime: -1},
			wantErrorMsg: "cbor: invalid ByteStringToTime -1",
		},
		{
			name:         "above range of valid modes",
			opts:         DecOptions{ByteStringToTime: 4},
			wantErrorMsg: "cbor: invalid ByteStringToTime 4",
		},
	} {
		t.Run(tc.name, func(t *testing.T) {
			_, err := tc.opts.DecMode()
			if err == nil {
				t.Errorf("Expected non nil error from DecMode()")
			} else if err.Error() != tc.wantErrorMsg {
				t.Errorf("Expected error: %q, want: %q \n", tc.wantErrorMsg, err.Error())
			}
		})
	}
}

func TestDecModeByteStringToTime(t *testing.T) {
	for _, tc := range []struct {
		name         string
		opts         DecOptions
		in           []byte
		want         time.Time
		wantErrorMsg string
	}{
		{
			name:         "Unmarshal byte string to time.Time when ByteStringToTime is not set",
			opts:         DecOptions{},
			in:           mustHexDecode("54323031332D30332D32315432303A30343A30305A"), // '2013-03-21T20:04:00Z'
			wantErrorMsg: "cbor: cannot unmarshal byte string into Go value of type time.Time",
		},
		{
			name: "Unmarshal byte string to time.Time when ByteStringToTime is set to ByteStringToTimeAllowed",
			opts: DecOptions{ByteStringToTime: ByteStringToTimeAllowed},
			in:   mustHexDecode("54323031332D30332D32315432303A30343A30305A"), // '2013-03-21T20:04:00Z'
			want: time.Date(2013, 3, 21, 20, 4, 0, 0, time.UTC),
		},
		{
			name: "Unmarshal byte string to time.Time with nano when ByteStringToTime is set to ByteStringToTimeAllowed",
			opts: DecOptions{ByteStringToTime: ByteStringToTimeAllowed},
			in:   mustHexDecode("56323031332D30332D32315432303A30343A30302E355A"), // '2013-03-21T20:04:00.5Z'
			want: time.Date(2013, 3, 21, 20, 4, 0, 500000000, time.UTC),
		},
		{
			name:         "Unmarshal a byte string that is not a valid RFC3339 timestamp to time.Time when ByteStringToTime is set to ByteStringToTimeAllowed",
			opts:         DecOptions{ByteStringToTime: ByteStringToTimeAllowed},
			in:           mustHexDecode("4B696E76616C696454657874"), // 'invalidText'
			wantErrorMsg: `cbor: cannot set "invalidText" for time.Time: parsing time "invalidText" as "2006-01-02T15:04:05Z07:00": cannot parse "invalidText" as "2006"`,
		},
		{
			name:         "Unmarshal a byte string that is not a valid utf8 sequence to time.Time when ByteStringToTime is set to ByteStringToTimeAllowed",
			opts:         DecOptions{ByteStringToTime: ByteStringToTimeAllowed},
			in:           mustHexDecode("54323031338030332D32315432303A30343A30305A"), // "2013\x8003-21T20:04:00Z" -- the first hyphen of a valid RFC3339 string is replaced by a continuation byte
			wantErrorMsg: `cbor: cannot set "2013\x8003-21T20:04:00Z" for time.Time: parsing time "2013\x8003-21T20:04:00Z" as "2006-01-02T15:04:05Z07:00": cannot parse "\x8003-21T20:04:00Z" as "-"`,
		},
	} {
		t.Run(tc.name, func(t *testing.T) {
			dm, err := tc.opts.DecMode()
			if err != nil {
				t.Fatal(err)
			}

			var got time.Time
			if err := dm.Unmarshal(tc.in, &got); err != nil {
				if tc.wantErrorMsg != err.Error() {
					t.Errorf("unexpected error: got %v want %v", err, tc.wantErrorMsg)
				}
			} else {
				compareNonFloats(t, tc.in, got, tc.want)
			}
		})
	}
}

func TestInvalidByteSliceExpectedEncodingMode(t *testing.T) {
	for _, tc := range []struct {
		name         string
		opts         DecOptions
		wantErrorMsg string
	}{
		{
			name:         "below range of valid modes",
			opts:         DecOptions{ByteStringExpectedFormat: -1},
			wantErrorMsg: "cbor: invalid ByteStringExpectedFormat -1",
		},
		{
			name:         "above range of valid modes",
			opts:         DecOptions{ByteStringExpectedFormat: 101},
			wantErrorMsg: "cbor: invalid ByteStringExpectedFormat 101",
		},
	} {
		t.Run(tc.name, func(t *testing.T) {
			_, err := tc.opts.DecMode()
			if err == nil {
				t.Errorf("DecMode() didn't return an error")
			} else if err.Error() != tc.wantErrorMsg {
				t.Errorf("DecMode() returned error %q, want %q", err.Error(), tc.wantErrorMsg)
			}
		})
	}
}

func TestDecOptionsConflictWithRegisteredTags(t *testing.T) {
	type empty struct{}

	for _, tc := range []struct {
		name    string
		opts    DecOptions
		tags    func(TagSet) error
		wantErr string
	}{
		{
			name: "base64url encoding tag ignored by default",
			opts: DecOptions{},
			tags: func(tags TagSet) error {
				return tags.Add(TagOptions{DecTag: DecTagOptional}, reflect.TypeOf(empty{}), 21)
			},
			wantErr: "",
		},
		{
			name: "base64url encoding tag conflicts in ByteStringToStringAllowedWithExpectedLaterEncoding mode",
			opts: DecOptions{ByteStringToString: ByteStringToStringAllowedWithExpectedLaterEncoding},
			tags: func(tags TagSet) error {
				return tags.Add(TagOptions{DecTag: DecTagOptional}, reflect.TypeOf(empty{}), 21)
			},
			wantErr: "cbor: DecMode with non-default StringExpectedEncoding or ByteSliceExpectedEncoding treats tag 21 as built-in and conflicts with the provided TagSet's registration of cbor.empty",
		},
		{
			name: "base64url encoding tag conflicts with non-default ByteSliceExpectedEncoding option",
			opts: DecOptions{ByteStringExpectedFormat: ByteStringExpectedBase16},
			tags: func(tags TagSet) error {
				return tags.Add(TagOptions{DecTag: DecTagOptional}, reflect.TypeOf(empty{}), 21)
			},
			wantErr: "cbor: DecMode with non-default StringExpectedEncoding or ByteSliceExpectedEncoding treats tag 21 as built-in and conflicts with the provided TagSet's registration of cbor.empty",
		},
		{
			name: "base64 encoding tag ignored by default",
			opts: DecOptions{},
			tags: func(tags TagSet) error {
				return tags.Add(TagOptions{DecTag: DecTagOptional}, reflect.TypeOf(empty{}), 22)
			},
			wantErr: "",
		},
		{
			name: "base64 encoding tag conflicts in ByteStringToStringAllowedWithExpectedLaterEncoding mode",
			opts: DecOptions{ByteStringToString: ByteStringToStringAllowedWithExpectedLaterEncoding},
			tags: func(tags TagSet) error {
				return tags.Add(TagOptions{DecTag: DecTagOptional}, reflect.TypeOf(empty{}), 22)
			},
			wantErr: "cbor: DecMode with non-default StringExpectedEncoding or ByteSliceExpectedEncoding treats tag 22 as built-in and conflicts with the provided TagSet's registration of cbor.empty",
		},
		{
			name: "base64 encoding tag conflicts with non-default ByteSliceExpectedEncoding option",
			opts: DecOptions{ByteStringExpectedFormat: ByteStringExpectedBase16},
			tags: func(tags TagSet) error {
				return tags.Add(TagOptions{DecTag: DecTagOptional}, reflect.TypeOf(empty{}), 22)
			},
			wantErr: "cbor: DecMode with non-default StringExpectedEncoding or ByteSliceExpectedEncoding treats tag 22 as built-in and conflicts with the provided TagSet's registration of cbor.empty",
		},
		{
			name: "base16 encoding tag ignored by default",
			opts: DecOptions{},
			tags: func(tags TagSet) error {
				return tags.Add(TagOptions{DecTag: DecTagOptional}, reflect.TypeOf(empty{}), 23)
			},
			wantErr: "",
		},
		{
			name: "base16 encoding tag conflicts in ByteStringToStringAllowedWithExpectedLaterEncoding mode",
			opts: DecOptions{ByteStringToString: ByteStringToStringAllowedWithExpectedLaterEncoding},
			tags: func(tags TagSet) error {
				return tags.Add(TagOptions{DecTag: DecTagOptional}, reflect.TypeOf(empty{}), 23)
			},
			wantErr: "cbor: DecMode with non-default StringExpectedEncoding or ByteSliceExpectedEncoding treats tag 23 as built-in and conflicts with the provided TagSet's registration of cbor.empty",
		},
		{
			name: "base16 encoding tag conflicts with non-default ByteSliceExpectedEncoding option",
			opts: DecOptions{ByteStringExpectedFormat: ByteStringExpectedBase16},
			tags: func(tags TagSet) error {
				return tags.Add(TagOptions{DecTag: DecTagOptional}, reflect.TypeOf(empty{}), 23)
			},
			wantErr: "cbor: DecMode with non-default StringExpectedEncoding or ByteSliceExpectedEncoding treats tag 23 as built-in and conflicts with the provided TagSet's registration of cbor.empty",
		},
	} {
		t.Run(tc.name, func(t *testing.T) {
			tags := NewTagSet()
			if err := tc.tags(tags); err != nil {
				t.Fatal(err)
			}

			if _, err := tc.opts.DecModeWithTags(tags); err == nil {
				if tc.wantErr != "" {
					t.Errorf("got nil error from DecModeWithTags, want %q", tc.wantErr)
				}
			} else if got := err.Error(); got != tc.wantErr {
				if tc.wantErr != "" {
					t.Errorf("unexpected error from DecModeWithTags, got %q want %q", got, tc.wantErr)
				} else {
					t.Errorf("want nil error from DecModeWithTags, got %q", got)
				}
			}

			if _, err := tc.opts.DecModeWithSharedTags(tags); err == nil {
				if tc.wantErr != "" {
					t.Errorf("got nil error from DecModeWithSharedTags, want %q", tc.wantErr)
				}
			} else if got := err.Error(); got != tc.wantErr {
				if tc.wantErr != "" {
					t.Errorf("unexpected error from DecModeWithSharedTags, got %q want %q", got, tc.wantErr)
				} else {
					t.Errorf("want nil error from DecModeWithSharedTags, got %q", got)
				}
			}
		})
	}
}

func TestUnmarshalByteStringTextConversionError(t *testing.T) {
	for _, tc := range []struct {
		name    string
		opts    DecOptions
		dstType reflect.Type
		in      []byte
		wantErr string
	}{
		{
			name:    "reject untagged byte string containing invalid base64url",
			opts:    DecOptions{ByteStringExpectedFormat: ByteStringExpectedBase64URL},
			dstType: reflect.TypeOf([]byte{}),
			in:      []byte{0x41, 0x00},
			wantErr: "cbor: failed to decode base64url from byte string: illegal base64 data at input byte 0",
		},
		{
			name:    "reject untagged byte string containing invalid base64url",
			opts:    DecOptions{ByteStringExpectedFormat: ByteStringExpectedBase64},
			dstType: reflect.TypeOf([]byte{}),
			in:      []byte{0x41, 0x00},
			wantErr: "cbor: failed to decode base64 from byte string: illegal base64 data at input byte 0",
		},
		{
			name:    "reject untagged byte string containing invalid base16",
			opts:    DecOptions{ByteStringExpectedFormat: ByteStringExpectedBase16},
			dstType: reflect.TypeOf([]byte{}),
			in:      []byte{0x41, 0x00},
			wantErr: "cbor: failed to decode hex from byte string: encoding/hex: invalid byte: U+0000",
		},
		{
			name:    "accept tagged byte string containing invalid base64url",
			opts:    DecOptions{ByteStringExpectedFormat: ByteStringExpectedBase64URL},
			dstType: reflect.TypeOf([]byte{}),
			in:      []byte{0xd5, 0x41, 0x00},
			wantErr: "",
		},
		{
			name:    "accept tagged byte string containing invalid base64url",
			opts:    DecOptions{ByteStringExpectedFormat: ByteStringExpectedBase64},
			dstType: reflect.TypeOf([]byte{}),
			in:      []byte{0xd5, 0x41, 0x00},
			wantErr: "",
		},
		{
			name:    "accept tagged byte string containing invalid base16",
			opts:    DecOptions{ByteStringExpectedFormat: ByteStringExpectedBase16},
			dstType: reflect.TypeOf([]byte{}),
			in:      []byte{0xd5, 0x41, 0x00},
			wantErr: "",
		},
	} {
		t.Run(tc.name, func(t *testing.T) {
			dm, err := tc.opts.DecMode()
			if err != nil {
				t.Fatal(err)
			}

			if err := dm.Unmarshal(tc.in, reflect.New(tc.dstType).Interface()); err == nil {
				if tc.wantErr != "" {
					t.Errorf("got nil error, want %q", tc.wantErr)
				}
			} else if got := err.Error(); got != tc.wantErr {
				if tc.wantErr == "" {
					t.Errorf("expected nil error, got %q", got)
				} else {
					t.Errorf("unexpected error, got %q want %q", got, tc.wantErr)
				}
			}
		})
	}
}

func TestUnmarshalByteStringTextConversion(t *testing.T) {
	for _, tc := range []struct {
		name    string
		opts    DecOptions
		dstType reflect.Type
		in      []byte
		want    any
	}{
		{
			name: "untagged into string",
			opts: DecOptions{
				ByteStringToString: ByteStringToStringAllowedWithExpectedLaterEncoding,
			},
			dstType: reflect.TypeOf(""),
			in:      []byte{0x41, 0xff}, // h'ff'
			want:    "\xff",
		},
		{
			name: "tagged base64url into string",
			opts: DecOptions{
				ByteStringToString: ByteStringToStringAllowedWithExpectedLaterEncoding,
			},
			dstType: reflect.TypeOf(""),
			in:      []byte{0xd5, 0x41, 0xff}, // 21(h'ff')
			want:    "_w",
		},
		{
			name: "indirectly tagged base64url into string",
			opts: DecOptions{
				ByteStringToString: ByteStringToStringAllowedWithExpectedLaterEncoding,
			},
			dstType: reflect.TypeOf(""),
			in:      []byte{0xd5, 0xd9, 0xd9, 0xf7, 0x41, 0xff}, // 21(55799(h'ff'))
			want:    "_w",
		},
		{
			name: "tagged base64url into string tags ignored",
			opts: DecOptions{
				ByteStringToString: ByteStringToStringAllowed,
			},
			dstType: reflect.TypeOf(""),
			in:      []byte{0xd5, 0x41, 0xff}, // 21(h'ff')
			want:    "\xff",
		},
		{
			name: "tagged into []byte with default encoding base64url",
			opts: DecOptions{
				ByteStringExpectedFormat: ByteStringExpectedBase64URL,
			},
			dstType: reflect.TypeOf([]byte{}),
			in:      []byte{0xd5, 0x41, 0xff}, // 21(h'ff')
			want:    []byte{0xff},
		},
		{
			name: "indirectly tagged into []byte with default encoding base64url",
			opts: DecOptions{
				ByteStringExpectedFormat: ByteStringExpectedBase64URL,
			},
			dstType: reflect.TypeOf([]byte{}),
			in:      []byte{0xd5, 0xd9, 0xd9, 0xf7, 0x41, 0xff}, // 21(55799(h'ff'))
			want:    []byte{0xff},
		},
		{
			name: "untagged base64url into []byte with default encoding base64url",
			opts: DecOptions{
				ByteStringExpectedFormat: ByteStringExpectedBase64URL,
			},
			dstType: reflect.TypeOf([]byte{}),
			in:      []byte{0x42, '_', 'w'}, // '_w'
			want:    []byte{0xff},
		},
		{
			name: "tagged base64 into string",
			opts: DecOptions{
				ByteStringToString: ByteStringToStringAllowedWithExpectedLaterEncoding,
			},
			dstType: reflect.TypeOf(""),
			in:      []byte{0xd6, 0x41, 0xff}, // 22(h'ff')
			want:    "/w==",
		},
		{
			name: "indirectly tagged base64 into string",
			opts: DecOptions{
				ByteStringToString: ByteStringToStringAllowedWithExpectedLaterEncoding,
			},
			dstType: reflect.TypeOf(""),
			in:      []byte{0xd6, 0xd9, 0xd9, 0xf7, 0x41, 0xff}, // 22(55799(h'ff'))
			want:    "/w==",
		},
		{
			name: "tagged base64 into string tags ignored",
			opts: DecOptions{
				ByteStringToString: ByteStringToStringAllowed,
			},
			dstType: reflect.TypeOf(""),
			in:      []byte{0xd6, 0x41, 0xff}, // 22(h'ff')
			want:    "\xff",
		},
		{
			name: "tagged into []byte with default encoding base64",
			opts: DecOptions{
				ByteStringExpectedFormat: ByteStringExpectedBase64,
			},
			dstType: reflect.TypeOf([]byte{}),
			in:      []byte{0xd6, 0x41, 0xff}, // 22(h'ff')
			want:    []byte{0xff},
		},
		{
			name: "indirectly tagged into []byte with default encoding base64",
			opts: DecOptions{
				ByteStringExpectedFormat: ByteStringExpectedBase64,
			},
			dstType: reflect.TypeOf([]byte{}),
			in:      []byte{0xd6, 0xd9, 0xd9, 0xf7, 0x41, 0xff}, // 22(55799(h'ff'))
			want:    []byte{0xff},
		},
		{
			name: "untagged base64 into []byte with default encoding base64",
			opts: DecOptions{
				ByteStringExpectedFormat: ByteStringExpectedBase64,
			},
			dstType: reflect.TypeOf([]byte{}),
			in:      []byte{0x44, '/', 'w', '=', '='}, // '/w=='
			want:    []byte{0xff},
		},
		{
			name: "tagged base16 into string",
			opts: DecOptions{
				ByteStringToString: ByteStringToStringAllowedWithExpectedLaterEncoding,
			},
			dstType: reflect.TypeOf(""),
			in:      []byte{0xd7, 0x41, 0xff}, // 23(h'ff')
			want:    "ff",
		},
		{
			name: "indirectly tagged base16 into string",
			opts: DecOptions{
				ByteStringToString: ByteStringToStringAllowedWithExpectedLaterEncoding,
			},
			dstType: reflect.TypeOf(""),
			in:      []byte{0xd7, 0xd9, 0xd9, 0xf7, 0x41, 0xff}, // 23(55799(h'ff'))
			want:    "ff",
		},
		{
			name: "tagged base16 into string tags ignored",
			opts: DecOptions{
				ByteStringToString: ByteStringToStringAllowed,
			},
			dstType: reflect.TypeOf(""),
			in:      []byte{0xd7, 0x41, 0xff}, // 23(h'ff')
			want:    "\xff",
		},
		{
			name: "tagged into []byte with default encoding base16",
			opts: DecOptions{
				ByteStringExpectedFormat: ByteStringExpectedBase16,
			},
			dstType: reflect.TypeOf([]byte{}),
			in:      []byte{0xd7, 0x41, 0xff}, // 23(h'ff')
			want:    []byte{0xff},
		},
		{
			name: "indirectly tagged into []byte with default encoding base16",
			opts: DecOptions{
				ByteStringExpectedFormat: ByteStringExpectedBase16,
			},
			dstType: reflect.TypeOf([]byte{}),
			in:      []byte{0xd7, 0xd9, 0xd9, 0xf7, 0x41, 0xff}, // 23(55799(h'ff'))
			want:    []byte{0xff},
		},
		{
			name: "untagged base16 into []byte with default encoding base16",
			opts: DecOptions{
				ByteStringExpectedFormat: ByteStringExpectedBase16,
			},
			dstType: reflect.TypeOf([]byte{}),
			in:      []byte{0x42, 'f', 'f'},
			want:    []byte{0xff},
		},
	} {
		t.Run(tc.name, func(t *testing.T) {
			dm, err := tc.opts.DecMode()
			if err != nil {
				t.Fatal(err)
			}

			dstVal := reflect.New(tc.dstType)
			if err := dm.Unmarshal(tc.in, dstVal.Interface()); err != nil {
				t.Fatal(err)
			}

			if dst := dstVal.Elem().Interface(); !reflect.DeepEqual(dst, tc.want) {
				t.Errorf("got: %#v, want %#v", dst, tc.want)
			}
		})
	}
}

func TestDecModeInvalidBinaryUnmarshaler(t *testing.T) {
	for _, tc := range []struct {
		name         string
		opts         DecOptions
		wantErrorMsg string
	}{
		{
			name:         "below range of valid modes",
			opts:         DecOptions{BinaryUnmarshaler: -1},
			wantErrorMsg: "cbor: invalid BinaryUnmarshaler -1",
		},
		{
			name:         "above range of valid modes",
			opts:         DecOptions{BinaryUnmarshaler: 101},
			wantErrorMsg: "cbor: invalid BinaryUnmarshaler 101",
		},
	} {
		t.Run(tc.name, func(t *testing.T) {
			_, err := tc.opts.DecMode()
			if err == nil {
				t.Errorf("DecMode() didn't return an error")
			} else if err.Error() != tc.wantErrorMsg {
				t.Errorf("DecMode() returned error %q, want %q", err.Error(), tc.wantErrorMsg)
			}
		})
	}
}

type testBinaryUnmarshaler []byte

func (bu *testBinaryUnmarshaler) UnmarshalBinary(_ []byte) error {
	*bu = []byte("UnmarshalBinary")
	return nil
}

func TestBinaryUnmarshalerMode(t *testing.T) {
	for _, tc := range []struct {
		name string
		opts DecOptions
		in   []byte
		want any
	}{
		{
			name: "UnmarshalBinary is called by default",
			opts: DecOptions{},
			in:   []byte("\x45hello"), // 'hello'
			want: testBinaryUnmarshaler("UnmarshalBinary"),
		},
		{
			name: "UnmarshalBinary is called with BinaryUnmarshalerByteString",
			opts: DecOptions{BinaryUnmarshaler: BinaryUnmarshalerByteString},
			in:   []byte("\x45hello"), // 'hello'
			want: testBinaryUnmarshaler("UnmarshalBinary"),
		},
		{
			name: "default byte slice unmarshaling behavior is used with BinaryUnmarshalerNone",
			opts: DecOptions{BinaryUnmarshaler: BinaryUnmarshalerNone},
			in:   []byte("\x45hello"), // 'hello'
			want: testBinaryUnmarshaler("hello"),
		},
	} {
		t.Run(tc.name, func(t *testing.T) {
			dm, err := tc.opts.DecMode()
			if err != nil {
				t.Fatal(err)
			}

			gotrv := reflect.New(reflect.TypeOf(tc.want))
			if err := dm.Unmarshal(tc.in, gotrv.Interface()); err != nil {
				t.Fatal(err)
			}

			got := gotrv.Elem().Interface()
			if !reflect.DeepEqual(tc.want, got) {
				t.Errorf("want: %v, got: %v", tc.want, got)
			}
		})
	}
}

func TestDecModeInvalidBignumTag(t *testing.T) {
	for _, tc := range []struct {
		name         string
		opts         DecOptions
		wantErrorMsg string
	}{
		{
			name:         "below range of valid modes",
			opts:         DecOptions{BignumTag: -1},
			wantErrorMsg: "cbor: invalid BignumTag -1",
		},
		{
			name:         "above range of valid modes",
			opts:         DecOptions{BignumTag: 101},
			wantErrorMsg: "cbor: invalid BignumTag 101",
		},
	} {
		t.Run(tc.name, func(t *testing.T) {
			_, err := tc.opts.DecMode()
			if err == nil {
				t.Errorf("Expected non nil error from DecMode()")
			} else if err.Error() != tc.wantErrorMsg {
				t.Errorf("Expected error: %q, want: %q \n", tc.wantErrorMsg, err.Error())
			}
		})
	}
}

func TestBignumTagMode(t *testing.T) {
	for _, tc := range []struct {
		name           string
		opt            DecOptions
		input          []byte
		wantErrMessage string // if "" then expect nil error
	}{
		{
			name:  "default options decode unsigned bignum without error",
			opt:   DecOptions{},
			input: mustHexDecode("c240"), // 2(0) i.e. unsigned bignum 0
		},
		{
			name:  "default options decode negative bignum without error",
			opt:   DecOptions{},
			input: mustHexDecode("c340"), // 3(0) i.e. negative bignum -1
		},
		{
			name:           "BignumTagForbidden returns UnacceptableDataItemError on unsigned bignum",
			opt:            DecOptions{BignumTag: BignumTagForbidden},
			input:          mustHexDecode("c240"), // 2(0) i.e. unsigned bignum 0
			wantErrMessage: "cbor: data item of cbor type tag is not accepted by protocol: bignum",
		},
		{
			name:           "BignumTagForbidden returns UnacceptableDataItemError on negative bignum",
			opt:            DecOptions{BignumTag: BignumTagForbidden},
			input:          mustHexDecode("c340"), // 3(0) i.e. negative bignum -1
			wantErrMessage: "cbor: data item of cbor type tag is not accepted by protocol: bignum",
		},
	} {
		t.Run(tc.name, func(t *testing.T) {
			dm, err := tc.opt.DecMode()
			if err != nil {
				t.Fatal(err)
			}

			for _, dstType := range []reflect.Type{
				typeInt64,
				typeFloat64,
				typeByteArray,
				typeByteSlice,
				typeBigInt,
				typeIntf,
			} {
				t.Run(dstType.String(), func(t *testing.T) {
					dstv := reflect.New(dstType)
					err = dm.Unmarshal(tc.input, dstv.Interface())
					if err != nil {
						if tc.wantErrMessage == "" {
							t.Errorf("want nil error, got: %v", err)
						} else if gotErrMessage := err.Error(); gotErrMessage != tc.wantErrMessage {
							t.Errorf("want error: %q, got error: %q", tc.wantErrMessage, gotErrMessage)
						}
					} else {
						if tc.wantErrMessage != "" {
							t.Errorf("got nil error, want: %s", tc.wantErrMessage)
						}
					}
				})
			}
		})
	}
}

func TestDecModeInvalidTextUnmarshaler(t *testing.T) {
	for _, tc := range []struct {
		name         string
		opts         DecOptions
		wantErrorMsg string
	}{
		{
			name:         "below range of valid modes",
			opts:         DecOptions{TextUnmarshaler: -1},
			wantErrorMsg: "cbor: invalid TextUnmarshaler -1",
		},
		{
			name:         "above range of valid modes",
			opts:         DecOptions{TextUnmarshaler: 101},
			wantErrorMsg: "cbor: invalid TextUnmarshaler 101",
		},
	} {
		t.Run(tc.name, func(t *testing.T) {
			_, err := tc.opts.DecMode()
			if err == nil {
				t.Errorf("DecMode() didn't return an error")
			} else if err.Error() != tc.wantErrorMsg {
				t.Errorf("DecMode() returned error %q, want %q", err.Error(), tc.wantErrorMsg)
			}
		})
	}
}

type testTextUnmarshaler string

func (tu *testTextUnmarshaler) UnmarshalText(_ []byte) error {
	*tu = "UnmarshalText"
	return nil
}

func TestTextUnmarshalerMode(t *testing.T) {
	for _, tc := range []struct {
		name string
		opts DecOptions
		in   []byte
		want any
	}{
		{
			name: "UnmarshalText is not called by default",
			opts: DecOptions{},
			in:   []byte("\x65hello"), // "hello"
			want: testTextUnmarshaler("hello"),
		},
		{
			name: "UnmarshalText is called with TextUnmarshalerTextString",
			opts: DecOptions{TextUnmarshaler: TextUnmarshalerTextString},
			in:   []byte("\x65hello"), // "hello"
			want: testTextUnmarshaler("UnmarshalText"),
		},
		{
			name: "default text string unmarshaling behavior is used with TextUnmarshalerNone",
			opts: DecOptions{TextUnmarshaler: TextUnmarshalerNone},
			in:   []byte("\x65hello"), // "hello"
			want: testTextUnmarshaler("hello"),
		},
		{
			name: "UnmarshalText is called for byte string with TextUnmarshalerTextString and ByteStringToStringAllowed",
			opts: DecOptions{
				TextUnmarshaler:    TextUnmarshalerTextString,
				ByteStringToString: ByteStringToStringAllowed,
			},
			in:   []byte("\x45hello"), // 'hello'
			want: testTextUnmarshaler("UnmarshalText"),
		},
	} {
		t.Run(tc.name, func(t *testing.T) {
			dm, err := tc.opts.DecMode()
			if err != nil {
				t.Fatal(err)
			}

			gotrv := reflect.New(reflect.TypeOf(tc.want))
			if err := dm.Unmarshal(tc.in, gotrv.Interface()); err != nil {
				t.Fatal(err)
			}

			got := gotrv.Elem().Interface()
			if !reflect.DeepEqual(tc.want, got) {
				t.Errorf("want: %v, got: %v", tc.want, got)
			}
		})
	}
}

type errorTextUnmarshaler struct{}

func (u *errorTextUnmarshaler) UnmarshalText([]byte) error {
	return errors.New("test")
}

func TestTextUnmarshalerModeError(t *testing.T) {
	dec, err := DecOptions{TextUnmarshaler: TextUnmarshalerTextString}.DecMode()
	if err != nil {
		t.Fatal(err)
	}

	err = dec.Unmarshal([]byte{0x61, 'a'}, new(errorTextUnmarshaler))
	if err == nil {
		t.Fatal("expected non-nil error")
	}

	if got, want := err.Error(), "cbor: cannot unmarshal text for *cbor.errorTextUnmarshaler: test"; got != want {
		t.Errorf("want: %q, got: %q", want, got)
	}
}

func TestJSONUnmarshalerTranscoder(t *testing.T) {
	for _, tc := range []struct {
		name string
		in   []byte

		transcodeInput  []byte
		transcodeOutput []byte
		transcodeError  error

		want         any
		wantErrorMsg string
	}{
		{
			name: "successful transcode",
			in:   []byte{0xf5},

			transcodeInput:  []byte{0xf5},
			transcodeOutput: []byte("true"),

			want: json.RawMessage("true"),
		},
		{
			name: "transcode returns non-nil error",
			in:   []byte{0xf5},

			transcodeInput: []byte{0xf5},
			transcodeError: errors.New("test"),

			want: json.RawMessage("true"),
			wantErrorMsg: TranscodeError{
				err:          errors.New("test"),
				rtype:        reflect.TypeOf((*json.RawMessage)(nil)),
				sourceFormat: "cbor",
				targetFormat: "json",
			}.Error(),
		},
	} {
		t.Run(tc.name, func(t *testing.T) {
			dec, err := DecOptions{
				JSONUnmarshalerTranscoder: transcodeFunc(func(w io.Writer, r io.Reader) error {
					source, err := io.ReadAll(r)
					if err != nil {
						t.Fatal(err)
					}
					if got := string(source); got != string(tc.transcodeInput) {
						t.Errorf("transcoder got input %q, want %q", got, string(tc.transcodeInput))
					}

					if tc.transcodeError != nil {
						return tc.transcodeError
					}

					_, err = w.Write(tc.transcodeOutput)
					return err

				}),
			}.DecMode()
			if err != nil {
				t.Fatal(err)
			}

			gotrv := reflect.New(reflect.TypeOf(tc.want))
			err = dec.Unmarshal(tc.in, gotrv.Interface())
			if tc.wantErrorMsg != "" {
				if err == nil {
					t.Errorf("Unmarshal(0x%x) didn't return an error, want error %q", tc.in, tc.wantErrorMsg)
				} else if gotErrorMsg := err.Error(); gotErrorMsg != tc.wantErrorMsg {
					t.Errorf("Unmarshal(0x%x) returned error %q, want %q", tc.in, gotErrorMsg, tc.wantErrorMsg)
				}
			} else {
				if err != nil {
					t.Errorf("Unmarshal(0x%x) returned non-nil error %v", tc.in, err)
				} else if got := gotrv.Elem().Interface(); !reflect.DeepEqual(tc.want, got) {
					t.Errorf("Unmarshal(0x%x): %v, want %v", tc.in, got, tc.want)
				}
			}

		})
	}
}<|MERGE_RESOLUTION|>--- conflicted
+++ resolved
@@ -1817,7 +1817,7 @@
 	// See RFC 7049 section 2.3 for details, instead of the incorrect example in RFC 7049 Appendex A.
 	// I reported an errata to RFC 7049 and Carsten Bormann confirmed at https://github.com/fxamacker/cbor/issues/46
 	// {
-	// data: hexDecode("f818"),
+	// data: mustHexDecode("f818"),
 	// wantInterfaceValue: uint64(24),
 	// wantValues: []interface{}{uint8(24), uint16(24), uint32(24), uint64(24), uint(24), int8(24), int16(24), int32(24), int64(24), int(24), float32(24), float64(24)},
 	// wrongTypes: []reflect.Type{typeByteSlice, typeString, typeBool, typeIntSlice, typeMapStringInt},
@@ -3249,60 +3249,6 @@
 		wantErrorMsg: "unexpected EOF",
 	},
 	// Five subkinds of well-formedness error kind 3 (syntax error)
-<<<<<<< HEAD
-	{"Reserved additional information values", hexDecode("3e"), "cbor: invalid additional information", true},
-	{"Reserved additional information values", hexDecode("5c"), "cbor: invalid additional information", true},
-	{"Reserved additional information values", hexDecode("5d"), "cbor: invalid additional information", true},
-	{"Reserved additional information values", hexDecode("5e"), "cbor: invalid additional information", true},
-	{"Reserved additional information values", hexDecode("7c"), "cbor: invalid additional information", true},
-	{"Reserved additional information values", hexDecode("7d"), "cbor: invalid additional information", true},
-	{"Reserved additional information values", hexDecode("7e"), "cbor: invalid additional information", true},
-	{"Reserved additional information values", hexDecode("9c"), "cbor: invalid additional information", true},
-	{"Reserved additional information values", hexDecode("9d"), "cbor: invalid additional information", true},
-	{"Reserved additional information values", hexDecode("9e"), "cbor: invalid additional information", true},
-	{"Reserved additional information values", hexDecode("bc"), "cbor: invalid additional information", true},
-	{"Reserved additional information values", hexDecode("bd"), "cbor: invalid additional information", true},
-	{"Reserved additional information values", hexDecode("be"), "cbor: invalid additional information", true},
-	{"Reserved additional information values", hexDecode("dc"), "cbor: invalid additional information", true},
-	{"Reserved additional information values", hexDecode("dd"), "cbor: invalid additional information", true},
-	{"Reserved additional information values", hexDecode("de"), "cbor: invalid additional information", true},
-	{"Reserved additional information values", hexDecode("fc"), "cbor: invalid additional information", true},
-	{"Reserved additional information values", hexDecode("fd"), "cbor: invalid additional information", true},
-	{"Reserved additional information values", hexDecode("fe"), "cbor: invalid additional information", true},
-	{"Reserved two-byte encodings of simple types", hexDecode("f800"), "cbor: invalid simple value 0 for type primitives", true},
-	{"Reserved two-byte encodings of simple types", hexDecode("f801"), "cbor: invalid simple value 1 for type primitives", true},
-	{"Reserved two-byte encodings of simple types", hexDecode("f818"), "cbor: invalid simple value 24 for type primitives", true},
-	{"Reserved two-byte encodings of simple types", hexDecode("f81f"), "cbor: invalid simple value 31 for type primitives", true},
-	{"Indefinite length string chunks not of the correct type", hexDecode("5f00ff"), "cbor: wrong element type positive integer for indefinite-length byte string", false},
-	{"Indefinite length string chunks not of the correct type", hexDecode("5f21ff"), "cbor: wrong element type negative integer for indefinite-length byte string", false},
-	{"Indefinite length string chunks not of the correct type", hexDecode("5f6100ff"), "cbor: wrong element type UTF-8 text string for indefinite-length byte string", false},
-	{"Indefinite length string chunks not of the correct type", hexDecode("5f80ff"), "cbor: wrong element type array for indefinite-length byte string", false},
-	{"Indefinite length string chunks not of the correct type", hexDecode("5fa0ff"), "cbor: wrong element type map for indefinite-length byte string", false},
-	{"Indefinite length string chunks not of the correct type", hexDecode("5fc000ff"), "cbor: wrong element type tag for indefinite-length byte string", false},
-	{"Indefinite length string chunks not of the correct type", hexDecode("5fe0ff"), "cbor: wrong element type primitives for indefinite-length byte string", false},
-	{"Indefinite length string chunks not of the correct type", hexDecode("7f4100ff"), "cbor: wrong element type byte string for indefinite-length UTF-8 text string", false},
-	{"Indefinite length string chunks not definite length", hexDecode("5f5f4100ffff"), "cbor: indefinite-length byte string chunk is not definite-length", false},
-	{"Indefinite length string chunks not definite length", hexDecode("7f7f6100ffff"), "cbor: indefinite-length UTF-8 text string chunk is not definite-length", false},
-	{"Break occurring on its own outside of an indefinite length item", hexDecode("ff"), "cbor: unexpected \"break\" code", true},
-	{"Break occurring in a definite length array or map or a tag", hexDecode("81ff"), "cbor: unexpected \"break\" code", true},
-	{"Break occurring in a definite length array or map or a tag", hexDecode("8200ff"), "cbor: unexpected \"break\" code", true},
-	{"Break occurring in a definite length array or map or a tag", hexDecode("a1ff"), "cbor: unexpected \"break\" code", true},
-	{"Break occurring in a definite length array or map or a tag", hexDecode("a1ff00"), "cbor: unexpected \"break\" code", true},
-	{"Break occurring in a definite length array or map or a tag", hexDecode("a100ff"), "cbor: unexpected \"break\" code", true},
-	{"Break occurring in a definite length array or map or a tag", hexDecode("a20000ff"), "cbor: unexpected \"break\" code", true},
-	{"Break occurring in a definite length array or map or a tag", hexDecode("9f81ff"), "cbor: unexpected \"break\" code", true},
-	{"Break occurring in a definite length array or map or a tag", hexDecode("9f829f819f9fffffffff"), "cbor: unexpected \"break\" code", true},
-	{"Break in indefinite length map would lead to odd number of items (break in a value position)", hexDecode("bf00ff"), "cbor: unexpected \"break\" code", true},
-	{"Break in indefinite length map would lead to odd number of items (break in a value position)", hexDecode("bf000000ff"), "cbor: unexpected \"break\" code", true},
-	{"Major type 0 with additional information 31", hexDecode("1f"), "cbor: invalid additional information 31 for type positive integer", true},
-	{"Major type 1 with additional information 31", hexDecode("3f"), "cbor: invalid additional information 31 for type negative integer", true},
-	{"Major type 6 with additional information 31", hexDecode("df"), "cbor: invalid additional information 31 for type tag", true},
-	// more
-	{"End of input in a head", hexDecode("59"), "unexpected EOF", false},
-	{"End of input in a head", hexDecode("5b"), "unexpected EOF", false},
-	{"End of input in a head", hexDecode("d8"), "unexpected EOF", false},
-	{"End of input in a head", hexDecode("d9"), "unexpected EOF", false},
-=======
 	{
 		name:         "Reserved additional information values",
 		data:         mustHexDecode("3e"),
@@ -3538,7 +3484,6 @@
 		data:         mustHexDecode("df"),
 		wantErrorMsg: "cbor: invalid additional information 31 for type tag",
 	},
->>>>>>> d29ad735
 	// Extraneous data
 	{
 		name:         "Two ints",
@@ -3554,6 +3499,27 @@
 		name:         "Int and partial array",
 		data:         mustHexDecode("00830102"),
 		wantErrorMsg: "cbor: 3 bytes of extraneous data starting at index 1",
+	},
+	// more
+	{
+		name:         "End of input in a head",
+		data:         mustHexDecode("59"),
+		wantErrorMsg: "unexpected EOF",
+	},
+	{
+		name:         "End of input in a head",
+		data:         mustHexDecode("5b"),
+		wantErrorMsg: "unexpected EOF",
+	},
+	{
+		name:         "End of input in a head",
+		data:         mustHexDecode("d8"),
+		wantErrorMsg: "unexpected EOF",
+	},
+	{
+		name:         "End of input in a head",
+		data:         mustHexDecode("d9"),
+		wantErrorMsg: "unexpected EOF",
 	},
 }
 
@@ -4012,14 +3978,9 @@
 	// Data is generating by go-fuzz.
 	// string/slice/map length in uint64 cast to int causes integer overflow.
 	data := [][]byte{
-<<<<<<< HEAD
-		hexDecode("9bcf30303030303030cfd697829782"),
-		hexDecode("bbcf30303030303030cfd697829782"),
-		hexDecode("5bcf30303030303030cfd697829782"),
-=======
+		mustHexDecode("9bcf30303030303030cfd697829782"),
 		mustHexDecode("bbcf30303030303030cfd697829782"),
 		mustHexDecode("5bcf30303030303030cfd697829782"),
->>>>>>> d29ad735
 	}
 	wantErrorMsg := "is too large"
 	for _, data := range data {
