// Copyright (c) Faye Amacker. All rights reserved.
// Licensed under the MIT License. See LICENSE in the project root for license information.

package cbor

import (
	"bytes"
	"encoding/binary"
	"encoding/hex"
	"errors"
	"fmt"
	"io"
	"math"
	"math/big"
	"reflect"
	"strings"
	"testing"
	"time"
)

var (
	typeBool            = reflect.TypeOf(true)
	typeUint8           = reflect.TypeOf(uint8(0))
	typeUint16          = reflect.TypeOf(uint16(0))
	typeUint32          = reflect.TypeOf(uint32(0))
	typeUint64          = reflect.TypeOf(uint64(0))
	typeInt8            = reflect.TypeOf(int8(0))
	typeInt16           = reflect.TypeOf(int16(0))
	typeInt32           = reflect.TypeOf(int32(0))
	typeInt64           = reflect.TypeOf(int64(0))
	typeFloat32         = reflect.TypeOf(float32(0))
	typeFloat64         = reflect.TypeOf(float64(0))
	typeString          = reflect.TypeOf("")
	typeByteSlice       = reflect.TypeOf([]byte(nil))
	typeByteArray       = reflect.TypeOf([5]byte{})
	typeIntSlice        = reflect.TypeOf([]int{})
	typeStringSlice     = reflect.TypeOf([]string{})
	typeMapStringInt    = reflect.TypeOf(map[string]int{})
	typeMapStringString = reflect.TypeOf(map[string]string{})
	typeMapStringIntf   = reflect.TypeOf(map[string]interface{}{})
)

type unmarshalTest struct {
	cborData            []byte
	emptyInterfaceValue interface{}
	values              []interface{}
	wrongTypes          []reflect.Type
}

var unmarshalTests = []unmarshalTest{
	// CBOR test data are from https://tools.ietf.org/html/rfc7049#appendix-A.
	// positive integer
	{
		hexDecode("00"),
		uint64(0),
		[]interface{}{uint8(0), uint16(0), uint32(0), uint64(0), uint(0), int8(0), int16(0), int32(0), int64(0), int(0), float32(0), float64(0), bigIntOrPanic("0")},
		[]reflect.Type{typeString, typeBool, typeByteArray, typeIntSlice, typeMapStringInt, typeTag, typeRawTag},
	},
	{
		hexDecode("01"),
		uint64(1),
		[]interface{}{uint8(1), uint16(1), uint32(1), uint64(1), uint(1), int8(1), int16(1), int32(1), int64(1), int(1), float32(1), float64(1), bigIntOrPanic("1")},
		[]reflect.Type{typeString, typeBool, typeByteArray, typeIntSlice, typeMapStringInt, typeTag, typeRawTag},
	},
	{
		hexDecode("0a"),
		uint64(10),
		[]interface{}{uint8(10), uint16(10), uint32(10), uint64(10), uint(10), int8(10), int16(10), int32(10), int64(10), int(10), float32(10), float64(10), bigIntOrPanic("10")},
		[]reflect.Type{typeString, typeBool, typeByteArray, typeIntSlice, typeMapStringInt, typeTag, typeRawTag},
	},
	{
		hexDecode("17"),
		uint64(23),
		[]interface{}{uint8(23), uint16(23), uint32(23), uint64(23), uint(23), int8(23), int16(23), int32(23), int64(23), int(23), float32(23), float64(23), bigIntOrPanic("23")},
		[]reflect.Type{typeString, typeBool, typeByteArray, typeIntSlice, typeMapStringInt, typeTag, typeRawTag},
	},
	{
		hexDecode("1818"),
		uint64(24),
		[]interface{}{uint8(24), uint16(24), uint32(24), uint64(24), uint(24), int8(24), int16(24), int32(24), int64(24), int(24), float32(24), float64(24), bigIntOrPanic("24")},
		[]reflect.Type{typeString, typeBool, typeByteArray, typeIntSlice, typeMapStringInt, typeTag, typeRawTag},
	},
	{
		hexDecode("1819"),
		uint64(25),
		[]interface{}{uint8(25), uint16(25), uint32(25), uint64(25), uint(25), int8(25), int16(25), int32(25), int64(25), int(25), float32(25), float64(25), bigIntOrPanic("25")},
		[]reflect.Type{typeString, typeBool, typeByteArray, typeIntSlice, typeMapStringInt, typeTag, typeRawTag},
	},
	{
		hexDecode("1864"),
		uint64(100),
		[]interface{}{uint8(100), uint16(100), uint32(100), uint64(100), uint(100), int8(100), int16(100), int32(100), int64(100), int(100), float32(100), float64(100), bigIntOrPanic("100")},
		[]reflect.Type{typeString, typeBool, typeByteArray, typeIntSlice, typeMapStringInt, typeTag, typeRawTag},
	},
	{
		hexDecode("1903e8"),
		uint64(1000),
		[]interface{}{uint16(1000), uint32(1000), uint64(1000), uint(1000), int16(1000), int32(1000), int64(1000), int(1000), float32(1000), float64(1000), bigIntOrPanic("1000")},
		[]reflect.Type{typeUint8, typeInt8, typeString, typeBool, typeByteArray, typeIntSlice, typeMapStringInt, typeTag, typeRawTag},
	},
	{
		hexDecode("1a000f4240"),
		uint64(1000000),
		[]interface{}{uint32(1000000), uint64(1000000), uint(1000000), int32(1000000), int64(1000000), int(1000000), float32(1000000), float64(1000000), bigIntOrPanic("1000000")},
		[]reflect.Type{typeUint8, typeUint16, typeInt8, typeInt16, typeString, typeBool, typeByteArray, typeIntSlice, typeMapStringInt, typeTag, typeRawTag},
	},
	{
		hexDecode("1b000000e8d4a51000"),
		uint64(1000000000000),
		[]interface{}{uint64(1000000000000), uint(1000000000000), int64(1000000000000), int(1000000000000), float32(1000000000000), float64(1000000000000), bigIntOrPanic("1000000000000")},
		[]reflect.Type{typeUint8, typeUint16, typeUint32, typeInt8, typeInt16, typeInt32, typeString, typeBool, typeByteArray, typeIntSlice, typeMapStringInt, typeTag, typeRawTag},
	},
	{
		hexDecode("1bffffffffffffffff"),
		uint64(18446744073709551615),
		[]interface{}{uint64(18446744073709551615), uint(18446744073709551615), float32(18446744073709551615), float64(18446744073709551615), bigIntOrPanic("18446744073709551615")},
		[]reflect.Type{typeUint8, typeUint16, typeUint32, typeInt8, typeInt16, typeInt32, typeString, typeBool, typeByteArray, typeIntSlice, typeMapStringInt, typeTag, typeRawTag},
	},
	// negative integer
	{
		hexDecode("20"),
		int64(-1),
		[]interface{}{int8(-1), int16(-1), int32(-1), int64(-1), int(-1), float32(-1), float64(-1), bigIntOrPanic("-1")},
		[]reflect.Type{typeUint8, typeUint16, typeUint32, typeUint64, typeString, typeBool, typeByteArray, typeIntSlice, typeMapStringInt, typeTag, typeRawTag},
	},
	{
		hexDecode("29"),
		int64(-10),
		[]interface{}{int8(-10), int16(-10), int32(-10), int64(-10), int(-10), float32(-10), float64(-10), bigIntOrPanic("-10")},
		[]reflect.Type{typeUint8, typeUint16, typeUint32, typeUint64, typeString, typeBool, typeByteArray, typeIntSlice, typeMapStringInt, typeTag, typeRawTag},
	},
	{
		hexDecode("3863"),
		int64(-100),
		[]interface{}{int8(-100), int16(-100), int32(-100), int64(-100), int(-100), float32(-100), float64(-100), bigIntOrPanic("-100")},
		[]reflect.Type{typeUint8, typeUint16, typeUint32, typeUint64, typeString, typeBool, typeByteArray, typeIntSlice, typeMapStringInt, typeTag, typeRawTag},
	},
	{
		hexDecode("3903e7"),
		int64(-1000),
		[]interface{}{int16(-1000), int32(-1000), int64(-1000), int(-1000), float32(-1000), float64(-1000), bigIntOrPanic("-1000")},
		[]reflect.Type{typeUint8, typeUint16, typeUint32, typeUint64, typeInt8, typeString, typeBool, typeByteArray, typeIntSlice, typeMapStringInt, typeTag, typeRawTag},
	},
	{
		hexDecode("3bffffffffffffffff"),
		bigIntOrPanic("-18446744073709551616"),
		[]interface{}{bigIntOrPanic("-18446744073709551616")},
		[]reflect.Type{typeUint8, typeUint16, typeUint32, typeUint64, typeInt8, typeInt16, typeInt32, typeInt64, typeString, typeBool, typeByteArray, typeIntSlice, typeMapStringInt, typeTag, typeRawTag},
	}, // CBOR value -18446744073709551616 overflows Go's int64, see TestNegIntOverflow
	// byte string
	{
		hexDecode("40"),
		[]byte{},
		[]interface{}{[]byte{}, [0]byte{}, [1]byte{0}, [5]byte{0, 0, 0, 0, 0}},
		[]reflect.Type{typeUint8, typeUint16, typeUint32, typeUint64, typeInt8, typeInt16, typeInt32, typeInt64, typeFloat32, typeFloat64, typeBool, typeIntSlice, typeMapStringInt, typeTag, typeRawTag, typeBigInt},
	},
	{
		hexDecode("4401020304"),
		[]byte{1, 2, 3, 4},
		[]interface{}{[]byte{1, 2, 3, 4}, [0]byte{}, [1]byte{1}, [5]byte{1, 2, 3, 4, 0}},
		[]reflect.Type{typeUint8, typeUint16, typeUint32, typeUint64, typeInt8, typeInt16, typeInt32, typeInt64, typeFloat32, typeFloat64, typeBool, typeIntSlice, typeMapStringInt, typeTag, typeRawTag, typeBigInt},
	},
	{
		hexDecode("5f42010243030405ff"),
		[]byte{1, 2, 3, 4, 5},
		[]interface{}{[]byte{1, 2, 3, 4, 5}, [0]byte{}, [1]byte{1}, [5]byte{1, 2, 3, 4, 5}, [6]byte{1, 2, 3, 4, 5, 0}},
		[]reflect.Type{typeUint8, typeUint16, typeUint32, typeUint64, typeInt8, typeInt16, typeInt32, typeInt64, typeFloat32, typeFloat64, typeBool, typeIntSlice, typeMapStringInt, typeTag, typeRawTag, typeBigInt},
	},
	// text string
	{
		hexDecode("60"),
		"",
		[]interface{}{""},
		[]reflect.Type{typeUint8, typeUint16, typeUint32, typeUint64, typeInt8, typeInt16, typeInt32, typeInt64, typeFloat32, typeFloat64, typeBool, typeByteArray, typeIntSlice, typeMapStringInt, typeTag, typeRawTag, typeBigInt},
	},
	{
		hexDecode("6161"),
		"a",
		[]interface{}{"a"},
		[]reflect.Type{typeUint8, typeUint16, typeUint32, typeUint64, typeInt8, typeInt16, typeInt32, typeInt64, typeFloat32, typeFloat64, typeBool, typeByteArray, typeIntSlice, typeMapStringInt, typeTag, typeRawTag, typeBigInt},
	},
	{
		hexDecode("6449455446"),
		"IETF",
		[]interface{}{"IETF"},
		[]reflect.Type{typeUint8, typeUint16, typeUint32, typeUint64, typeInt8, typeInt16, typeInt32, typeInt64, typeFloat32, typeFloat64, typeBool, typeByteArray, typeIntSlice, typeMapStringInt, typeTag, typeRawTag, typeBigInt},
	},
	{
		hexDecode("62225c"),
		"\"\\",
		[]interface{}{"\"\\"},
		[]reflect.Type{typeUint8, typeUint16, typeUint32, typeUint64, typeInt8, typeInt16, typeInt32, typeInt64, typeFloat32, typeFloat64, typeBool, typeByteArray, typeIntSlice, typeMapStringInt, typeTag, typeRawTag, typeBigInt},
	},
	{
		hexDecode("62c3bc"),
		"ü",
		[]interface{}{"ü"},
		[]reflect.Type{typeUint8, typeUint16, typeUint32, typeUint64, typeInt8, typeInt16, typeInt32, typeInt64, typeFloat32, typeFloat64, typeBool, typeByteArray, typeIntSlice, typeMapStringInt, typeTag, typeRawTag, typeBigInt},
	},
	{
		hexDecode("63e6b0b4"),
		"水",
		[]interface{}{"水"},
		[]reflect.Type{typeUint8, typeUint16, typeUint32, typeUint64, typeInt8, typeInt16, typeInt32, typeInt64, typeFloat32, typeFloat64, typeBool, typeByteArray, typeIntSlice, typeMapStringInt, typeTag, typeRawTag, typeBigInt},
	},
	{
		hexDecode("64f0908591"),
		"𐅑",
		[]interface{}{"𐅑"},
		[]reflect.Type{typeUint8, typeUint16, typeUint32, typeUint64, typeInt8, typeInt16, typeInt32, typeInt64, typeFloat32, typeFloat64, typeBool, typeByteArray, typeIntSlice, typeMapStringInt, typeTag, typeRawTag, typeBigInt},
	},
	{
		hexDecode("7f657374726561646d696e67ff"),
		"streaming",
		[]interface{}{"streaming"},
		[]reflect.Type{typeUint8, typeUint16, typeUint32, typeUint64, typeInt8, typeInt16, typeInt32, typeInt64, typeFloat32, typeFloat64, typeBool, typeByteArray, typeIntSlice, typeMapStringInt, typeTag, typeRawTag, typeBigInt},
	},
	// array
	{
		hexDecode("80"),
		[]interface{}{},
		[]interface{}{[]interface{}{}, []byte{}, []string{}, []int{}, [0]int{}, [1]int{0}, [5]int{0}, []float32{}, []float64{}},
		[]reflect.Type{typeUint8, typeUint16, typeUint32, typeUint64, typeInt8, typeInt16, typeInt32, typeInt64, typeFloat32, typeFloat64, typeString, typeBool, typeMapStringInt, typeTag, typeRawTag, typeBigInt},
	},
	{
		hexDecode("83010203"),
		[]interface{}{uint64(1), uint64(2), uint64(3)},
		[]interface{}{[]interface{}{uint64(1), uint64(2), uint64(3)}, []byte{1, 2, 3}, []int{1, 2, 3}, []uint{1, 2, 3}, [0]int{}, [1]int{1}, [3]int{1, 2, 3}, [5]int{1, 2, 3, 0, 0}, []float32{1, 2, 3}, []float64{1, 2, 3}},
		[]reflect.Type{typeUint8, typeUint16, typeUint32, typeUint64, typeInt8, typeInt16, typeInt32, typeInt64, typeFloat32, typeFloat64, typeString, typeBool, typeStringSlice, typeMapStringInt, reflect.TypeOf([3]string{}), typeTag, typeRawTag, typeBigInt},
	},
	{
		hexDecode("8301820203820405"),
		[]interface{}{uint64(1), []interface{}{uint64(2), uint64(3)}, []interface{}{uint64(4), uint64(5)}},
		[]interface{}{[]interface{}{uint64(1), []interface{}{uint64(2), uint64(3)}, []interface{}{uint64(4), uint64(5)}}, [...]interface{}{uint64(1), []interface{}{uint64(2), uint64(3)}, []interface{}{uint64(4), uint64(5)}}},
		[]reflect.Type{typeUint8, typeUint16, typeUint32, typeUint64, typeInt8, typeInt16, typeInt32, typeInt64, typeFloat32, typeFloat64, typeString, typeBool, typeStringSlice, typeMapStringInt, reflect.TypeOf([3]string{}), typeTag, typeRawTag, typeBigInt},
	},
	{
		hexDecode("83018202039f0405ff"),
		[]interface{}{uint64(1), []interface{}{uint64(2), uint64(3)}, []interface{}{uint64(4), uint64(5)}},
		[]interface{}{[]interface{}{uint64(1), []interface{}{uint64(2), uint64(3)}, []interface{}{uint64(4), uint64(5)}}, [...]interface{}{uint64(1), []interface{}{uint64(2), uint64(3)}, []interface{}{uint64(4), uint64(5)}}},
		[]reflect.Type{typeUint8, typeUint16, typeUint32, typeUint64, typeInt8, typeInt16, typeInt32, typeInt64, typeFloat32, typeFloat64, typeString, typeBool, typeStringSlice, typeMapStringInt, reflect.TypeOf([3]string{}), typeTag, typeRawTag, typeBigInt},
	},
	{
		hexDecode("83019f0203ff820405"),
		[]interface{}{uint64(1), []interface{}{uint64(2), uint64(3)}, []interface{}{uint64(4), uint64(5)}},
		[]interface{}{[]interface{}{uint64(1), []interface{}{uint64(2), uint64(3)}, []interface{}{uint64(4), uint64(5)}}, [...]interface{}{uint64(1), []interface{}{uint64(2), uint64(3)}, []interface{}{uint64(4), uint64(5)}}},
		[]reflect.Type{typeUint8, typeUint16, typeUint32, typeUint64, typeInt8, typeInt16, typeInt32, typeInt64, typeFloat32, typeFloat64, typeString, typeBool, typeStringSlice, typeMapStringInt, reflect.TypeOf([3]string{}), typeTag, typeRawTag, typeBigInt},
	},
	{
		hexDecode("98190102030405060708090a0b0c0d0e0f101112131415161718181819"),
		[]interface{}{uint64(1), uint64(2), uint64(3), uint64(4), uint64(5), uint64(6), uint64(7), uint64(8), uint64(9), uint64(10), uint64(11), uint64(12), uint64(13), uint64(14), uint64(15), uint64(16), uint64(17), uint64(18), uint64(19), uint64(20), uint64(21), uint64(22), uint64(23), uint64(24), uint64(25)},
		[]interface{}{
			[]interface{}{uint64(1), uint64(2), uint64(3), uint64(4), uint64(5), uint64(6), uint64(7), uint64(8), uint64(9), uint64(10), uint64(11), uint64(12), uint64(13), uint64(14), uint64(15), uint64(16), uint64(17), uint64(18), uint64(19), uint64(20), uint64(21), uint64(22), uint64(23), uint64(24), uint64(25)},
			[]byte{1, 2, 3, 4, 5, 6, 7, 8, 9, 10, 11, 12, 13, 14, 15, 16, 17, 18, 19, 20, 21, 22, 23, 24, 25},
			[]int{1, 2, 3, 4, 5, 6, 7, 8, 9, 10, 11, 12, 13, 14, 15, 16, 17, 18, 19, 20, 21, 22, 23, 24, 25},
			[]uint{1, 2, 3, 4, 5, 6, 7, 8, 9, 10, 11, 12, 13, 14, 15, 16, 17, 18, 19, 20, 21, 22, 23, 24, 25},
			[0]int{},
			[1]int{1},
			[...]int{1, 2, 3, 4, 5, 6, 7, 8, 9, 10, 11, 12, 13, 14, 15, 16, 17, 18, 19, 20, 21, 22, 23, 24, 25},
			[30]int{1, 2, 3, 4, 5, 6, 7, 8, 9, 10, 11, 12, 13, 14, 15, 16, 17, 18, 19, 20, 21, 22, 23, 24, 25, 0, 0, 0, 0, 0},
			[]float32{1, 2, 3, 4, 5, 6, 7, 8, 9, 10, 11, 12, 13, 14, 15, 16, 17, 18, 19, 20, 21, 22, 23, 24, 25},
			[]float64{1, 2, 3, 4, 5, 6, 7, 8, 9, 10, 11, 12, 13, 14, 15, 16, 17, 18, 19, 20, 21, 22, 23, 24, 25}},
		[]reflect.Type{typeUint8, typeUint16, typeUint32, typeUint64, typeInt8, typeInt16, typeInt32, typeInt64, typeFloat32, typeFloat64, typeString, typeBool, typeStringSlice, typeMapStringInt, reflect.TypeOf([3]string{}), typeTag, typeRawTag, typeBigInt},
	},
	{
		hexDecode("9fff"),
		[]interface{}{},
		[]interface{}{[]interface{}{}, []byte{}, []string{}, []int{}, [0]int{}, [1]int{0}, [5]int{0, 0, 0, 0, 0}, []float32{}, []float64{}},
		[]reflect.Type{typeUint8, typeUint16, typeUint32, typeUint64, typeInt8, typeInt16, typeInt32, typeInt64, typeFloat32, typeFloat64, typeString, typeBool, typeMapStringInt, typeTag, typeRawTag, typeBigInt},
	},
	{
		hexDecode("9f018202039f0405ffff"),
		[]interface{}{uint64(1), []interface{}{uint64(2), uint64(3)}, []interface{}{uint64(4), uint64(5)}},
		[]interface{}{[]interface{}{uint64(1), []interface{}{uint64(2), uint64(3)}, []interface{}{uint64(4), uint64(5)}}, [...]interface{}{uint64(1), []interface{}{uint64(2), uint64(3)}, []interface{}{uint64(4), uint64(5)}}},
		[]reflect.Type{typeUint8, typeUint16, typeUint32, typeUint64, typeInt8, typeInt16, typeInt32, typeInt64, typeFloat32, typeFloat64, typeString, typeBool, typeStringSlice, typeMapStringInt, reflect.TypeOf([3]string{}), typeTag, typeRawTag, typeBigInt},
	},
	{
		hexDecode("9f01820203820405ff"),
		[]interface{}{uint64(1), []interface{}{uint64(2), uint64(3)}, []interface{}{uint64(4), uint64(5)}},
		[]interface{}{[]interface{}{uint64(1), []interface{}{uint64(2), uint64(3)}, []interface{}{uint64(4), uint64(5)}}, [...]interface{}{uint64(1), []interface{}{uint64(2), uint64(3)}, []interface{}{uint64(4), uint64(5)}}},
		[]reflect.Type{typeUint8, typeUint16, typeUint32, typeUint64, typeInt8, typeInt16, typeInt32, typeInt64, typeFloat32, typeFloat64, typeString, typeBool, typeStringSlice, typeMapStringInt, reflect.TypeOf([3]string{}), typeTag, typeRawTag, typeBigInt},
	},
	{
		hexDecode("9f0102030405060708090a0b0c0d0e0f101112131415161718181819ff"),
		[]interface{}{uint64(1), uint64(2), uint64(3), uint64(4), uint64(5), uint64(6), uint64(7), uint64(8), uint64(9), uint64(10), uint64(11), uint64(12), uint64(13), uint64(14), uint64(15), uint64(16), uint64(17), uint64(18), uint64(19), uint64(20), uint64(21), uint64(22), uint64(23), uint64(24), uint64(25)},
		[]interface{}{
			[]interface{}{uint64(1), uint64(2), uint64(3), uint64(4), uint64(5), uint64(6), uint64(7), uint64(8), uint64(9), uint64(10), uint64(11), uint64(12), uint64(13), uint64(14), uint64(15), uint64(16), uint64(17), uint64(18), uint64(19), uint64(20), uint64(21), uint64(22), uint64(23), uint64(24), uint64(25)},
			[]byte{1, 2, 3, 4, 5, 6, 7, 8, 9, 10, 11, 12, 13, 14, 15, 16, 17, 18, 19, 20, 21, 22, 23, 24, 25},
			[]int{1, 2, 3, 4, 5, 6, 7, 8, 9, 10, 11, 12, 13, 14, 15, 16, 17, 18, 19, 20, 21, 22, 23, 24, 25},
			[]uint{1, 2, 3, 4, 5, 6, 7, 8, 9, 10, 11, 12, 13, 14, 15, 16, 17, 18, 19, 20, 21, 22, 23, 24, 25},
			[0]int{},
			[1]int{1},
			[...]int{1, 2, 3, 4, 5, 6, 7, 8, 9, 10, 11, 12, 13, 14, 15, 16, 17, 18, 19, 20, 21, 22, 23, 24, 25},
			[30]int{1, 2, 3, 4, 5, 6, 7, 8, 9, 10, 11, 12, 13, 14, 15, 16, 17, 18, 19, 20, 21, 22, 23, 24, 25, 0, 0, 0, 0, 0},
			[]float32{1, 2, 3, 4, 5, 6, 7, 8, 9, 10, 11, 12, 13, 14, 15, 16, 17, 18, 19, 20, 21, 22, 23, 24, 25},
			[]float64{1, 2, 3, 4, 5, 6, 7, 8, 9, 10, 11, 12, 13, 14, 15, 16, 17, 18, 19, 20, 21, 22, 23, 24, 25}},
		[]reflect.Type{typeUint8, typeUint16, typeUint32, typeUint64, typeInt8, typeInt16, typeInt32, typeInt64, typeFloat32, typeFloat64, typeString, typeBool, typeStringSlice, typeMapStringInt, reflect.TypeOf([3]string{}), typeTag, typeRawTag, typeBigInt},
	},
	{
		hexDecode("826161a161626163"),
		[]interface{}{"a", map[interface{}]interface{}{"b": "c"}},
		[]interface{}{[]interface{}{"a", map[interface{}]interface{}{"b": "c"}}, [...]interface{}{"a", map[interface{}]interface{}{"b": "c"}}},
		[]reflect.Type{typeUint8, typeUint16, typeUint32, typeUint64, typeInt8, typeInt16, typeInt32, typeInt64, typeFloat32, typeFloat64, typeString, typeBool, typeByteArray, typeStringSlice, typeMapStringInt, reflect.TypeOf([3]string{}), typeTag, typeRawTag, typeBigInt},
	},
	{
		hexDecode("826161bf61626163ff"),
		[]interface{}{"a", map[interface{}]interface{}{"b": "c"}},
		[]interface{}{[]interface{}{"a", map[interface{}]interface{}{"b": "c"}}, [...]interface{}{"a", map[interface{}]interface{}{"b": "c"}}},
		[]reflect.Type{typeUint8, typeUint16, typeUint32, typeUint64, typeInt8, typeInt16, typeInt32, typeInt64, typeFloat32, typeFloat64, typeString, typeBool, typeByteArray, typeStringSlice, typeMapStringInt, reflect.TypeOf([3]string{}), typeTag, typeRawTag, typeBigInt},
	},
	// map
	{
		hexDecode("a0"),
		map[interface{}]interface{}{},
		[]interface{}{map[interface{}]interface{}{}, map[string]bool{}, map[string]int{}, map[int]string{}, map[int]bool{}},
		[]reflect.Type{typeUint8, typeUint16, typeUint32, typeUint64, typeInt8, typeInt16, typeInt32, typeInt64, typeFloat32, typeFloat64, typeByteSlice, typeByteArray, typeString, typeBool, typeIntSlice, typeTag, typeRawTag},
	},
	{
		hexDecode("a201020304"),
		map[interface{}]interface{}{uint64(1): uint64(2), uint64(3): uint64(4)},
		[]interface{}{map[interface{}]interface{}{uint64(1): uint64(2), uint64(3): uint64(4)}, map[uint]int{1: 2, 3: 4}, map[int]uint{1: 2, 3: 4}},
		[]reflect.Type{typeUint8, typeUint16, typeUint32, typeUint64, typeInt8, typeInt16, typeInt32, typeInt64, typeFloat32, typeFloat64, typeByteSlice, typeByteArray, typeString, typeBool, typeIntSlice, typeMapStringInt, typeTag, typeRawTag},
	},
	{
		hexDecode("a26161016162820203"),
		map[interface{}]interface{}{"a": uint64(1), "b": []interface{}{uint64(2), uint64(3)}},
		[]interface{}{map[interface{}]interface{}{"a": uint64(1), "b": []interface{}{uint64(2), uint64(3)}},
			map[string]interface{}{"a": uint64(1), "b": []interface{}{uint64(2), uint64(3)}}},
		[]reflect.Type{typeUint8, typeUint16, typeUint32, typeUint64, typeInt8, typeInt16, typeInt32, typeInt64, typeFloat32, typeFloat64, typeByteSlice, typeByteArray, typeString, typeBool, typeIntSlice, typeMapStringInt, typeTag, typeRawTag},
	},
	{
		hexDecode("a56161614161626142616361436164614461656145"),
		map[interface{}]interface{}{"a": "A", "b": "B", "c": "C", "d": "D", "e": "E"},
		[]interface{}{map[interface{}]interface{}{"a": "A", "b": "B", "c": "C", "d": "D", "e": "E"},
			map[string]interface{}{"a": "A", "b": "B", "c": "C", "d": "D", "e": "E"},
			map[string]string{"a": "A", "b": "B", "c": "C", "d": "D", "e": "E"}},
		[]reflect.Type{typeUint8, typeUint16, typeUint32, typeUint64, typeInt8, typeInt16, typeInt32, typeInt64, typeFloat32, typeFloat64, typeByteSlice, typeByteArray, typeString, typeBool, typeIntSlice, typeMapStringInt, typeTag, typeRawTag},
	},
	{
		hexDecode("bf61610161629f0203ffff"),
		map[interface{}]interface{}{"a": uint64(1), "b": []interface{}{uint64(2), uint64(3)}},
		[]interface{}{map[interface{}]interface{}{"a": uint64(1), "b": []interface{}{uint64(2), uint64(3)}},
			map[string]interface{}{"a": uint64(1), "b": []interface{}{uint64(2), uint64(3)}}},
		[]reflect.Type{typeUint8, typeUint16, typeUint32, typeUint64, typeInt8, typeInt16, typeInt32, typeInt64, typeFloat32, typeFloat64, typeByteSlice, typeByteArray, typeString, typeBool, typeIntSlice, typeMapStringInt, typeTag, typeRawTag},
	},
	{
		hexDecode("bf6346756ef563416d7421ff"),
		map[interface{}]interface{}{"Fun": true, "Amt": int64(-2)},
		[]interface{}{map[interface{}]interface{}{"Fun": true, "Amt": int64(-2)},
			map[string]interface{}{"Fun": true, "Amt": int64(-2)}},
		[]reflect.Type{typeUint8, typeUint16, typeUint32, typeUint64, typeInt8, typeInt16, typeInt32, typeInt64, typeFloat32, typeFloat64, typeByteSlice, typeByteArray, typeString, typeBool, typeIntSlice, typeMapStringInt, typeTag, typeRawTag},
	},
	// tag
	{
		hexDecode("c074323031332d30332d32315432303a30343a30305a"),
		time.Date(2013, 3, 21, 20, 4, 0, 0, time.UTC), // 2013-03-21 20:04:00 +0000 UTC
		[]interface{}{"2013-03-21T20:04:00Z", time.Date(2013, 3, 21, 20, 4, 0, 0, time.UTC), Tag{0, "2013-03-21T20:04:00Z"}, RawTag{0, hexDecode("74323031332d30332d32315432303a30343a30305a")}},
		[]reflect.Type{typeUint8, typeUint16, typeUint32, typeUint64, typeInt8, typeInt16, typeInt32, typeInt64, typeFloat32, typeFloat64, typeBool, typeByteArray, typeIntSlice, typeMapStringInt, typeBigInt},
	}, // 0: standard date/time
	{
		hexDecode("c11a514b67b0"),
		time.Date(2013, 3, 21, 20, 4, 0, 0, time.UTC), // 2013-03-21 20:04:00 +0000 UTC
		[]interface{}{uint32(1363896240), uint64(1363896240), int32(1363896240), int64(1363896240), float32(1363896240), float64(1363896240), time.Date(2013, 3, 21, 20, 4, 0, 0, time.UTC), Tag{1, uint64(1363896240)}, RawTag{1, hexDecode("1a514b67b0")}},
		[]reflect.Type{typeUint8, typeUint16, typeInt8, typeInt16, typeByteSlice, typeString, typeBool, typeByteArray, typeIntSlice, typeMapStringInt},
	}, // 1: epoch-based date/time
	{
		hexDecode("c249010000000000000000"),
		bigIntOrPanic("18446744073709551616"),
		[]interface{}{
			// Decode to byte slice
			[]byte{0x01, 0x00, 0x00, 0x00, 0x00, 0x00, 0x00, 0x00, 0x00},
			// Decode to array of various lengths
			[0]byte{},
			[1]byte{0x01},
			[3]byte{0x01, 0x00, 0x00},
			[...]byte{0x01, 0x00, 0x00, 0x00, 0x00, 0x00, 0x00, 0x00, 0x00},
			[10]byte{0x01, 0x00, 0x00, 0x00, 0x00, 0x00, 0x00, 0x00, 0x00, 0x00},
			// Decode to Tag and RawTag
			Tag{2, []byte{0x01, 0x00, 0x00, 0x00, 0x00, 0x00, 0x00, 0x00, 0x00}},
			RawTag{2, hexDecode("49010000000000000000")},
			// Decode to big.Int
			bigIntOrPanic("18446744073709551616"),
		},
		[]reflect.Type{typeUint8, typeUint16, typeUint32, typeUint64, typeInt8, typeInt16, typeInt32, typeInt64, typeFloat32, typeFloat64, typeBool, typeIntSlice, typeMapStringInt},
	}, // 2: positive bignum: 18446744073709551616
	{
		hexDecode("c349010000000000000000"),
		bigIntOrPanic("-18446744073709551617"),
		[]interface{}{
			// Decode to byte slice
			[]byte{0x01, 0x00, 0x00, 0x00, 0x00, 0x00, 0x00, 0x00, 0x00},
			// Decode to array of various lengths
			[0]byte{},
			[1]byte{0x01},
			[3]byte{0x01, 0x00, 0x00},
			[...]byte{0x01, 0x00, 0x00, 0x00, 0x00, 0x00, 0x00, 0x00, 0x00},
			[10]byte{0x01, 0x00, 0x00, 0x00, 0x00, 0x00, 0x00, 0x00, 0x00, 0x00},
			// Decode to Tag and RawTag
			Tag{3, []byte{0x01, 0x00, 0x00, 0x00, 0x00, 0x00, 0x00, 0x00, 0x00}},
			RawTag{3, hexDecode("49010000000000000000")},
			// Decode to big.Int
			bigIntOrPanic("-18446744073709551617"),
		},
		[]reflect.Type{typeUint8, typeUint16, typeUint32, typeUint64, typeInt8, typeInt16, typeInt32, typeInt64, typeFloat32, typeFloat64, typeBool, typeIntSlice, typeMapStringInt},
	}, // 3: negative bignum: -18446744073709551617
	{
		hexDecode("c1fb41d452d9ec200000"),
		time.Date(2013, 3, 21, 20, 4, 0, 500000000, time.UTC), // 2013-03-21 20:04:00.5 +0000 UTC
		[]interface{}{float32(1363896240.5), float64(1363896240.5), time.Date(2013, 3, 21, 20, 4, 0, 500000000, time.UTC), Tag{1, float64(1363896240.5)}, RawTag{1, hexDecode("fb41d452d9ec200000")}},
		[]reflect.Type{typeUint8, typeUint16, typeUint32, typeUint64, typeInt8, typeInt16, typeInt32, typeInt64, typeByteSlice, typeByteArray, typeString, typeBool, typeIntSlice, typeMapStringInt, typeBigInt},
	}, // 1: epoch-based date/time
	{
		hexDecode("d74401020304"),
		Tag{23, []byte{0x01, 0x02, 0x03, 0x04}},
		[]interface{}{[]byte{0x01, 0x02, 0x03, 0x04}, [0]byte{}, [1]byte{0x01}, [3]byte{0x01, 0x02, 0x03}, [...]byte{0x01, 0x02, 0x03, 0x04}, [5]byte{0x01, 0x02, 0x03, 0x04, 0x00}, Tag{23, []byte{0x01, 0x02, 0x03, 0x04}}, RawTag{23, hexDecode("4401020304")}},
		[]reflect.Type{typeUint8, typeUint16, typeUint32, typeUint64, typeInt8, typeInt16, typeInt32, typeInt64, typeFloat32, typeFloat64, typeBool, typeIntSlice, typeMapStringInt, typeBigInt},
	}, // 23: expected conversion to base16 encoding
	{
		hexDecode("d818456449455446"),
		Tag{24, []byte{0x64, 0x49, 0x45, 0x54, 0x46}},
		[]interface{}{[]byte{0x64, 0x49, 0x45, 0x54, 0x46}, [0]byte{}, [1]byte{0x64}, [3]byte{0x64, 0x49, 0x45}, [...]byte{0x64, 0x49, 0x45, 0x54, 0x46}, [6]byte{0x64, 0x49, 0x45, 0x54, 0x46, 0x00}, Tag{24, []byte{0x64, 0x49, 0x45, 0x54, 0x46}}, RawTag{24, hexDecode("456449455446")}},
		[]reflect.Type{typeUint8, typeUint16, typeUint32, typeUint64, typeInt8, typeInt16, typeInt32, typeInt64, typeFloat32, typeFloat64, typeBool, typeIntSlice, typeMapStringInt, typeBigInt},
	}, // 24: encoded cborBytes data item
	{
		hexDecode("d82076687474703a2f2f7777772e6578616d706c652e636f6d"),
		Tag{32, "http://www.example.com"},
		[]interface{}{"http://www.example.com", Tag{32, "http://www.example.com"}, RawTag{32, hexDecode("76687474703a2f2f7777772e6578616d706c652e636f6d")}},
		[]reflect.Type{typeUint8, typeUint16, typeUint32, typeUint64, typeInt8, typeInt16, typeInt32, typeInt64, typeFloat32, typeFloat64, typeBool, typeByteArray, typeIntSlice, typeMapStringInt, typeBigInt},
	}, // 32: URI
	// primitives
	{
		hexDecode("f4"),
		false,
		[]interface{}{false},
		[]reflect.Type{typeUint8, typeUint16, typeUint32, typeUint64, typeInt8, typeInt16, typeInt32, typeInt64, typeFloat32, typeFloat64, typeByteArray, typeByteSlice, typeString, typeIntSlice, typeMapStringInt, typeTag, typeRawTag, typeBigInt},
	},
	{
		hexDecode("f5"),
		true,
		[]interface{}{true},
		[]reflect.Type{typeUint8, typeUint16, typeUint32, typeUint64, typeInt8, typeInt16, typeInt32, typeInt64, typeFloat32, typeFloat64, typeByteArray, typeByteSlice, typeString, typeIntSlice, typeMapStringInt, typeTag, typeRawTag, typeBigInt},
	},
	{
		hexDecode("f6"),
		nil,
		[]interface{}{false, uint(0), uint8(0), uint16(0), uint32(0), uint64(0), int(0), int8(0), int16(0), int32(0), int64(0), float32(0.0), float64(0.0), "", []byte(nil), []int(nil), []string(nil), map[string]int(nil), time.Time{}, bigIntOrPanic("0"), Tag{}, RawTag{}},
		nil,
	},
	{
		hexDecode("f7"),
		nil,
		[]interface{}{false, uint(0), uint8(0), uint16(0), uint32(0), uint64(0), int(0), int8(0), int16(0), int32(0), int64(0), float32(0.0), float64(0.0), "", []byte(nil), []int(nil), []string(nil), map[string]int(nil), time.Time{}, bigIntOrPanic("0"), Tag{}, RawTag{}},
		nil,
	},
	{
		hexDecode("f0"),
		uint64(16),
		[]interface{}{uint8(16), uint16(16), uint32(16), uint64(16), uint(16), int8(16), int16(16), int32(16), int64(16), int(16), float32(16), float64(16), bigIntOrPanic("16")},
		[]reflect.Type{typeByteSlice, typeString, typeBool, typeByteArray, typeIntSlice, typeMapStringInt, typeTag, typeRawTag},
	},
	// This example is not well-formed because Simple value (with 5-bit value 24) must be >= 32.
	// See RFC 7049 section 2.3 for details, instead of the incorrect example in RFC 7049 Appendex A.
	// I reported an errata to RFC 7049 and Carsten Bormann confirmed at https://github.com/fxamacker/cbor/issues/46
	/*
		{
			hexDecode("f818"),
			uint64(24),
			[]interface{}{uint8(24), uint16(24), uint32(24), uint64(24), uint(24), int8(24), int16(24), int32(24), int64(24), int(24), float32(24), float64(24)},
			[]reflect.Type{typeByteSlice, typeString, typeBool, typeIntSlice, typeMapStringInt},
		},
	*/
	{
		hexDecode("f820"),
		uint64(32),
		[]interface{}{uint8(32), uint16(32), uint32(32), uint64(32), uint(32), int8(32), int16(32), int32(32), int64(32), int(32), float32(32), float64(32), bigIntOrPanic("32")},
		[]reflect.Type{typeByteSlice, typeString, typeBool, typeByteArray, typeIntSlice, typeMapStringInt, typeTag, typeRawTag},
	},
	{
		hexDecode("f8ff"),
		uint64(255),
		[]interface{}{uint8(255), uint16(255), uint32(255), uint64(255), uint(255), int16(255), int32(255), int64(255), int(255), float32(255), float64(255), bigIntOrPanic("255")},
		[]reflect.Type{typeByteSlice, typeString, typeBool, typeByteArray, typeIntSlice, typeMapStringInt, typeTag, typeRawTag},
	},
	// More testcases not covered by https://tools.ietf.org/html/rfc7049#appendix-A.
	{
		hexDecode("5fff"), // empty indefinite length byte string
		[]byte{},
		[]interface{}{[]byte{}, [0]byte{}, [1]byte{0x00}},
		[]reflect.Type{typeUint8, typeUint16, typeUint32, typeUint64, typeInt8, typeInt16, typeInt32, typeInt64, typeFloat32, typeFloat64, typeBool, typeIntSlice, typeMapStringInt, typeTag, typeRawTag, typeBigInt},
	},
	{
		hexDecode("7fff"), // empty indefinite length text string
		"",
		[]interface{}{""},
		[]reflect.Type{typeUint8, typeUint16, typeUint32, typeUint64, typeInt8, typeInt16, typeInt32, typeInt64, typeFloat32, typeFloat64, typeBool, typeByteArray, typeIntSlice, typeMapStringInt, typeTag, typeRawTag, typeBigInt},
	},
	{
		hexDecode("bfff"), // empty indefinite length map
		map[interface{}]interface{}{},
		[]interface{}{map[interface{}]interface{}{}, map[string]bool{}, map[string]int{}, map[int]string{}, map[int]bool{}},
		[]reflect.Type{typeUint8, typeUint16, typeUint32, typeUint64, typeInt8, typeInt16, typeInt32, typeInt64, typeFloat32, typeFloat64, typeByteArray, typeByteSlice, typeString, typeBool, typeIntSlice, typeTag, typeRawTag},
	},
	// More test data with tags
	{
		hexDecode("c13a0177f2cf"), // 1969-03-21T20:04:00Z, tag 1 with negative integer as epoch time
		time.Date(1969, 3, 21, 20, 4, 0, 0, time.UTC),
		[]interface{}{int32(-24638160), int64(-24638160), int32(-24638160), int64(-24638160), float32(-24638160), float64(-24638160), time.Date(1969, 3, 21, 20, 4, 0, 0, time.UTC), Tag{1, int64(-24638160)}, RawTag{1, hexDecode("3a0177f2cf")}, bigIntOrPanic("-24638160")},
		[]reflect.Type{typeUint8, typeUint16, typeInt8, typeInt16, typeByteSlice, typeString, typeBool, typeByteArray, typeIntSlice, typeMapStringInt},
	},
	{
		hexDecode("d83dd183010203"), // 61(17([1, 2, 3])), nested tags 61 and 17
		Tag{61, Tag{17, []interface{}{uint64(1), uint64(2), uint64(3)}}},
		[]interface{}{[]interface{}{uint64(1), uint64(2), uint64(3)}, []byte{1, 2, 3}, [0]byte{}, [1]byte{1}, [3]byte{1, 2, 3}, [5]byte{1, 2, 3, 0, 0}, []int{1, 2, 3}, []uint{1, 2, 3}, [...]int{1, 2, 3}, []float32{1, 2, 3}, []float64{1, 2, 3}, Tag{61, Tag{17, []interface{}{uint64(1), uint64(2), uint64(3)}}}, RawTag{61, hexDecode("d183010203")}},
		[]reflect.Type{typeUint8, typeUint16, typeUint32, typeUint64, typeInt8, typeInt16, typeInt32, typeInt64, typeFloat32, typeFloat64, typeString, typeBool, typeStringSlice, typeMapStringInt, reflect.TypeOf([3]string{})},
	},
}

type unmarshalFloatTest struct {
	cborData            []byte
	emptyInterfaceValue interface{}
	values              []interface{}
	wrongTypes          []reflect.Type
	equalityThreshold   float64 // Not used for +inf, -inf, and NaN.
}

// unmarshalFloatTests includes test values for float16, float32, and float64.
// Note: the function for float16 to float32 conversion was tested with all
// 65536 values, which is too many to include here.
var unmarshalFloatTests = []unmarshalFloatTest{
	// CBOR test data are from https://tools.ietf.org/html/rfc7049#appendix-A.
	// float16
	{
		hexDecode("f90000"),
		float64(0.0),
		[]interface{}{float32(0.0), float64(0.0)},
		[]reflect.Type{typeUint8, typeUint16, typeUint32, typeUint64, typeInt8, typeInt16, typeInt32, typeInt64, typeByteArray, typeByteSlice, typeString, typeBool, typeIntSlice, typeMapStringInt, typeTag, typeRawTag, typeBigInt},
		0.0,
	},
	{
		hexDecode("f98000"),
		float64(-0.0), //nolint:staticcheck // we know -0.0 is 0.0 in Go
		[]interface{}{float32(-0.0), float64(-0.0)}, //nolint:staticcheck // we know -0.0 is 0.0 in Go
		[]reflect.Type{typeUint8, typeUint16, typeUint32, typeUint64, typeInt8, typeInt16, typeInt32, typeInt64, typeByteArray, typeByteSlice, typeString, typeBool, typeIntSlice, typeMapStringInt, typeTag, typeRawTag, typeBigInt},
		0.0,
	},
	{
		hexDecode("f93c00"),
		float64(1.0),
		[]interface{}{float32(1.0), float64(1.0)},
		[]reflect.Type{typeUint8, typeUint16, typeUint32, typeUint64, typeInt8, typeInt16, typeInt32, typeInt64, typeByteArray, typeByteSlice, typeString, typeBool, typeIntSlice, typeMapStringInt, typeTag, typeRawTag, typeBigInt},
		0.0,
	},
	{
		hexDecode("f93e00"),
		float64(1.5),
		[]interface{}{float32(1.5), float64(1.5)},
		[]reflect.Type{typeUint8, typeUint16, typeUint32, typeUint64, typeInt8, typeInt16, typeInt32, typeInt64, typeByteArray, typeByteSlice, typeString, typeBool, typeIntSlice, typeMapStringInt, typeTag, typeRawTag, typeBigInt},
		0.0,
	},
	{
		hexDecode("f97bff"),
		float64(65504.0),
		[]interface{}{float32(65504.0), float64(65504.0)},
		[]reflect.Type{typeUint8, typeUint16, typeUint32, typeUint64, typeInt8, typeInt16, typeInt32, typeInt64, typeByteArray, typeByteSlice, typeString, typeBool, typeIntSlice, typeMapStringInt, typeTag, typeRawTag, typeBigInt},
		0.0,
	},
	{
		hexDecode("f90001"), // float16 subnormal value
		float64(5.960464477539063e-08),
		[]interface{}{float32(5.960464477539063e-08), float64(5.960464477539063e-08)},
		[]reflect.Type{typeUint8, typeUint16, typeUint32, typeUint64, typeInt8, typeInt16, typeInt32, typeInt64, typeByteArray, typeByteSlice, typeString, typeBool, typeIntSlice, typeMapStringInt, typeTag, typeRawTag, typeBigInt},
		1e-16,
	},
	{
		hexDecode("f90400"),
		float64(6.103515625e-05),
		[]interface{}{float32(6.103515625e-05), float64(6.103515625e-05)},
		[]reflect.Type{typeUint8, typeUint16, typeUint32, typeUint64, typeInt8, typeInt16, typeInt32, typeInt64, typeByteArray, typeByteSlice, typeString, typeBool, typeIntSlice, typeMapStringInt, typeTag, typeRawTag, typeBigInt},
		1e-16,
	},
	{
		hexDecode("f9c400"),
		float64(-4.0),
		[]interface{}{float32(-4.0), float64(-4.0)},
		[]reflect.Type{typeUint8, typeUint16, typeUint32, typeUint64, typeInt8, typeInt16, typeInt32, typeInt64, typeByteArray, typeByteSlice, typeString, typeBool, typeIntSlice, typeMapStringInt, typeTag, typeRawTag, typeBigInt},
		0.0,
	},
	{
		hexDecode("f97c00"),
		math.Inf(1),
		[]interface{}{math.Float32frombits(0x7f800000), math.Inf(1)},
		[]reflect.Type{typeUint8, typeUint16, typeUint32, typeUint64, typeInt8, typeInt16, typeInt32, typeInt64, typeByteArray, typeByteSlice, typeString, typeBool, typeIntSlice, typeMapStringInt, typeTag, typeRawTag, typeBigInt},
		0.0,
	},
	{
		hexDecode("f97e00"),
		math.NaN(),
		[]interface{}{math.Float32frombits(0x7fc00000), math.NaN()},
		[]reflect.Type{typeUint8, typeUint16, typeUint32, typeUint64, typeInt8, typeInt16, typeInt32, typeInt64, typeByteArray, typeByteSlice, typeString, typeBool, typeIntSlice, typeMapStringInt, typeTag, typeRawTag, typeBigInt},
		0.0,
	},
	{
		hexDecode("f9fc00"),
		math.Inf(-1),
		[]interface{}{math.Float32frombits(0xff800000), math.Inf(-1)},
		[]reflect.Type{typeUint8, typeUint16, typeUint32, typeUint64, typeInt8, typeInt16, typeInt32, typeInt64, typeByteArray, typeByteSlice, typeString, typeBool, typeIntSlice, typeMapStringInt, typeTag, typeRawTag, typeBigInt},
		0.0,
	},
	// float32
	{
		hexDecode("fa47c35000"),
		float64(100000.0),
		[]interface{}{float32(100000.0), float64(100000.0)},
		[]reflect.Type{typeUint8, typeUint16, typeUint32, typeUint64, typeInt8, typeInt16, typeInt32, typeInt64, typeByteArray, typeByteSlice, typeString, typeBool, typeIntSlice, typeMapStringInt, typeTag, typeRawTag, typeBigInt},
		0.0,
	},
	{
		hexDecode("fa7f7fffff"),
		float64(3.4028234663852886e+38),
		[]interface{}{float32(3.4028234663852886e+38), float64(3.4028234663852886e+38)},
		[]reflect.Type{typeUint8, typeUint16, typeUint32, typeUint64, typeInt8, typeInt16, typeInt32, typeInt64, typeByteArray, typeByteSlice, typeString, typeBool, typeIntSlice, typeMapStringInt, typeTag, typeRawTag, typeBigInt},
		1e-9,
	},
	{
		hexDecode("fa7f800000"),
		math.Inf(1),
		[]interface{}{math.Float32frombits(0x7f800000), math.Inf(1)},
		[]reflect.Type{typeUint8, typeUint16, typeUint32, typeUint64, typeInt8, typeInt16, typeInt32, typeInt64, typeByteArray, typeByteSlice, typeString, typeBool, typeIntSlice, typeMapStringInt, typeTag, typeRawTag, typeBigInt},
		0.0,
	},
	{
		hexDecode("fa7fc00000"),
		math.NaN(),
		[]interface{}{math.Float32frombits(0x7fc00000), math.NaN()},
		[]reflect.Type{typeUint8, typeUint16, typeUint32, typeUint64, typeInt8, typeInt16, typeInt32, typeInt64, typeByteArray, typeByteSlice, typeString, typeBool, typeIntSlice, typeMapStringInt, typeTag, typeRawTag, typeBigInt},
		0.0,
	},
	{
		hexDecode("faff800000"),
		math.Inf(-1),
		[]interface{}{math.Float32frombits(0xff800000), math.Inf(-1)},
		[]reflect.Type{typeUint8, typeUint16, typeUint32, typeUint64, typeInt8, typeInt16, typeInt32, typeInt64, typeByteArray, typeByteSlice, typeString, typeBool, typeIntSlice, typeMapStringInt, typeTag, typeRawTag, typeBigInt},
		0.0,
	},
	// float64
	{
		hexDecode("fb3ff199999999999a"),
		float64(1.1),
		[]interface{}{float32(1.1), float64(1.1)},
		[]reflect.Type{typeUint8, typeUint16, typeUint32, typeUint64, typeInt8, typeInt16, typeInt32, typeInt64, typeByteArray, typeByteSlice, typeString, typeBool, typeIntSlice, typeMapStringInt, typeTag, typeRawTag, typeBigInt},
		1e-9,
	},
	{
		hexDecode("fb7e37e43c8800759c"),
		float64(1.0e+300),
		[]interface{}{float64(1.0e+300)},
		[]reflect.Type{typeUint8, typeUint16, typeUint32, typeUint64, typeInt8, typeInt16, typeInt32, typeInt64, typeFloat32, typeByteArray, typeByteSlice, typeString, typeBool, typeIntSlice, typeMapStringInt, typeTag, typeRawTag, typeBigInt},
		1e-9,
	},
	{
		hexDecode("fbc010666666666666"),
		float64(-4.1),
		[]interface{}{float32(-4.1), float64(-4.1)},
		[]reflect.Type{typeUint8, typeUint16, typeUint32, typeUint64, typeInt8, typeInt16, typeInt32, typeInt64, typeByteArray, typeByteSlice, typeString, typeBool, typeIntSlice, typeMapStringInt, typeTag, typeRawTag, typeBigInt},
		1e-9,
	},
	{
		hexDecode("fb7ff0000000000000"),
		math.Inf(1),
		[]interface{}{math.Float32frombits(0x7f800000), math.Inf(1)},
		[]reflect.Type{typeUint8, typeUint16, typeUint32, typeUint64, typeInt8, typeInt16, typeInt32, typeInt64, typeByteArray, typeByteSlice, typeString, typeBool, typeIntSlice, typeMapStringInt, typeTag, typeRawTag, typeBigInt},
		0.0,
	},
	{
		hexDecode("fb7ff8000000000000"),
		math.NaN(),
		[]interface{}{math.Float32frombits(0x7fc00000), math.NaN()},
		[]reflect.Type{typeUint8, typeUint16, typeUint32, typeUint64, typeInt8, typeInt16, typeInt32, typeInt64, typeByteArray, typeByteSlice, typeString, typeBool, typeIntSlice, typeMapStringInt, typeTag, typeRawTag, typeBigInt},
		0.0,
	},
	{
		hexDecode("fbfff0000000000000"),
		math.Inf(-1),
		[]interface{}{math.Float32frombits(0xff800000), math.Inf(-1)},
		[]reflect.Type{typeUint8, typeUint16, typeUint32, typeUint64, typeInt8, typeInt16, typeInt32, typeInt64, typeByteArray, typeByteSlice, typeString, typeBool, typeIntSlice, typeMapStringInt, typeTag, typeRawTag, typeBigInt},
		0.0,
	},

	// float16 test data from https://en.wikipedia.org/wiki/Half-precision_floating-point_format
	{
		hexDecode("f903ff"),
		float64(0.000060976),
		[]interface{}{float32(0.000060976), float64(0.000060976)},
		[]reflect.Type{typeUint8, typeUint16, typeUint32, typeUint64, typeInt8, typeInt16, typeInt32, typeInt64, typeByteArray, typeByteSlice, typeString, typeBool, typeIntSlice, typeMapStringInt, typeTag, typeRawTag, typeBigInt},
		1e-9,
	},
	{
		hexDecode("f93bff"),
		float64(0.999511719),
		[]interface{}{float32(0.999511719), float64(0.999511719)},
		[]reflect.Type{typeUint8, typeUint16, typeUint32, typeUint64, typeInt8, typeInt16, typeInt32, typeInt64, typeByteArray, typeByteSlice, typeString, typeBool, typeIntSlice, typeMapStringInt, typeTag, typeRawTag, typeBigInt},
		1e-9,
	},
	{
		hexDecode("f93c01"),
		float64(1.000976563),
		[]interface{}{float32(1.000976563), float64(1.000976563)},
		[]reflect.Type{typeUint8, typeUint16, typeUint32, typeUint64, typeInt8, typeInt16, typeInt32, typeInt64, typeByteArray, typeByteSlice, typeString, typeBool, typeIntSlice, typeMapStringInt, typeTag, typeRawTag, typeBigInt},
		1e-9,
	},
	{
		hexDecode("f93555"),
		float64(0.333251953125),
		[]interface{}{float32(0.333251953125), float64(0.333251953125)},
		[]reflect.Type{typeUint8, typeUint16, typeUint32, typeUint64, typeInt8, typeInt16, typeInt32, typeInt64, typeByteArray, typeByteSlice, typeString, typeBool, typeIntSlice, typeMapStringInt, typeTag, typeRawTag, typeBigInt},
		1e-9,
	},
	// CBOR test data "canonNums" are from https://github.com/cbor-wg/cbor-test-vectors
	{
		hexDecode("f9bd00"),
		float64(-1.25),
		[]interface{}{float32(-1.25), float64(-1.25)},
		[]reflect.Type{typeUint8, typeUint16, typeUint32, typeUint64, typeInt8, typeInt16, typeInt32, typeInt64, typeByteArray, typeByteSlice, typeString, typeBool, typeIntSlice, typeMapStringInt, typeTag, typeRawTag, typeBigInt},
		0.0,
	},
	{
		hexDecode("f93e00"),
		float64(1.5),
		[]interface{}{float32(1.5), float64(1.5)},
		[]reflect.Type{typeUint8, typeUint16, typeUint32, typeUint64, typeInt8, typeInt16, typeInt32, typeInt64, typeByteArray, typeByteSlice, typeString, typeBool, typeIntSlice, typeMapStringInt, typeTag, typeRawTag, typeBigInt},
		0.0,
	},
	{
		hexDecode("fb4024333333333333"),
		float64(10.1),
		[]interface{}{float32(10.1), float64(10.1)},
		[]reflect.Type{typeUint8, typeUint16, typeUint32, typeUint64, typeInt8, typeInt16, typeInt32, typeInt64, typeByteArray, typeByteSlice, typeString, typeBool, typeIntSlice, typeMapStringInt, typeTag, typeRawTag, typeBigInt},
		0.0,
	},
	{
		hexDecode("f90001"),
		float64(5.960464477539063e-8),
		[]interface{}{float32(5.960464477539063e-8), float64(5.960464477539063e-8)},
		[]reflect.Type{typeUint8, typeUint16, typeUint32, typeUint64, typeInt8, typeInt16, typeInt32, typeInt64, typeByteArray, typeByteSlice, typeString, typeBool, typeIntSlice, typeMapStringInt, typeTag, typeRawTag, typeBigInt},
		0.0,
	},
	{
		hexDecode("fa7f7fffff"),
		float64(3.4028234663852886e+38),
		[]interface{}{float32(3.4028234663852886e+38), float64(3.4028234663852886e+38)},
		[]reflect.Type{typeUint8, typeUint16, typeUint32, typeUint64, typeInt8, typeInt16, typeInt32, typeInt64, typeByteArray, typeByteSlice, typeString, typeBool, typeIntSlice, typeMapStringInt, typeTag, typeRawTag, typeBigInt},
		0.0,
	},
	{
		hexDecode("f90400"),
		float64(0.00006103515625),
		[]interface{}{float32(0.00006103515625), float64(0.00006103515625)},
		[]reflect.Type{typeUint8, typeUint16, typeUint32, typeUint64, typeInt8, typeInt16, typeInt32, typeInt64, typeByteArray, typeByteSlice, typeString, typeBool, typeIntSlice, typeMapStringInt, typeTag, typeRawTag, typeBigInt},
		0.0,
	},
	{
		hexDecode("f933ff"),
		float64(0.2498779296875),
		[]interface{}{float32(0.2498779296875), float64(0.2498779296875)},
		[]reflect.Type{typeUint8, typeUint16, typeUint32, typeUint64, typeInt8, typeInt16, typeInt32, typeInt64, typeByteArray, typeByteSlice, typeString, typeBool, typeIntSlice, typeMapStringInt, typeTag, typeRawTag, typeBigInt},
		0.0,
	},
	{
		hexDecode("fa33000000"),
		float64(2.9802322387695312e-8),
		[]interface{}{float32(2.9802322387695312e-8), float64(2.9802322387695312e-8)},
		[]reflect.Type{typeUint8, typeUint16, typeUint32, typeUint64, typeInt8, typeInt16, typeInt32, typeInt64, typeByteArray, typeByteSlice, typeString, typeBool, typeIntSlice, typeMapStringInt, typeTag, typeRawTag, typeBigInt},
		0.0,
	},
	{
		hexDecode("fa33333866"),
		float64(4.1727979294137185e-8),
		[]interface{}{float32(4.1727979294137185e-8), float64(4.1727979294137185e-8)},
		[]reflect.Type{typeUint8, typeUint16, typeUint32, typeUint64, typeInt8, typeInt16, typeInt32, typeInt64, typeByteArray, typeByteSlice, typeString, typeBool, typeIntSlice, typeMapStringInt, typeTag, typeRawTag, typeBigInt},
		0.0,
	},
	{
		hexDecode("fa37002000"),
		float64(0.000007636845111846924),
		[]interface{}{float32(0.000007636845111846924), float64(0.000007636845111846924)},
		[]reflect.Type{typeUint8, typeUint16, typeUint32, typeUint64, typeInt8, typeInt16, typeInt32, typeInt64, typeByteArray, typeByteSlice, typeString, typeBool, typeIntSlice, typeMapStringInt, typeTag, typeRawTag, typeBigInt},
		0.0,
	},
}

const invalidUTF8ErrorMsg = "cbor: invalid UTF-8 string"

func hexDecode(s string) []byte {
	data, err := hex.DecodeString(s)
	if err != nil {
		panic(err)
	}
	return data
}

func bigIntOrPanic(s string) big.Int {
	bi, ok := new(big.Int).SetString(s, 10)
	if !ok {
		panic("failed to convert " + s + " to big.Int")
	}
	return *bi
}

func TestUnmarshal(t *testing.T) {
	for _, tc := range unmarshalTests {
		// Test unmarshalling CBOR into empty interface.
		var v interface{}
		if err := Unmarshal(tc.cborData, &v); err != nil {
			t.Errorf("Unmarshal(0x%x) returned error %v", tc.cborData, err)
		} else {
			if tm, ok := tc.emptyInterfaceValue.(time.Time); ok {
				if vt, ok := v.(time.Time); !ok || !tm.Equal(vt) {
					t.Errorf("Unmarshal(0x%x) = %v (%T), want %v (%T)", tc.cborData, v, v, tc.emptyInterfaceValue, tc.emptyInterfaceValue)
				}
			} else if !reflect.DeepEqual(v, tc.emptyInterfaceValue) {
				t.Errorf("Unmarshal(0x%x) = %v (%T), want %v (%T)", tc.cborData, v, v, tc.emptyInterfaceValue, tc.emptyInterfaceValue)
			}
		}
		// Test unmarshalling CBOR into RawMessage.
		var r RawMessage
		if err := Unmarshal(tc.cborData, &r); err != nil {
			t.Errorf("Unmarshal(0x%x) returned error %v", tc.cborData, err)
		} else if !bytes.Equal(r, tc.cborData) {
			t.Errorf("Unmarshal(0x%x) returned RawMessage %v, want %v", tc.cborData, r, tc.cborData)
		}
		// Test unmarshalling CBOR into compatible data types.
		for _, value := range tc.values {
			v := reflect.New(reflect.TypeOf(value))
			vPtr := v.Interface()
			if err := Unmarshal(tc.cborData, vPtr); err != nil {
				t.Errorf("Unmarshal(0x%x) returned error %v", tc.cborData, err)
			} else {
				if tm, ok := value.(time.Time); ok {
					if vt, ok := v.Elem().Interface().(time.Time); !ok || !tm.Equal(vt) {
						t.Errorf("Unmarshal(0x%x) = %v (%T), want %v (%T)", tc.cborData, v.Elem().Interface(), v.Elem().Interface(), value, value)
					}
				} else if !reflect.DeepEqual(v.Elem().Interface(), value) {
					t.Errorf("Unmarshal(0x%x) = %v (%T), want %v (%T)", tc.cborData, v.Elem().Interface(), v.Elem().Interface(), value, value)
				}
			}
		}
		// Test unmarshalling CBOR into incompatible data types.
		for _, typ := range tc.wrongTypes {
			v := reflect.New(typ)
			vPtr := v.Interface()
			if err := Unmarshal(tc.cborData, vPtr); err == nil {
				t.Errorf("Unmarshal(0x%x, %s) didn't return an error", tc.cborData, typ.String())
			} else if _, ok := err.(*UnmarshalTypeError); !ok {
				t.Errorf("Unmarshal(0x%x) returned wrong error type %T, want (*UnmarshalTypeError)", tc.cborData, err)
			} else if !strings.Contains(err.Error(), "cannot unmarshal") {
				t.Errorf("Unmarshal(0x%x) returned error %q, want error containing %q", tc.cborData, err.Error(), "cannot unmarshal")
			}
		}
	}
}

func TestUnmarshalFloat(t *testing.T) {
	for _, tc := range unmarshalFloatTests {
		// Test unmarshalling CBOR into empty interface.
		var v interface{}
		if err := Unmarshal(tc.cborData, &v); err != nil {
			t.Errorf("Unmarshal(0x%x) returned error %v", tc.cborData, err)
		} else {
			testFloat(t, tc.cborData, v, tc.emptyInterfaceValue, tc.equalityThreshold)
		}
		// Test unmarshalling CBOR into RawMessage.
		var r RawMessage
		if err := Unmarshal(tc.cborData, &r); err != nil {
			t.Errorf("Unmarshal(0x%x) returned error %v", tc.cborData, err)
		} else if !bytes.Equal(r, tc.cborData) {
			t.Errorf("Unmarshal(0x%x) returned RawMessage %v, want %v", tc.cborData, r, tc.cborData)
		}
		// Test unmarshalling CBOR into compatible data types.
		for _, value := range tc.values {
			v := reflect.New(reflect.TypeOf(value))
			vPtr := v.Interface()
			if err := Unmarshal(tc.cborData, vPtr); err != nil {
				t.Errorf("Unmarshal(0x%x) returned error %v", tc.cborData, err)
			} else {
				testFloat(t, tc.cborData, v.Elem().Interface(), value, tc.equalityThreshold)
			}
		}
		// Test unmarshalling CBOR into incompatible data types.
		for _, typ := range tc.wrongTypes {
			v := reflect.New(typ)
			vPtr := v.Interface()
			if err := Unmarshal(tc.cborData, vPtr); err == nil {
				t.Errorf("Unmarshal(0x%x) didn't return an error", tc.cborData)
			} else if _, ok := err.(*UnmarshalTypeError); !ok {
				t.Errorf("Unmarshal(0x%x) returned wrong error type %T, want (*UnmarshalTypeError)", tc.cborData, err)
			} else if !strings.Contains(err.Error(), "cannot unmarshal") {
				t.Errorf("Unmarshal(0x%x) returned error %q, want error containing %q", tc.cborData, err.Error(), "cannot unmarshal")
			}
		}
	}
}

func testFloat(t *testing.T, cborData []byte, f interface{}, wantf interface{}, equalityThreshold float64) {
	switch wantf := wantf.(type) {
	case float32:
		f, ok := f.(float32)
		if !ok {
			t.Errorf("Unmarshal(0x%x) returned value of type %T, want float32", cborData, f)
			return
		}
		if math.IsNaN(float64(wantf)) {
			if !math.IsNaN(float64(f)) {
				t.Errorf("Unmarshal(0x%x) = %f, want NaN", cborData, f)
			}
		} else if math.IsInf(float64(wantf), 0) {
			if f != wantf {
				t.Errorf("Unmarshal(0x%x) = %f, want %f", cborData, f, wantf)
			}
		} else if math.Abs(float64(f-wantf)) > equalityThreshold {
			t.Errorf("Unmarshal(0x%x) = %.18f, want %.18f, diff %.18f > threshold %.18f", cborData, f, wantf, math.Abs(float64(f-wantf)), equalityThreshold)
		}
	case float64:
		f, ok := f.(float64)
		if !ok {
			t.Errorf("Unmarshal(0x%x) returned value of type %T, want float64", cborData, f)
			return
		}
		if math.IsNaN(wantf) {
			if !math.IsNaN(f) {
				t.Errorf("Unmarshal(0x%x) = %f, want NaN", cborData, f)
			}
		} else if math.IsInf(wantf, 0) {
			if f != wantf {
				t.Errorf("Unmarshal(0x%x) = %f, want %f", cborData, f, wantf)
			}
		} else if math.Abs(f-wantf) > equalityThreshold {
			t.Errorf("Unmarshal(0x%x) = %.18f, want %.18f, diff %.18f > threshold %.18f", cborData, f, wantf, math.Abs(f-wantf), equalityThreshold)
		}
	}
}

func TestNegIntOverflow(t *testing.T) {
	cborData := hexDecode("3bffffffffffffffff") // -18446744073709551616

	// Decode CBOR neg int that overflows Go int64 to empty interface
	var v1 interface{}
	wantObj := bigIntOrPanic("-18446744073709551616")
	if err := Unmarshal(cborData, &v1); err != nil {
		t.Errorf("Unmarshal(0x%x) returned error %+v", cborData, err)
	} else if !reflect.DeepEqual(v1, wantObj) {
		t.Errorf("Unmarshal(0x%x) returned %v (%T), want %v (%T)", cborData, v1, v1, wantObj, wantObj)
	}

	// Decode CBOR neg int that overflows Go int64 to big.Int
	var v2 big.Int
	if err := Unmarshal(cborData, &v2); err != nil {
		t.Errorf("Unmarshal(0x%x) returned error %+v", cborData, err)
	} else if !reflect.DeepEqual(v2, wantObj) {
		t.Errorf("Unmarshal(0x%x) returned %v (%T), want %v (%T)", cborData, v2, v2, wantObj, wantObj)
	}

	// Decode CBOR neg int that overflows Go int64 to int64
	var v3 int64
	if err := Unmarshal(cborData, &v3); err == nil {
		t.Errorf("Unmarshal(0x%x) didn't return an error", cborData)
	} else if _, ok := err.(*UnmarshalTypeError); !ok {
		t.Errorf("Unmarshal(0x%x) returned wrong error type %T, want (*UnmarshalTypeError)", cborData, err)
	} else if !strings.Contains(err.Error(), "cannot unmarshal") {
		t.Errorf("Unmarshal(0x%x) returned error %q, want error containing %q", cborData, err.Error(), "cannot unmarshal")
	}
}

func TestUnmarshalIntoPtrPrimitives(t *testing.T) {
	cborDataInt := hexDecode("1818")                          // 24
	cborDataString := hexDecode("7f657374726561646d696e67ff") // "streaming"

	const wantInt = 24
	const wantString = "streaming"

	var p1 *int
	var p2 *string
	var p3 *RawMessage

	var i int
	pi := &i
	ppi := &pi

	var s string
	ps := &s
	pps := &ps

	var r RawMessage
	pr := &r
	ppr := &pr

	// Unmarshal CBOR integer into a non-nil pointer.
	if err := Unmarshal(cborDataInt, &ppi); err != nil {
		t.Errorf("Unmarshal(0x%x) returned error %v", cborDataInt, err)
	} else if i != wantInt {
		t.Errorf("Unmarshal(0x%x) = %v (%T), want %d", cborDataInt, i, i, wantInt)
	}
	// Unmarshal CBOR integer into a nil pointer.
	if err := Unmarshal(cborDataInt, &p1); err != nil {
		t.Errorf("Unmarshal(0x%x) returned error %v", cborDataInt, err)
	} else if *p1 != wantInt {
		t.Errorf("Unmarshal(0x%x) = %v (%T), want %d", cborDataInt, *pi, pi, wantInt)
	}

	// Unmarshal CBOR string into a non-nil pointer.
	if err := Unmarshal(cborDataString, &pps); err != nil {
		t.Errorf("Unmarshal(0x%x) returned error %v", cborDataString, err)
	} else if s != wantString {
		t.Errorf("Unmarshal(0x%x) = %v (%T), want %v", cborDataString, s, s, wantString)
	}
	// Unmarshal CBOR string into a nil pointer.
	if err := Unmarshal(cborDataString, &p2); err != nil {
		t.Errorf("Unmarshal(0x%x) returned error %v", cborDataString, err)
	} else if *p2 != wantString {
		t.Errorf("Unmarshal(0x%x) = %v (%T), want %v", cborDataString, *p2, p2, wantString)
	}

	// Unmarshal CBOR string into a non-nil RawMessage.
	if err := Unmarshal(cborDataString, &ppr); err != nil {
		t.Errorf("Unmarshal(0x%x) returned error %v", cborDataString, err)
	} else if !bytes.Equal(r, cborDataString) {
		t.Errorf("Unmarshal(0x%x) = %v (%T), want %v", cborDataString, r, r, cborDataString)
	}
	// Unmarshal CBOR string into a nil pointer to RawMessage.
	if err := Unmarshal(cborDataString, &p3); err != nil {
		t.Errorf("Unmarshal(0x%x) returned error %v", cborDataString, err)
	} else if !bytes.Equal(*p3, cborDataString) {
		t.Errorf("Unmarshal(0x%x) = %v (%T), want %v", cborDataString, *p3, p3, cborDataString)
	}
}

func TestUnmarshalIntoPtrArrayPtrElem(t *testing.T) {
	cborData := hexDecode("83010203") // []int{1, 2, 3}

	n1, n2, n3 := 1, 2, 3

	wantArray := []*int{&n1, &n2, &n3}

	var p *[]*int

	var slc []*int
	pslc := &slc
	ppslc := &pslc

	// Unmarshal CBOR array into a non-nil pointer.
	if err := Unmarshal(cborData, &ppslc); err != nil {
		t.Errorf("Unmarshal(0x%x, %s) returned error %v", cborData, reflect.TypeOf(ppslc), err)
	} else if !reflect.DeepEqual(slc, wantArray) {
		t.Errorf("Unmarshal(0x%x) = %v (%T), want %v", cborData, slc, slc, wantArray)
	}
	// Unmarshal CBOR array into a nil pointer.
	if err := Unmarshal(cborData, &p); err != nil {
		t.Errorf("Unmarshal(0x%x) returned error %v", cborData, err)
	} else if !reflect.DeepEqual(*p, wantArray) {
		t.Errorf("Unmarshal(0x%x) = %v (%T), want %v", cborData, *p, p, wantArray)
	}
}

func TestUnmarshalIntoPtrMapPtrElem(t *testing.T) {
	cborData := hexDecode("a201020304") // {1: 2, 3: 4}

	n1, n2, n3, n4 := 1, 2, 3, 4

	wantMap := map[int]*int{n1: &n2, n3: &n4}

	var p *map[int]*int

	var m map[int]*int
	pm := &m
	ppm := &pm

	// Unmarshal CBOR map into a non-nil pointer.
	if err := Unmarshal(cborData, &ppm); err != nil {
		t.Errorf("Unmarshal(0x%x, %s) returned error %v", cborData, reflect.TypeOf(ppm), err)
	} else if !reflect.DeepEqual(m, wantMap) {
		t.Errorf("Unmarshal(0x%x) = %v (%T), want %v", cborData, m, m, wantMap)
	}
	// Unmarshal CBOR map into a nil pointer.
	if err := Unmarshal(cborData, &p); err != nil {
		t.Errorf("Unmarshal(0x%x) returned error %v", cborData, err)
	} else if !reflect.DeepEqual(*p, wantMap) {
		t.Errorf("Unmarshal(0x%x) = %v (%T), want %v", cborData, *p, p, wantMap)
	}
}

func TestUnmarshalIntoPtrStructPtrElem(t *testing.T) {
	type s1 struct {
		A *string `cbor:"a"`
		B *string `cbor:"b"`
		C *string `cbor:"c"`
		D *string `cbor:"d"`
		E *string `cbor:"e"`
	}

	cborData := hexDecode("a56161614161626142616361436164614461656145") // map[string]string{"a": "A", "b": "B", "c": "C", "d": "D", "e": "E"}

	a, b, c, d, e := "A", "B", "C", "D", "E"
	wantObj := s1{A: &a, B: &b, C: &c, D: &d, E: &e}

	var p *s1

	var s s1
	ps := &s
	pps := &ps

	// Unmarshal CBOR map into a non-nil pointer.
	if err := Unmarshal(cborData, &pps); err != nil {
		t.Errorf("Unmarshal(0x%x, %s) returned error %v", cborData, reflect.TypeOf(pps), err)
	} else if !reflect.DeepEqual(s, wantObj) {
		t.Errorf("Unmarshal(0x%x) = %v (%T), want %v", cborData, s, s, wantObj)
	}
	// Unmarshal CBOR map into a nil pointer.
	if err := Unmarshal(cborData, &p); err != nil {
		t.Errorf("Unmarshal(0x%x) returned error %v", cborData, err)
	} else if !reflect.DeepEqual(*p, wantObj) {
		t.Errorf("Unmarshal(0x%x) = %v (%T), want %v", cborData, *p, p, wantObj)
	}
}

func TestUnmarshalIntoArray(t *testing.T) {
	cborData := hexDecode("83010203") // []int{1, 2, 3}

	// Unmarshal CBOR array into Go array.
	var arr1 [3]int
	if err := Unmarshal(cborData, &arr1); err != nil {
		t.Errorf("Unmarshal(0x%x) returned error %v", cborData, err)
	} else if arr1 != [3]int{1, 2, 3} {
		t.Errorf("Unmarshal(0x%x) = %v (%T), want [3]int{1, 2, 3}", cborData, arr1, arr1)
	}

	// Unmarshal CBOR array into Go array with more elements.
	var arr2 [5]int
	if err := Unmarshal(cborData, &arr2); err != nil {
		t.Errorf("Unmarshal(0x%x) returned error %v", cborData, err)
	} else if arr2 != [5]int{1, 2, 3, 0, 0} {
		t.Errorf("Unmarshal(0x%x) = %v (%T), want [5]int{1, 2, 3, 0, 0}", cborData, arr2, arr2)
	}

	// Unmarshal CBOR array into Go array with less elements.
	var arr3 [1]int
	if err := Unmarshal(cborData, &arr3); err != nil {
		t.Errorf("Unmarshal(0x%x) returned error %v", cborData, err)
	} else if arr3 != [1]int{1} {
		t.Errorf("Unmarshal(0x%x) = %v (%T), want [0]int{1}", cborData, arr3, arr3)
	}
}

type nilUnmarshaler string

func (s *nilUnmarshaler) UnmarshalCBOR(data []byte) error {
	if len(data) == 1 && (data[0] == 0xf6 || data[0] == 0xf7) {
		*s = "null"
	} else {
		*s = nilUnmarshaler(data)
	}
	return nil
}

func TestUnmarshalNil(t *testing.T) {
	type T struct {
		I int
	}

	cborData := [][]byte{hexDecode("f6"), hexDecode("f7")} // CBOR null and undefined values

	testCases := []struct {
		name      string
		value     interface{}
		wantValue interface{}
	}{
		// Unmarshalling CBOR null to the following types is a no-op.
		{"bool", true, true},
		{"int", int(-1), int(-1)},
		{"int8", int8(-2), int8(-2)},
		{"int16", int16(-3), int16(-3)},
		{"int32", int32(-4), int32(-4)},
		{"int64", int64(-5), int64(-5)},
		{"uint", uint(1), uint(1)},
		{"uint8", uint8(2), uint8(2)},
		{"uint16", uint16(3), uint16(3)},
		{"uint32", uint32(4), uint32(4)},
		{"uint64", uint64(5), uint64(5)},
		{"float32", float32(1.23), float32(1.23)},
		{"float64", float64(4.56), float64(4.56)},
		{"string", "hello", "hello"},
		{"array", [3]int{1, 2, 3}, [3]int{1, 2, 3}},

		// Unmarshalling CBOR null to slice/map sets Go values to nil.
		{"[]byte", []byte{1, 2, 3}, []byte(nil)},
		{"slice", []string{"hello", "world"}, []string(nil)},
		{"map", map[string]bool{"hello": true, "goodbye": false}, map[string]bool(nil)},

		// Unmarshalling CBOR null to time.Time is a no-op.
		{"time.Time", time.Date(2020, time.January, 2, 3, 4, 5, 6, time.UTC), time.Date(2020, time.January, 2, 3, 4, 5, 6, time.UTC)},

		// Unmarshalling CBOR null to big.Int is a no-op.
		{"big.Int", bigIntOrPanic("123"), bigIntOrPanic("123")},

		// Unmarshalling CBOR null to user defined struct types is a no-op.
		{"user defined struct", T{I: 123}, T{I: 123}},

		// Unmarshalling CBOR null to cbor.Tag and cbor.RawTag is a no-op.
		{"cbor.RawTag", RawTag{123, []byte{4, 5, 6}}, RawTag{123, []byte{4, 5, 6}}},
		{"cbor.Tag", Tag{123, "hello world"}, Tag{123, "hello world"}},

		// Unmarshalling to cbor.RawMessage sets cbor.RawMessage to raw CBOR bytes (0xf6 or 0xf7).
		// It's tested in TestUnmarshal().

		// Unmarshalling to types implementing cbor.BinaryUnmarshaler is a no-op.
		{"cbor.BinaryUnmarshaler", number(456), number(456)},

		// When unmarshalling to types implementing cbor.Unmarshaler,
		{"cbor.Unmarshaler", nilUnmarshaler("hello world"), nilUnmarshaler("null")},
	}

	// Unmarshalling to values of specified Go types.
	for _, tc := range testCases {
		t.Run(tc.name, func(t *testing.T) {
			for _, data := range cborData {
				v := reflect.New(reflect.TypeOf(tc.value))
				v.Elem().Set(reflect.ValueOf(tc.value))

				if err := Unmarshal(data, v.Interface()); err != nil {
					t.Errorf("Unmarshal(0x%x) to %T returned error %v", data, v.Elem().Interface(), err)
				} else if !reflect.DeepEqual(v.Elem().Interface(), tc.wantValue) {
					t.Errorf("Unmarshal(0x%x) = %v (%T), want %v (%T)", data, v.Elem().Interface(), v.Elem().Interface(), tc.wantValue, tc.wantValue)
				}
			}
		})
	}
}

var invalidUnmarshalTests = []struct {
	name         string
	v            interface{}
	wantErrorMsg string
}{
	{"unmarshal into nil interface{}", nil, "cbor: Unmarshal(nil)"},
	{"unmarshal into non-pointer value", 5, "cbor: Unmarshal(non-pointer int)"},
	{"unmarshal into nil pointer", (*int)(nil), "cbor: Unmarshal(nil *int)"},
}

func TestInvalidUnmarshal(t *testing.T) {
	cborData := []byte{0x00}

	for _, tc := range invalidUnmarshalTests {
		t.Run(tc.name, func(t *testing.T) {
			err := Unmarshal(cborData, tc.v)
			if err == nil {
				t.Errorf("Unmarshal(0x%x, %v) didn't return an error", cborData, tc.v)
			} else if _, ok := err.(*InvalidUnmarshalError); !ok {
				t.Errorf("Unmarshal(0x%x, %v) error type %T, want *InvalidUnmarshalError", cborData, tc.v, err)
			} else if err.Error() != tc.wantErrorMsg {
				t.Errorf("Unmarshal(0x%x, %v) error %q, want %q", cborData, tc.v, err.Error(), tc.wantErrorMsg)
			}
		})
	}
}

var invalidCBORUnmarshalTests = []struct {
	name                 string
	cborData             []byte
	wantErrorMsg         string
	errorMsgPartialMatch bool
}{
	{"Nil data", []byte(nil), "EOF", false},
	{"Empty data", []byte{}, "EOF", false},
	{"Tag number not followed by tag content", []byte{0xc0}, "unexpected EOF", false},
	{"Definite length strings with tagged chunk", hexDecode("5fc64401020304ff"), "cbor: wrong element type tag for indefinite-length byte string", false},
	{"Definite length strings with tagged chunk", hexDecode("7fc06161ff"), "cbor: wrong element type tag for indefinite-length UTF-8 text string", false},
	{"Indefinite length strings with invalid head", hexDecode("7f61"), "unexpected EOF", false},
	{"Invalid nested tag number", hexDecode("d864dc1a514b67b0"), "cbor: invalid additional information", true},
	// Data from 7049bis G.1
	// Premature end of the input
	{"End of input in a head", hexDecode("18"), "unexpected EOF", false},
	{"End of input in a head", hexDecode("19"), "unexpected EOF", false},
	{"End of input in a head", hexDecode("1a"), "unexpected EOF", false},
	{"End of input in a head", hexDecode("1b"), "unexpected EOF", false},
	{"End of input in a head", hexDecode("1901"), "unexpected EOF", false},
	{"End of input in a head", hexDecode("1a0102"), "unexpected EOF", false},
	{"End of input in a head", hexDecode("1b01020304050607"), "unexpected EOF", false},
	{"End of input in a head", hexDecode("38"), "unexpected EOF", false},
	{"End of input in a head", hexDecode("58"), "unexpected EOF", false},
	{"End of input in a head", hexDecode("78"), "unexpected EOF", false},
	{"End of input in a head", hexDecode("98"), "unexpected EOF", false},
	{"End of input in a head", hexDecode("9a01ff00"), "unexpected EOF", false},
	{"End of input in a head", hexDecode("b8"), "unexpected EOF", false},
	{"End of input in a head", hexDecode("d8"), "unexpected EOF", false},
	{"End of input in a head", hexDecode("f8"), "unexpected EOF", false},
	{"End of input in a head", hexDecode("f900"), "unexpected EOF", false},
	{"End of input in a head", hexDecode("fa0000"), "unexpected EOF", false},
	{"End of input in a head", hexDecode("fb000000"), "unexpected EOF", false},
	{"Definite length strings with short data", hexDecode("41"), "unexpected EOF", false},
	{"Definite length strings with short data", hexDecode("61"), "unexpected EOF", false},
	{"Definite length strings with short data", hexDecode("5affffffff00"), "unexpected EOF", false},
	{"Definite length strings with short data", hexDecode("5bffffffffffffffff010203"), "cbor: byte string length 18446744073709551615 is too large, causing integer overflow", false},
	{"Definite length strings with short data", hexDecode("7affffffff00"), "unexpected EOF", false},
	{"Definite length strings with short data", hexDecode("7b7fffffffffffffff010203"), "unexpected EOF", false},
	{"Definite length maps and arrays not closed with enough items", hexDecode("81"), "unexpected EOF", false},
	{"Definite length maps and arrays not closed with enough items", hexDecode("818181818181818181"), "unexpected EOF", false},
	{"Definite length maps and arrays not closed with enough items", hexDecode("8200"), "unexpected EOF", false},
	{"Definite length maps and arrays not closed with enough items", hexDecode("a1"), "unexpected EOF", false},
	{"Definite length maps and arrays not closed with enough items", hexDecode("a20102"), "unexpected EOF", false},
	{"Definite length maps and arrays not closed with enough items", hexDecode("a100"), "unexpected EOF", false},
	{"Definite length maps and arrays not closed with enough items", hexDecode("a2000000"), "unexpected EOF", false},
	{"Indefinite length strings not closed by a break stop code", hexDecode("5f4100"), "unexpected EOF", false},
	{"Indefinite length strings not closed by a break stop code", hexDecode("7f6100"), "unexpected EOF", false},
	{"Indefinite length maps and arrays not closed by a break stop code", hexDecode("9f"), "unexpected EOF", false},
	{"Indefinite length maps and arrays not closed by a break stop code", hexDecode("9f0102"), "unexpected EOF", false},
	{"Indefinite length maps and arrays not closed by a break stop code", hexDecode("bf"), "unexpected EOF", false},
	{"Indefinite length maps and arrays not closed by a break stop code", hexDecode("bf01020102"), "unexpected EOF", false},
	{"Indefinite length maps and arrays not closed by a break stop code", hexDecode("819f"), "unexpected EOF", false},
	{"Indefinite length maps and arrays not closed by a break stop code", hexDecode("9f8000"), "unexpected EOF", false},
	{"Indefinite length maps and arrays not closed by a break stop code", hexDecode("9f9f9f9f9fffffffff"), "unexpected EOF", false},
	{"Indefinite length maps and arrays not closed by a break stop code", hexDecode("9f819f819f9fffffff"), "unexpected EOF", false},
	// Five subkinds of well-formedness error kind 3 (syntax error)
	{"Reserved additional information values", hexDecode("3e"), "cbor: invalid additional information", true},
	{"Reserved additional information values", hexDecode("5c"), "cbor: invalid additional information", true},
	{"Reserved additional information values", hexDecode("5d"), "cbor: invalid additional information", true},
	{"Reserved additional information values", hexDecode("5e"), "cbor: invalid additional information", true},
	{"Reserved additional information values", hexDecode("7c"), "cbor: invalid additional information", true},
	{"Reserved additional information values", hexDecode("7d"), "cbor: invalid additional information", true},
	{"Reserved additional information values", hexDecode("7e"), "cbor: invalid additional information", true},
	{"Reserved additional information values", hexDecode("9c"), "cbor: invalid additional information", true},
	{"Reserved additional information values", hexDecode("9d"), "cbor: invalid additional information", true},
	{"Reserved additional information values", hexDecode("9e"), "cbor: invalid additional information", true},
	{"Reserved additional information values", hexDecode("bc"), "cbor: invalid additional information", true},
	{"Reserved additional information values", hexDecode("bd"), "cbor: invalid additional information", true},
	{"Reserved additional information values", hexDecode("be"), "cbor: invalid additional information", true},
	{"Reserved additional information values", hexDecode("dc"), "cbor: invalid additional information", true},
	{"Reserved additional information values", hexDecode("dd"), "cbor: invalid additional information", true},
	{"Reserved additional information values", hexDecode("de"), "cbor: invalid additional information", true},
	{"Reserved additional information values", hexDecode("fc"), "cbor: invalid additional information", true},
	{"Reserved additional information values", hexDecode("fd"), "cbor: invalid additional information", true},
	{"Reserved additional information values", hexDecode("fe"), "cbor: invalid additional information", true},
	{"Reserved two-byte encodings of simple types", hexDecode("f800"), "cbor: invalid simple value 0 for type primitives", true},
	{"Reserved two-byte encodings of simple types", hexDecode("f801"), "cbor: invalid simple value 1 for type primitives", true},
	{"Reserved two-byte encodings of simple types", hexDecode("f818"), "cbor: invalid simple value 24 for type primitives", true},
	{"Reserved two-byte encodings of simple types", hexDecode("f81f"), "cbor: invalid simple value 31 for type primitives", true},
	{"Indefinite length string chunks not of the correct type", hexDecode("5f00ff"), "cbor: wrong element type positive integer for indefinite-length byte string", false},
	{"Indefinite length string chunks not of the correct type", hexDecode("5f21ff"), "cbor: wrong element type negative integer for indefinite-length byte string", false},
	{"Indefinite length string chunks not of the correct type", hexDecode("5f6100ff"), "cbor: wrong element type UTF-8 text string for indefinite-length byte string", false},
	{"Indefinite length string chunks not of the correct type", hexDecode("5f80ff"), "cbor: wrong element type array for indefinite-length byte string", false},
	{"Indefinite length string chunks not of the correct type", hexDecode("5fa0ff"), "cbor: wrong element type map for indefinite-length byte string", false},
	{"Indefinite length string chunks not of the correct type", hexDecode("5fc000ff"), "cbor: wrong element type tag for indefinite-length byte string", false},
	{"Indefinite length string chunks not of the correct type", hexDecode("5fe0ff"), "cbor: wrong element type primitives for indefinite-length byte string", false},
	{"Indefinite length string chunks not of the correct type", hexDecode("7f4100ff"), "cbor: wrong element type byte string for indefinite-length UTF-8 text string", false},
	{"Indefinite length string chunks not definite length", hexDecode("5f5f4100ffff"), "cbor: indefinite-length byte string chunk is not definite-length", false},
	{"Indefinite length string chunks not definite length", hexDecode("7f7f6100ffff"), "cbor: indefinite-length UTF-8 text string chunk is not definite-length", false},
	{"Break occurring on its own outside of an indefinite length item", hexDecode("ff"), "cbor: unexpected \"break\" code", true},
	{"Break occurring in a definite length array or map or a tag", hexDecode("81ff"), "cbor: unexpected \"break\" code", true},
	{"Break occurring in a definite length array or map or a tag", hexDecode("8200ff"), "cbor: unexpected \"break\" code", true},
	{"Break occurring in a definite length array or map or a tag", hexDecode("a1ff"), "cbor: unexpected \"break\" code", true},
	{"Break occurring in a definite length array or map or a tag", hexDecode("a1ff00"), "cbor: unexpected \"break\" code", true},
	{"Break occurring in a definite length array or map or a tag", hexDecode("a100ff"), "cbor: unexpected \"break\" code", true},
	{"Break occurring in a definite length array or map or a tag", hexDecode("a20000ff"), "cbor: unexpected \"break\" code", true},
	{"Break occurring in a definite length array or map or a tag", hexDecode("9f81ff"), "cbor: unexpected \"break\" code", true},
	{"Break occurring in a definite length array or map or a tag", hexDecode("9f829f819f9fffffffff"), "cbor: unexpected \"break\" code", true},
	{"Break in indefinite length map would lead to odd number of items (break in a value position)", hexDecode("bf00ff"), "cbor: unexpected \"break\" code", true},
	{"Break in indefinite length map would lead to odd number of items (break in a value position)", hexDecode("bf000000ff"), "cbor: unexpected \"break\" code", true},
	{"Major type 0 with additional information 31", hexDecode("1f"), "cbor: invalid additional information 31 for type positive integer", true},
	{"Major type 1 with additional information 31", hexDecode("3f"), "cbor: invalid additional information 31 for type negative integer", true},
	{"Major type 6 with additional information 31", hexDecode("df"), "cbor: invalid additional information 31 for type tag", true},
}

func TestInvalidCBORUnmarshal(t *testing.T) {
	for _, tc := range invalidCBORUnmarshalTests {
		t.Run(tc.name, func(t *testing.T) {
			var i interface{}
			err := Unmarshal(tc.cborData, &i)
			if err == nil {
				t.Errorf("Unmarshal(0x%x) didn't return an error", tc.cborData)
			} else if !tc.errorMsgPartialMatch && err.Error() != tc.wantErrorMsg {
				t.Errorf("Unmarshal(0x%x) error %q, want %q", tc.cborData, err.Error(), tc.wantErrorMsg)
			} else if tc.errorMsgPartialMatch && !strings.Contains(err.Error(), tc.wantErrorMsg) {
				t.Errorf("Unmarshal(0x%x) error %q, want %q", tc.cborData, err.Error(), tc.wantErrorMsg)
			}
		})
	}
}

func TestInvalidUTF8TextString(t *testing.T) {
	invalidUTF8TextStringTests := []struct {
		name         string
		cborData     []byte
		wantErrorMsg string
	}{
		{"definite length text string", hexDecode("61fe"), invalidUTF8ErrorMsg},
		{"indefinite length text string", hexDecode("7f62e6b061b4ff"), invalidUTF8ErrorMsg},
	}
	for _, tc := range invalidUTF8TextStringTests {
		t.Run(tc.name, func(t *testing.T) {
			var i interface{}
			if err := Unmarshal(tc.cborData, &i); err == nil {
				t.Errorf("Unmarshal(0x%x) didn't return an error", tc.cborData)
			} else if err.Error() != tc.wantErrorMsg {
				t.Errorf("Unmarshal(0x%x) error %q, want %q", tc.cborData, err.Error(), tc.wantErrorMsg)
			}

			var s string
			if err := Unmarshal(tc.cborData, &s); err == nil {
				t.Errorf("Unmarshal(0x%x) didn't return an error", tc.cborData)
			} else if err.Error() != tc.wantErrorMsg {
				t.Errorf("Unmarshal(0x%x) error %q, want %q", tc.cborData, err.Error(), tc.wantErrorMsg)
			}
		})
	}
	// Test decoding of mixed invalid text string and valid text string
	cborData := hexDecode("7f62e6b061b4ff7f657374726561646d696e67ff")
	dec := NewDecoder(bytes.NewReader(cborData))
	var s string
	if err := dec.Decode(&s); err == nil {
		t.Errorf("Decode() didn't return an error")
	} else if s != "" {
		t.Errorf("Decode() returned %q, want %q", s, "")
	}
	if err := dec.Decode(&s); err != nil {
		t.Errorf("Decode() returned error %v", err)
	} else if s != "streaming" {
		t.Errorf("Decode() returned %q, want %q", s, "streaming")
	}
}

func TestUnmarshalStruct(t *testing.T) {
	want := outer{
		IntField:          123,
		FloatField:        100000.0,
		BoolField:         true,
		StringField:       "test",
		ByteStringField:   []byte{1, 3, 5},
		ArrayField:        []string{"hello", "world"},
		MapField:          map[string]bool{"morning": true, "afternoon": false},
		NestedStructField: &inner{X: 1000, Y: 1000000},
		unexportedField:   0,
	}

	tests := []struct {
		name     string
		cborData []byte
		want     interface{}
	}{
		{"case-insensitive field name match", hexDecode("a868696e746669656c64187b6a666c6f61746669656c64fa47c3500069626f6f6c6669656c64f56b537472696e674669656c6464746573746f42797465537472696e674669656c64430103056a41727261794669656c64826568656c6c6f65776f726c64684d61704669656c64a2676d6f726e696e67f56961667465726e6f6f6ef4714e65737465645374727563744669656c64a261581903e861591a000f4240"), want},
		{"exact field name match", hexDecode("a868496e744669656c64187b6a466c6f61744669656c64fa47c3500069426f6f6c4669656c64f56b537472696e674669656c6464746573746f42797465537472696e674669656c64430103056a41727261794669656c64826568656c6c6f65776f726c64684d61704669656c64a2676d6f726e696e67f56961667465726e6f6f6ef4714e65737465645374727563744669656c64a261581903e861591a000f4240"), want},
	}
	for _, tc := range tests {
		t.Run(tc.name, func(t *testing.T) {
			var v outer
			if err := Unmarshal(tc.cborData, &v); err != nil {
				t.Errorf("Unmarshal(0x%x) returned error %v", tc.cborData, err)
			} else if !reflect.DeepEqual(v, want) {
				t.Errorf("Unmarshal(0x%x) = %v (%T), want %v (%T)", tc.cborData, v, v, want, want)
			}
		})
	}
}

func TestUnmarshalStructError1(t *testing.T) {
	type outer2 struct {
		IntField          int
		FloatField        float32
		BoolField         bool
		StringField       string
		ByteStringField   []byte
		ArrayField        []int // wrong type
		MapField          map[string]bool
		NestedStructField map[int]string // wrong type
		unexportedField   int64
	}
	want := outer2{
		IntField:          123,
		FloatField:        100000.0,
		BoolField:         true,
		StringField:       "test",
		ByteStringField:   []byte{1, 3, 5},
		ArrayField:        []int{0, 0},
		MapField:          map[string]bool{"morning": true, "afternoon": false},
		NestedStructField: map[int]string{},
		unexportedField:   0,
	}

	cborData := hexDecode("a868496e744669656c64187b6a466c6f61744669656c64fa47c3500069426f6f6c4669656c64f56b537472696e674669656c6464746573746f42797465537472696e674669656c64430103056a41727261794669656c64826568656c6c6f65776f726c64684d61704669656c64a2676d6f726e696e67f56961667465726e6f6f6ef4714e65737465645374727563744669656c64a261581903e861591a000f4240")
	wantCBORType := "UTF-8 text string"
	wantGoType := "int"
	wantStructFieldName := "cbor.outer2.ArrayField"
	wantErrorMsg := "cannot unmarshal UTF-8 text string into Go struct field cbor.outer2.ArrayField of type int"

	var v outer2
	if err := Unmarshal(cborData, &v); err == nil {
		t.Errorf("Unmarshal(0x%x) didn't return an error", cborData)
	} else {
		if typeError, ok := err.(*UnmarshalTypeError); !ok {
			t.Errorf("Unmarshal(0x%x) returned wrong type of error %T, want (*UnmarshalTypeError)", cborData, err)
		} else {
			if typeError.CBORType != wantCBORType {
				t.Errorf("Unmarshal(0x%x) returned (*UnmarshalTypeError).CBORType %s, want %s", cborData, typeError.CBORType, wantCBORType)
			}
			if typeError.GoType != wantGoType {
				t.Errorf("Unmarshal(0x%x) returned (*UnmarshalTypeError).GoType %s, want %s", cborData, typeError.GoType, wantGoType)
			}
			if typeError.StructFieldName != wantStructFieldName {
				t.Errorf("Unmarshal(0x%x) returned (*UnmarshalTypeError).StructFieldName %s, want %s", cborData, typeError.StructFieldName, wantStructFieldName)
			}
			if !strings.Contains(err.Error(), wantErrorMsg) {
				t.Errorf("Unmarshal(0x%x) returned error %q, want error containing %q", cborData, err.Error(), wantErrorMsg)
			}
		}
	}
	if !reflect.DeepEqual(v, want) {
		t.Errorf("Unmarshal(0x%x) = %v (%T), want %v (%T)", cborData, v, v, want, want)
	}
}

func TestUnmarshalStructError2(t *testing.T) {
	// Unmarshal integer and invalid UTF8 string as field name into struct
	type strc struct {
		A string `cbor:"a"`
		B string `cbor:"b"`
		C string `cbor:"c"`
	}
	want := strc{
		A: "A",
	}

	// Unmarshal returns first error encountered, which is *UnmarshalTypeError (failed to unmarshal int into Go string)
	cborData := hexDecode("a3fa47c35000026161614161fe6142") // {100000.0:2, "a":"A", 0xfe: B}
	wantCBORType := "primitives"
	wantGoType := "string"
	wantErrorMsg := "cannot unmarshal primitives into Go value of type string"

	v := strc{}
	if err := Unmarshal(cborData, &v); err == nil {
		t.Errorf("Unmarshal(0x%x) didn't return an error", cborData)
	} else {
		if typeError, ok := err.(*UnmarshalTypeError); !ok {
			t.Errorf("Unmarshal(0x%x) returned wrong type of error %T, want (*UnmarshalTypeError)", cborData, err)
		} else {
			if typeError.CBORType != wantCBORType {
				t.Errorf("Unmarshal(0x%x) returned (*UnmarshalTypeError).CBORType %s, want %s", cborData, typeError.CBORType, wantCBORType)
			}
			if typeError.GoType != wantGoType {
				t.Errorf("Unmarshal(0x%x) returned (*UnmarshalTypeError).GoType %s, want %s", cborData, typeError.GoType, wantGoType)
			}
			if !strings.Contains(err.Error(), wantErrorMsg) {
				t.Errorf("Unmarshal(0x%x) returned error %q, want error containing %q", cborData, err.Error(), wantErrorMsg)
			}
		}
	}
	if !reflect.DeepEqual(v, want) {
		t.Errorf("Unmarshal(0x%x) = %v (%T), want %v (%T)", cborData, v, v, want, want)
	}

	// Unmarshal returns first error encountered, which is *cbor.SemanticError (invalid UTF8 string)
	cborData = hexDecode("a361fe6142010261616141") // {0xfe: B, 1:2, "a":"A"}
	v = strc{}
	if err := Unmarshal(cborData, &v); err == nil {
		t.Errorf("Unmarshal(0x%x) didn't return an error", cborData)
	} else {
		if _, ok := err.(*SemanticError); !ok {
			t.Errorf("Unmarshal(0x%x) returned wrong type of error %T, want (*SemanticError)", cborData, err)
		} else if err.Error() != invalidUTF8ErrorMsg {
			t.Errorf("Unmarshal(0x%x) returned error %q, want error %q", cborData, err.Error(), invalidUTF8ErrorMsg)
		}
	}
	if !reflect.DeepEqual(v, want) {
		t.Errorf("Unmarshal(0x%x) = %v (%T), want %v (%T)", cborData, v, v, want, want)
	}

	// Unmarshal returns first error encountered, which is *cbor.SemanticError (invalid UTF8 string)
	cborData = hexDecode("a3616261fe010261616141") // {"b": 0xfe, 1:2, "a":"A"}
	v = strc{}
	if err := Unmarshal(cborData, &v); err == nil {
		t.Errorf("Unmarshal(0x%x) didn't return an error", cborData)
	} else {
		if _, ok := err.(*SemanticError); !ok {
			t.Errorf("Unmarshal(0x%x) returned wrong type of error %T, want (*SemanticError)", cborData, err)
		} else if err.Error() != invalidUTF8ErrorMsg {
			t.Errorf("Unmarshal(0x%x) returned error %q, want error %q", cborData, err.Error(), invalidUTF8ErrorMsg)
		}
	}
	if !reflect.DeepEqual(v, want) {
		t.Errorf("Unmarshal(0x%x) = %v (%T), want %v (%T)", cborData, v, v, want, want)
	}
}

func TestUnmarshalPrefilledArray(t *testing.T) {
	prefilledArr := []int{1, 2, 3, 4, 5}
	want := []int{10, 11, 3, 4, 5}
	cborData := hexDecode("820a0b") // []int{10, 11}
	if err := Unmarshal(cborData, &prefilledArr); err != nil {
		t.Errorf("Unmarshal(0x%x) returned error %v", cborData, err)
	}
	if len(prefilledArr) != 2 || cap(prefilledArr) != 5 {
		t.Errorf("Unmarshal(0x%x) = %v (len %d, cap %d), want len == 2, cap == 5", cborData, prefilledArr, len(prefilledArr), cap(prefilledArr))
	}
	if !reflect.DeepEqual(prefilledArr[:cap(prefilledArr)], want) {
		t.Errorf("Unmarshal(0x%x) = %v (%T), want %v (%T)", cborData, prefilledArr, prefilledArr, want, want)
	}

	cborData = hexDecode("80") // empty array
	if err := Unmarshal(cborData, &prefilledArr); err != nil {
		t.Errorf("Unmarshal(0x%x) returned error %v", cborData, err)
	}
	if len(prefilledArr) != 0 || cap(prefilledArr) != 0 {
		t.Errorf("Unmarshal(0x%x) = %v (len %d, cap %d), want len == 0, cap == 0", cborData, prefilledArr, len(prefilledArr), cap(prefilledArr))
	}
}

func TestUnmarshalPrefilledMap(t *testing.T) {
	prefilledMap := map[string]string{"key": "value", "a": "1"}
	want := map[string]string{"key": "value", "a": "A", "b": "B", "c": "C", "d": "D", "e": "E"}
	cborData := hexDecode("a56161614161626142616361436164614461656145") // map[string]string{"a": "A", "b": "B", "c": "C", "d": "D", "e": "E"}
	if err := Unmarshal(cborData, &prefilledMap); err != nil {
		t.Errorf("Unmarshal(0x%x) returned error %v", cborData, err)
	}
	if !reflect.DeepEqual(prefilledMap, want) {
		t.Errorf("Unmarshal(0x%x) = %v (%T), want %v (%T)", cborData, prefilledMap, prefilledMap, want, want)
	}

	prefilledMap = map[string]string{"key": "value"}
	want = map[string]string{"key": "value"}
	cborData = hexDecode("a0") // map[string]string{}
	if err := Unmarshal(cborData, &prefilledMap); err != nil {
		t.Errorf("Unmarshal(0x%x) returned error %v", cborData, err)
	}
	if !reflect.DeepEqual(prefilledMap, want) {
		t.Errorf("Unmarshal(0x%x) = %v (%T), want %v (%T)", cborData, prefilledMap, prefilledMap, want, want)
	}
}

func TestUnmarshalPrefilledStruct(t *testing.T) {
	type s struct {
		a int
		B []int
		C bool
	}
	prefilledStruct := s{a: 100, B: []int{200, 300, 400, 500}, C: true}
	want := s{a: 100, B: []int{2, 3}, C: true}
	cborData := hexDecode("a26161016162820203") // map[string]interface{} {"a": 1, "b": []int{2, 3}}
	if err := Unmarshal(cborData, &prefilledStruct); err != nil {
		t.Errorf("Unmarshal(0x%x) returned error %v", cborData, err)
	}
	if !reflect.DeepEqual(prefilledStruct, want) {
		t.Errorf("Unmarshal(0x%x) = %v (%T), want %v (%T)", cborData, prefilledStruct, prefilledStruct, want, want)
	}
	if len(prefilledStruct.B) != 2 || cap(prefilledStruct.B) != 4 {
		t.Errorf("Unmarshal(0x%x) = %v (len %d, cap %d), want len == 2, cap == 5", cborData, prefilledStruct.B, len(prefilledStruct.B), cap(prefilledStruct.B))
	}
	if !reflect.DeepEqual(prefilledStruct.B[:cap(prefilledStruct.B)], []int{2, 3, 400, 500}) {
		t.Errorf("Unmarshal(0x%x) = %v (%T), want %v (%T)", cborData, prefilledStruct.B, prefilledStruct.B, []int{2, 3, 400, 500}, []int{2, 3, 400, 500})
	}
}

func TestStructFieldNil(t *testing.T) {
	type TestStruct struct {
		I   int
		PI  *int
		PPI **int
	}
	var struc TestStruct
	cborData, err := Marshal(struc)
	if err != nil {
		t.Fatalf("Marshal(%+v) returned error %v", struc, err)
	}
	var struc2 TestStruct
	err = Unmarshal(cborData, &struc2)
	if err != nil {
		t.Errorf("Unmarshal(0x%x) returned error %v", cborData, err)
	} else if !reflect.DeepEqual(struc, struc2) {
		t.Errorf("Unmarshal(0x%x) returned %+v, want %+v", cborData, struc2, struc)
	}
}

func TestLengthOverflowsInt(t *testing.T) {
	// Data is generating by go-fuzz.
	// string/slice/map length in uint64 cast to int causes integer overflow.
	cborData := [][]byte{
		hexDecode("bbcf30303030303030cfd697829782"),
		hexDecode("5bcf30303030303030cfd697829782"),
	}
	wantErrorMsg := "is too large"
	for _, data := range cborData {
		var intf interface{}
		if err := Unmarshal(data, &intf); err == nil {
			t.Errorf("Unmarshal(0x%x) didn't return an error, want error containing substring %q", data, wantErrorMsg)
		} else if !strings.Contains(err.Error(), wantErrorMsg) {
			t.Errorf("Unmarshal(0x%x) returned error %q, want error containing substring %q", data, err.Error(), wantErrorMsg)
		}
	}
}

func TestMapKeyUnhashable(t *testing.T) {
	testCases := []struct {
		name         string
		cborData     []byte
		wantErrorMsg string
	}{
		{"slice as map key", hexDecode("bf8030ff"), "cbor: invalid map key type: []interface {}"},                                                             // {[]: -17}
		{"slice as map key", hexDecode("a1813030"), "cbor: invalid map key type: []interface {}"},                                                             // {[-17]: -17}
		{"slice as map key", hexDecode("bfd1a388f730303030303030303030303030ff"), "cbor: invalid map key type: []interface {}"},                               // {17({[undefined, -17, -17, -17, -17, -17, -17, -17]: -17, -17: -17}): -17}}
		{"byte slice as map key", hexDecode("8f3030a730304430303030303030303030303030303030303030303030303030303030"), "cbor: invalid map key type: []uint8"}, // [-17, -17, {-17: -17, h'30303030': -17}, -17, -17, -17, -17, -17, -17, -17, -17, -17, -17, -17, -17]
		{"map as map key", hexDecode("bf30a1a030ff"), "cbor: invalid map key type: map"},                                                                      // {-17: {{}: -17}}, empty map as map key
		{"map as map key", hexDecode("bfb0303030303030303030303030303030303030303030303030303030303030303030ff"), "cbor: invalid map key type: map"},          // {{-17: -17}: -17}, map as key
		{"tagged slice as map key", hexDecode("a1c84c30303030303030303030303030"), "cbor: invalid map key type: cbor.Tag"},                                    // {8(h'303030303030303030303030'): -17}
		{"nested-tagged slice as map key", hexDecode("a33030306430303030d1cb4030"), "cbor: invalid map key type: cbor.Tag"},                                   // {-17: "0000", 17(11(h'')): -17}
		{"big.Int as map key", hexDecode("a13bbd3030303030303030"), "cbor: invalid map key type: big.Int"},                                                    // {-13632449055575519281: -17}
		{"tagged big.Int as map key", hexDecode("a1c24901000000000000000030"), "cbor: invalid map key type: big.Int"},                                         // {18446744073709551616: -17}
		{"tagged big.Int as map key", hexDecode("a1c34901000000000000000030"), "cbor: invalid map key type: big.Int"},                                         // {-18446744073709551617: -17}
	}
	for _, tc := range testCases {
		t.Run(tc.name, func(t *testing.T) {
			var v interface{}
			if err := Unmarshal(tc.cborData, &v); err == nil {
				t.Errorf("Unmarshal(0x%x) didn't return an error, want %q", tc.cborData, tc.wantErrorMsg)
			} else if !strings.Contains(err.Error(), tc.wantErrorMsg) {
				t.Errorf("Unmarshal(0x%x) returned error %q, want %q", tc.cborData, err.Error(), tc.wantErrorMsg)
			}
			if _, ok := v.(map[interface{}]interface{}); ok {
				var v map[interface{}]interface{}
				if err := Unmarshal(tc.cborData, &v); err == nil {
					t.Errorf("Unmarshal(0x%x) didn't return an error, want %q", tc.cborData, tc.wantErrorMsg)
				} else if !strings.Contains(err.Error(), tc.wantErrorMsg) {
					t.Errorf("Unmarshal(0x%x) returned error %q, want %q", tc.cborData, err.Error(), tc.wantErrorMsg)
				}
			}
		})
	}
}

func TestMapKeyNaN(t *testing.T) {
	// Data is generating by go-fuzz.
	cborData := hexDecode("b0303030303030303030303030303030303038303030faffff30303030303030303030303030") // {-17: -17, NaN: -17}
	var intf interface{}
	if err := Unmarshal(cborData, &intf); err != nil {
		t.Fatalf("Unmarshal(0x%x) returned error %v", cborData, err)
	}
	em, err := EncOptions{Sort: SortCanonical}.EncMode()
	if err != nil {
		t.Errorf("EncMode() returned an error %v", err)
	}
	if _, err := em.Marshal(intf); err != nil {
		t.Errorf("Marshal(%v) returned error %v", intf, err)
	}
}

func TestUnmarshalUndefinedElement(t *testing.T) {
	// Data is generating by go-fuzz.
	cborData := hexDecode("bfd1a388f730303030303030303030303030ff") // {17({[undefined, -17, -17, -17, -17, -17, -17, -17]: -17, -17: -17}): -17}
	var intf interface{}
	wantErrorMsg := "invalid map key type"
	if err := Unmarshal(cborData, &intf); err == nil {
		t.Errorf("Unmarshal(0x%x) didn't return an error, want error containing substring %q", cborData, wantErrorMsg)
	} else if !strings.Contains(err.Error(), wantErrorMsg) {
		t.Errorf("Unmarshal(0x%x) returned error %q, want error containing substring %q", cborData, err.Error(), wantErrorMsg)
	}
}

func TestMapKeyNil(t *testing.T) {
	testData := [][]byte{
		hexDecode("a1f630"), // {null: -17}
	}
	want := map[interface{}]interface{}{nil: int64(-17)}
	for _, data := range testData {
		var intf interface{}
		if err := Unmarshal(data, &intf); err != nil {
			t.Fatalf("Unmarshal(0x%x) returned error %v", data, err)
		} else if !reflect.DeepEqual(intf, want) {
			t.Errorf("Unmarshal(0x%x) returned %+v, want %+v", data, intf, want)
		}
		if _, err := Marshal(intf); err != nil {
			t.Errorf("Marshal(%v) returned error %v", intf, err)
		}

		var v map[interface{}]interface{}
		if err := Unmarshal(data, &v); err != nil {
			t.Errorf("Unmarshal(0x%x) returned error %v", data, err)
		} else if !reflect.DeepEqual(v, want) {
			t.Errorf("Unmarshal(0x%x) returned %+v, want %+v", data, v, want)
		}
		if _, err := Marshal(v); err != nil {
			t.Errorf("Marshal(%v) returned error %v", v, err)
		}
	}
}

func TestDecodeTime(t *testing.T) {
	testCases := []struct {
		name            string
		cborRFC3339Time []byte
		cborUnixTime    []byte
		wantTime        time.Time
	}{
		// Decoding CBOR null/defined to time.Time is no-op.  See TestUnmarshalNil.
		{
			name:            "NaN",
			cborRFC3339Time: hexDecode("f97e00"),
			cborUnixTime:    hexDecode("f97e00"),
			wantTime:        time.Time{},
		},
		{
			name:            "positive infinity",
			cborRFC3339Time: hexDecode("f97c00"),
			cborUnixTime:    hexDecode("f97c00"),
			wantTime:        time.Time{},
		},
		{
			name:            "negative infinity",
			cborRFC3339Time: hexDecode("f9fc00"),
			cborUnixTime:    hexDecode("f9fc00"),
			wantTime:        time.Time{},
		},
		{
			name:            "time without fractional seconds", // positive integer
			cborRFC3339Time: hexDecode("74323031332d30332d32315432303a30343a30305a"),
			cborUnixTime:    hexDecode("1a514b67b0"),
			wantTime:        parseTime(time.RFC3339Nano, "2013-03-21T20:04:00Z"),
		},
		{
			name:            "time with fractional seconds", // float
			cborRFC3339Time: hexDecode("7819313937302d30312d30315432313a34363a34302d30363a3030"),
			cborUnixTime:    hexDecode("fa47c35000"),
			wantTime:        parseTime(time.RFC3339Nano, "1970-01-01T21:46:40-06:00"),
		},
		{
			name:            "time with fractional seconds", // float
			cborRFC3339Time: hexDecode("76323031332d30332d32315432303a30343a30302e355a"),
			cborUnixTime:    hexDecode("fb41d452d9ec200000"),
			wantTime:        parseTime(time.RFC3339Nano, "2013-03-21T20:04:00.5Z"),
		},
		{
			name:            "time before January 1, 1970 UTC without fractional seconds", // negative integer
			cborRFC3339Time: hexDecode("74313936392d30332d32315432303a30343a30305a"),
			cborUnixTime:    hexDecode("3a0177f2cf"),
			wantTime:        parseTime(time.RFC3339Nano, "1969-03-21T20:04:00Z"),
		},
	}
	for _, tc := range testCases {
		t.Run(tc.name, func(t *testing.T) {
			tm := time.Now()
			if err := Unmarshal(tc.cborRFC3339Time, &tm); err != nil {
				t.Errorf("Unmarshal(0x%x) returned error %v", tc.cborRFC3339Time, err)
			} else if !tc.wantTime.Equal(tm) {
				t.Errorf("Unmarshal(0x%x) = %v (%T), want %v (%T)", tc.cborRFC3339Time, tm, tm, tc.wantTime, tc.wantTime)
			}
			tm = time.Now()
			if err := Unmarshal(tc.cborUnixTime, &tm); err != nil {
				t.Errorf("Unmarshal(0x%x) returned error %v", tc.cborUnixTime, err)
			} else if !tc.wantTime.Equal(tm) {
				t.Errorf("Unmarshal(0x%x) = %v (%T), want %v (%T)", tc.cborUnixTime, tm, tm, tc.wantTime, tc.wantTime)
			}
		})
	}
}

func TestDecodeTimeWithTag(t *testing.T) {
	testCases := []struct {
		name            string
		cborRFC3339Time []byte
		cborUnixTime    []byte
		wantTime        time.Time
	}{
		{
			name:            "time without fractional seconds", // positive integer
			cborRFC3339Time: hexDecode("c074323031332d30332d32315432303a30343a30305a"),
			cborUnixTime:    hexDecode("c11a514b67b0"),
			wantTime:        parseTime(time.RFC3339Nano, "2013-03-21T20:04:00Z"),
		},
		{
			name:            "time with fractional seconds", // float
			cborRFC3339Time: hexDecode("c076323031332d30332d32315432303a30343a30302e355a"),
			cborUnixTime:    hexDecode("c1fb41d452d9ec200000"),
			wantTime:        parseTime(time.RFC3339Nano, "2013-03-21T20:04:00.5Z"),
		},
		{
			name:            "time before January 1, 1970 UTC without fractional seconds", // negative integer
			cborRFC3339Time: hexDecode("c074313936392d30332d32315432303a30343a30305a"),
			cborUnixTime:    hexDecode("c13a0177f2cf"),
			wantTime:        parseTime(time.RFC3339Nano, "1969-03-21T20:04:00Z"),
		},
	}
	for _, tc := range testCases {
		t.Run(tc.name, func(t *testing.T) {
			tm := time.Now()
			if err := Unmarshal(tc.cborRFC3339Time, &tm); err != nil {
				t.Errorf("Unmarshal(0x%x) returned error %v", tc.cborRFC3339Time, err)
			} else if !tc.wantTime.Equal(tm) {
				t.Errorf("Unmarshal(0x%x) = %v (%T), want %v (%T)", tc.cborRFC3339Time, tm, tm, tc.wantTime, tc.wantTime)
			}
			tm = time.Now()
			if err := Unmarshal(tc.cborUnixTime, &tm); err != nil {
				t.Errorf("Unmarshal(0x%x) returned error %v", tc.cborUnixTime, err)
			} else if !tc.wantTime.Equal(tm) {
				t.Errorf("Unmarshal(0x%x) = %v (%T), want %v (%T)", tc.cborUnixTime, tm, tm, tc.wantTime, tc.wantTime)
			}

			var v interface{}
			if err := Unmarshal(tc.cborRFC3339Time, &v); err != nil {
				t.Errorf("Unmarshal(0x%x) returned error %v", tc.cborRFC3339Time, err)
			} else if tm, ok := v.(time.Time); !ok || !tc.wantTime.Equal(tm) {
				t.Errorf("Unmarshal(0x%x) = %v (%T), want %v (%T)", tc.cborRFC3339Time, v, v, tc.wantTime, tc.wantTime)
			}
			v = nil
			if err := Unmarshal(tc.cborUnixTime, &v); err != nil {
				t.Errorf("Unmarshal(0x%x) returned error %v", tc.cborUnixTime, err)
			} else if tm, ok := v.(time.Time); !ok || !tc.wantTime.Equal(tm) {
				t.Errorf("Unmarshal(0x%x) = %v (%T), want %v (%T)", tc.cborUnixTime, v, v, tc.wantTime, tc.wantTime)
			}
		})
	}
}

func TestDecodeTimeError(t *testing.T) {
	testCases := []struct {
		name         string
		cborData     []byte
		wantErrorMsg string
	}{
		{
			name:         "invalid RFC3339 time string",
			cborData:     hexDecode("7f657374726561646d696e67ff"),
			wantErrorMsg: "cbor: cannot set streaming for time.Time",
		},
		{
			name:         "byte string data cannot be decoded into time.Time",
			cborData:     hexDecode("4f013030303030303030e03031ed3030"),
			wantErrorMsg: "cbor: cannot unmarshal byte string into Go value of type time.Time",
		},
		{
			name:         "bool cannot be decoded into time.Time",
			cborData:     hexDecode("f4"),
			wantErrorMsg: "cbor: cannot unmarshal primitives into Go value of type time.Time",
		},
		{
			name:         "invalid UTF-8 string",
			cborData:     hexDecode("7f62e6b061b4ff"),
			wantErrorMsg: "cbor: invalid UTF-8 string",
		},
		{
			name:         "negative integer overflow",
			cborData:     hexDecode("3bffffffffffffffff"),
			wantErrorMsg: "cbor: cannot unmarshal negative integer into Go value of type time.Time",
		},
	}
	for _, tc := range testCases {
		t.Run(tc.name, func(t *testing.T) {
			tm := time.Now()
			if err := Unmarshal(tc.cborData, &tm); err == nil {
				t.Errorf("Unmarshal(0x%x) didn't return an error, want error msg %q", tc.cborData, tc.wantErrorMsg)
			} else if !strings.Contains(err.Error(), tc.wantErrorMsg) {
				t.Errorf("Unmarshal(0x%x) returned error %q, want %q", tc.cborData, err.Error(), tc.wantErrorMsg)
			}
		})
	}
}

func TestDecodeInvalidTagTime(t *testing.T) {
	typeTimeSlice := reflect.TypeOf([]time.Time{})

	testCases := []struct {
		name          string
		cborData      []byte
		decodeToTypes []reflect.Type
		wantErrorMsg  string
	}{
		{
			name:          "Tag 0 with invalid RFC3339 time string",
			cborData:      hexDecode("c07f657374726561646d696e67ff"),
			decodeToTypes: []reflect.Type{typeIntf, typeTime},
			wantErrorMsg:  "cbor: cannot set streaming for time.Time",
		},
		{
			name:          "Tag 0 with invalid UTF-8 string",
			cborData:      hexDecode("c07f62e6b061b4ff"),
			decodeToTypes: []reflect.Type{typeIntf, typeTime},
			wantErrorMsg:  "cbor: invalid UTF-8 string",
		},
		{
			name:          "Tag 0 with integer content",
			cborData:      hexDecode("c01a514b67b0"),
			decodeToTypes: []reflect.Type{typeIntf, typeTime},
			wantErrorMsg:  "cbor: tag number 0 must be followed by text string, got positive integer",
		},
		{
			name:          "Tag 0 with byte string content",
			cborData:      hexDecode("c04f013030303030303030e03031ed3030"),
			decodeToTypes: []reflect.Type{typeIntf, typeTime},
			wantErrorMsg:  "cbor: tag number 0 must be followed by text string, got byte string",
		},
		{
			name:          "Tag 0 with integer content as array element",
			cborData:      hexDecode("81c01a514b67b0"),
			decodeToTypes: []reflect.Type{typeIntf, typeTimeSlice},
			wantErrorMsg:  "cbor: tag number 0 must be followed by text string, got positive integer",
		},
		{
			name:          "Tag 1 with negative integer overflow",
			cborData:      hexDecode("c13bffffffffffffffff"),
			decodeToTypes: []reflect.Type{typeIntf, typeTime},
			wantErrorMsg:  "cbor: cannot unmarshal tag into Go value of type time.Time",
		},
		{
			name:          "Tag 1 with string content",
			cborData:      hexDecode("c174323031332d30332d32315432303a30343a30305a"),
			decodeToTypes: []reflect.Type{typeIntf, typeTime},
			wantErrorMsg:  "cbor: tag number 1 must be followed by integer or floating-point number, got UTF-8 text string",
		},
		{
			name:          "Tag 1 with simple value",
			cborData:      hexDecode("d801f6"), // 1(null)
			decodeToTypes: []reflect.Type{typeIntf, typeTime},
			wantErrorMsg:  "cbor: tag number 1 must be followed by integer or floating-point number, got primitive",
		},
		{
			name:          "Tag 1 with string content as array element",
			cborData:      hexDecode("81c174323031332d30332d32315432303a30343a30305a"),
			decodeToTypes: []reflect.Type{typeIntf, typeTimeSlice},
			wantErrorMsg:  "cbor: tag number 1 must be followed by integer or floating-point number, got UTF-8 text string",
		},
	}
	dm, _ := DecOptions{TimeTag: DecTagOptional}.DecMode()
	for _, tc := range testCases {
		for _, decodeToType := range tc.decodeToTypes {
			t.Run(tc.name+" decode to "+decodeToType.String(), func(t *testing.T) {
				v := reflect.New(decodeToType)
				if err := dm.Unmarshal(tc.cborData, v.Interface()); err == nil {
					t.Errorf("Unmarshal(0x%x) didn't return error, want error msg %q", tc.cborData, tc.wantErrorMsg)
				} else if !strings.Contains(err.Error(), tc.wantErrorMsg) {
					t.Errorf("Unmarshal(0x%x) returned error %q, want %q", tc.cborData, err, tc.wantErrorMsg)
				}
			})
		}
	}
}

func TestDecodeTag0Error(t *testing.T) {
	cborData := hexDecode("c01a514b67b0") // 0(1363896240)
	wantErrorMsg := "cbor: tag number 0 must be followed by text string, got positive integer"

	timeTagIgnoredDM, _ := DecOptions{TimeTag: DecTagIgnored}.DecMode()
	timeTagOptionalDM, _ := DecOptions{TimeTag: DecTagOptional}.DecMode()
	timeTagRequiredDM, _ := DecOptions{TimeTag: DecTagRequired}.DecMode()

	testCases := []struct {
		name string
		dm   DecMode
	}{
		{name: "DecTagIgnored", dm: timeTagIgnoredDM},
		{name: "DecTagOptional", dm: timeTagOptionalDM},
		{name: "DecTagRequired", dm: timeTagRequiredDM},
	}

	for _, tc := range testCases {
		t.Run(tc.name, func(t *testing.T) {
			// Decode to interface{}
			var v interface{}
			if err := tc.dm.Unmarshal(cborData, &v); err == nil {
				t.Errorf("Unmarshal(0x%x) didn't return error, want error msg %q", cborData, wantErrorMsg)
			} else if !strings.Contains(err.Error(), wantErrorMsg) {
				t.Errorf("Unmarshal(0x%x) returned error %q, want %q", cborData, err, wantErrorMsg)
			}

			// Decode to time.Time
			var tm time.Time
			if err := tc.dm.Unmarshal(cborData, &tm); err == nil {
				t.Errorf("Unmarshal(0x%x) didn't return error, want error msg %q", cborData, wantErrorMsg)
			} else if !strings.Contains(err.Error(), wantErrorMsg) {
				t.Errorf("Unmarshal(0x%x) returned error %q, want %q", cborData, err, wantErrorMsg)
			}

			// Decode to uint64
			var ui uint64
			if err := tc.dm.Unmarshal(cborData, &ui); err == nil {
				t.Errorf("Unmarshal(0x%x) didn't return error, want error msg %q", cborData, wantErrorMsg)
			} else if !strings.Contains(err.Error(), wantErrorMsg) {
				t.Errorf("Unmarshal(0x%x) returned error %q, want %q", cborData, err, wantErrorMsg)
			}
		})
	}
}

func TestDecodeTag1Error(t *testing.T) {
	cborData := hexDecode("c174323031332d30332d32315432303a30343a30305a") // 1("2013-03-21T20:04:00Z")
	wantErrorMsg := "cbor: tag number 1 must be followed by integer or floating-point number, got UTF-8 text string"

	timeTagIgnoredDM, _ := DecOptions{TimeTag: DecTagIgnored}.DecMode()
	timeTagOptionalDM, _ := DecOptions{TimeTag: DecTagOptional}.DecMode()
	timeTagRequiredDM, _ := DecOptions{TimeTag: DecTagRequired}.DecMode()

	testCases := []struct {
		name string
		dm   DecMode
	}{
		{name: "DecTagIgnored", dm: timeTagIgnoredDM},
		{name: "DecTagOptional", dm: timeTagOptionalDM},
		{name: "DecTagRequired", dm: timeTagRequiredDM},
	}

	for _, tc := range testCases {
		t.Run(tc.name, func(t *testing.T) {
			// Decode to interface{}
			var v interface{}
			if err := tc.dm.Unmarshal(cborData, &v); err == nil {
				t.Errorf("Unmarshal(0x%x) didn't return error, want error msg %q", cborData, wantErrorMsg)
			} else if !strings.Contains(err.Error(), wantErrorMsg) {
				t.Errorf("Unmarshal(0x%x) returned error %q, want %q", cborData, err, wantErrorMsg)
			}

			// Decode to time.Time
			var tm time.Time
			if err := tc.dm.Unmarshal(cborData, &tm); err == nil {
				t.Errorf("Unmarshal(0x%x) didn't return error, want error msg %q", cborData, wantErrorMsg)
			} else if !strings.Contains(err.Error(), wantErrorMsg) {
				t.Errorf("Unmarshal(0x%x) returned error %q, want %q", cborData, err, wantErrorMsg)
			}

			// Decode to string
			var s string
			if err := tc.dm.Unmarshal(cborData, &s); err == nil {
				t.Errorf("Unmarshal(0x%x) didn't return error, want error msg %q", cborData, wantErrorMsg)
			} else if !strings.Contains(err.Error(), wantErrorMsg) {
				t.Errorf("Unmarshal(0x%x) returned error %q, want %q", cborData, err, wantErrorMsg)
			}
		})
	}
}

func TestDecodeTimeStreaming(t *testing.T) {
	// Decoder decodes from mixed invalid and valid time.
	testCases := []struct {
		cborData     []byte
		wantErrorMsg string
		wantObj      time.Time
	}{
		{
			cborData:     hexDecode("c07f62e6b061b4ff"),
			wantErrorMsg: "cbor: invalid UTF-8 string",
		},
		{
			cborData: hexDecode("c074323031332d30332d32315432303a30343a30305a"),
			wantObj:  time.Date(2013, 3, 21, 20, 4, 0, 0, time.UTC),
		},
		{
			cborData:     hexDecode("c01a514b67b0"),
			wantErrorMsg: "cbor: tag number 0 must be followed by text string, got positive integer",
		},
		{
			cborData: hexDecode("c074323031332d30332d32315432303a30343a30305a"),
			wantObj:  time.Date(2013, 3, 21, 20, 4, 0, 0, time.UTC),
		},
		{
			cborData:     hexDecode("c13bffffffffffffffff"),
			wantErrorMsg: "cbor: cannot unmarshal tag into Go value of type time.Time",
		},
		{
			cborData: hexDecode("c11a514b67b0"),
			wantObj:  time.Date(2013, 3, 21, 20, 4, 0, 0, time.UTC),
		},
		{
			cborData:     hexDecode("c174323031332d30332d32315432303a30343a30305a"),
			wantErrorMsg: "tag number 1 must be followed by integer or floating-point number, got UTF-8 text string",
		},
		{
			cborData: hexDecode("c11a514b67b0"),
			wantObj:  time.Date(2013, 3, 21, 20, 4, 0, 0, time.UTC),
		},
	}
	// Data is a mixed stream of valid and invalid time data
	var cborData []byte
	for _, tc := range testCases {
		cborData = append(cborData, tc.cborData...)
	}
	dm, _ := DecOptions{TimeTag: DecTagOptional}.DecMode()
	dec := dm.NewDecoder(bytes.NewReader(cborData))
	for _, tc := range testCases {
		var v interface{}
		err := dec.Decode(&v)
		if tc.wantErrorMsg != "" {
			if err == nil {
				t.Errorf("Unmarshal(0x%x) didn't return error, want error msg %q", tc.cborData, tc.wantErrorMsg)
			} else if !strings.Contains(err.Error(), tc.wantErrorMsg) {
				t.Errorf("Unmarshal(0x%x) returned error msg %q, want %q", tc.cborData, err, tc.wantErrorMsg)
			}
		} else {
			tm, ok := v.(time.Time)
			if !ok {
				t.Errorf("Unmarshal(0x%x) returned %s (%T), want time.Time", tc.cborData, v, v)
			}
			if !tc.wantObj.Equal(tm) {
				t.Errorf("Unmarshal(0x%x) returned %s, want %s", tc.cborData, tm, tc.wantObj)
			}
		}
	}
	dec = dm.NewDecoder(bytes.NewReader(cborData))
	for _, tc := range testCases {
		var tm time.Time
		err := dec.Decode(&tm)
		if tc.wantErrorMsg != "" {
			if err == nil {
				t.Errorf("Unmarshal(0x%x) did't return error, want error msg %q", tc.cborData, tc.wantErrorMsg)
			} else if !strings.Contains(err.Error(), tc.wantErrorMsg) {
				t.Errorf("Unmarshal(0x%x) returned error msg %q, want %q", tc.cborData, err, tc.wantErrorMsg)
			}
		} else {
			if !tc.wantObj.Equal(tm) {
				t.Errorf("Unmarshal(0x%x) returned %s, want %s", tc.cborData, tm, tc.wantObj)
			}
		}
	}
}

func TestDecTimeTagOption(t *testing.T) {
	timeTagIgnoredDecMode, _ := DecOptions{TimeTag: DecTagIgnored}.DecMode()
	timeTagOptionalDecMode, _ := DecOptions{TimeTag: DecTagOptional}.DecMode()
	timeTagRequiredDecMode, _ := DecOptions{TimeTag: DecTagRequired}.DecMode()

	testCases := []struct {
		name            string
		cborRFC3339Time []byte
		cborUnixTime    []byte
		decMode         DecMode
		wantTime        time.Time
		wantErrorMsg    string
	}{
		// not-tagged time CBOR data
		{
			name:            "not-tagged data with DecTagIgnored option",
			cborRFC3339Time: hexDecode("74323031332d30332d32315432303a30343a30305a"),
			cborUnixTime:    hexDecode("1a514b67b0"),
			decMode:         timeTagIgnoredDecMode,
			wantTime:        parseTime(time.RFC3339Nano, "2013-03-21T20:04:00Z"),
		},
		{
			name:            "not-tagged data with timeTagOptionalDecMode option",
			cborRFC3339Time: hexDecode("74323031332d30332d32315432303a30343a30305a"),
			cborUnixTime:    hexDecode("1a514b67b0"),
			decMode:         timeTagOptionalDecMode,
			wantTime:        parseTime(time.RFC3339Nano, "2013-03-21T20:04:00Z"),
		},
		{
			name:            "not-tagged data with timeTagRequiredDecMode option",
			cborRFC3339Time: hexDecode("74323031332d30332d32315432303a30343a30305a"),
			cborUnixTime:    hexDecode("1a514b67b0"),
			decMode:         timeTagRequiredDecMode,
			wantErrorMsg:    "expect CBOR tag value",
		},
		// tagged time CBOR data
		{
			name:            "tagged data with timeTagIgnoredDecMode option",
			cborRFC3339Time: hexDecode("c074323031332d30332d32315432303a30343a30305a"),
			cborUnixTime:    hexDecode("c11a514b67b0"),
			decMode:         timeTagIgnoredDecMode,
			wantTime:        parseTime(time.RFC3339Nano, "2013-03-21T20:04:00Z"),
		},
		{
			name:            "tagged data with timeTagOptionalDecMode option",
			cborRFC3339Time: hexDecode("c074323031332d30332d32315432303a30343a30305a"),
			cborUnixTime:    hexDecode("c11a514b67b0"),
			decMode:         timeTagOptionalDecMode,
			wantTime:        parseTime(time.RFC3339Nano, "2013-03-21T20:04:00Z"),
		},
		{
			name:            "tagged data with timeTagRequiredDecMode option",
			cborRFC3339Time: hexDecode("c074323031332d30332d32315432303a30343a30305a"),
			cborUnixTime:    hexDecode("c11a514b67b0"),
			decMode:         timeTagRequiredDecMode,
			wantTime:        parseTime(time.RFC3339Nano, "2013-03-21T20:04:00Z"),
		},
		// mis-tagged time CBOR data
		{
			name:            "mis-tagged data with timeTagIgnoredDecMode option",
			cborRFC3339Time: hexDecode("c8c974323031332d30332d32315432303a30343a30305a"),
			cborUnixTime:    hexDecode("c8c91a514b67b0"),
			decMode:         timeTagIgnoredDecMode,
			wantTime:        parseTime(time.RFC3339Nano, "2013-03-21T20:04:00Z"),
		},
		{
			name:            "mis-tagged data with timeTagOptionalDecMode option",
			cborRFC3339Time: hexDecode("c8c974323031332d30332d32315432303a30343a30305a"),
			cborUnixTime:    hexDecode("c8c91a514b67b0"),
			decMode:         timeTagOptionalDecMode,
			wantErrorMsg:    "cbor: wrong tag number for time.Time, got 8, expect 0 or 1",
		},
		{
			name:            "mis-tagged data with timeTagRequiredDecMode option",
			cborRFC3339Time: hexDecode("c8c974323031332d30332d32315432303a30343a30305a"),
			cborUnixTime:    hexDecode("c8c91a514b67b0"),
			decMode:         timeTagRequiredDecMode,
			wantErrorMsg:    "cbor: wrong tag number for time.Time, got 8, expect 0 or 1",
		},
	}
	for _, tc := range testCases {
		t.Run(tc.name, func(t *testing.T) {
			tm := time.Now()
			err := tc.decMode.Unmarshal(tc.cborRFC3339Time, &tm)
			if tc.wantErrorMsg != "" {
				if err == nil {
					t.Errorf("Unmarshal(0x%x) didn't return error", tc.cborRFC3339Time)
				} else if !strings.Contains(err.Error(), tc.wantErrorMsg) {
					t.Errorf("Unmarshal(0x%x) returned error %q, want error containing %q", tc.cborRFC3339Time, err.Error(), tc.wantErrorMsg)
				}
			} else {
				if !tc.wantTime.Equal(tm) {
					t.Errorf("Unmarshal(0x%x) = %v (%T), want %v (%T)", tc.cborRFC3339Time, tm, tm, tc.wantTime, tc.wantTime)
				}
			}

			tm = time.Now()
			err = tc.decMode.Unmarshal(tc.cborUnixTime, &tm)
			if tc.wantErrorMsg != "" {
				if err == nil {
					t.Errorf("Unmarshal(0x%x) didn't return error", tc.cborRFC3339Time)
				} else if !strings.Contains(err.Error(), tc.wantErrorMsg) {
					t.Errorf("Unmarshal(0x%x) returned error %q, want error containing %q", tc.cborRFC3339Time, err.Error(), tc.wantErrorMsg)
				}
			} else {
				if !tc.wantTime.Equal(tm) {
					t.Errorf("Unmarshal(0x%x) = %v (%T), want %v (%T)", tc.cborRFC3339Time, tm, tm, tc.wantTime, tc.wantTime)
				}
			}
		})
	}
}

func TestUnmarshalStructTag1(t *testing.T) {
	type strc struct {
		A string `cbor:"a"`
		B string `cbor:"b"`
		C string `cbor:"c"`
	}
	want := strc{
		A: "A",
		B: "B",
		C: "C",
	}
	cborData := hexDecode("a3616161416162614261636143") // {"a":"A", "b":"B", "c":"C"}

	var v strc
	if err := Unmarshal(cborData, &v); err != nil {
		t.Errorf("Unmarshal(0x%x) returned error %v", cborData, err)
	}
	if !reflect.DeepEqual(v, want) {
		t.Errorf("Unmarshal(0x%x) = %v (%T), want %v (%T)", cborData, v, v, want, want)
	}
}

func TestUnmarshalStructTag2(t *testing.T) {
	type strc struct {
		A string `json:"a"`
		B string `json:"b"`
		C string `json:"c"`
	}
	want := strc{
		A: "A",
		B: "B",
		C: "C",
	}
	cborData := hexDecode("a3616161416162614261636143") // {"a":"A", "b":"B", "c":"C"}

	var v strc
	if err := Unmarshal(cborData, &v); err != nil {
		t.Errorf("Unmarshal(0x%x) returned error %v", cborData, err)
	}
	if !reflect.DeepEqual(v, want) {
		t.Errorf("Unmarshal(0x%x) = %v (%T), want %v (%T)", cborData, v, v, want, want)
	}
}

func TestUnmarshalStructTag3(t *testing.T) {
	type strc struct {
		A string `json:"x" cbor:"a"`
		B string `json:"y" cbor:"b"`
		C string `json:"z"`
	}
	want := strc{
		A: "A",
		B: "B",
		C: "C",
	}
	cborData := hexDecode("a36161614161626142617a6143") // {"a":"A", "b":"B", "z":"C"}

	var v strc
	if err := Unmarshal(cborData, &v); err != nil {
		t.Errorf("Unmarshal(0x%x) returned error %v", cborData, err)
	}
	if !reflect.DeepEqual(v, want) {
		t.Errorf("Unmarshal(0x%x) = %+v (%T), want %+v (%T)", cborData, v, v, want, want)
	}
}

func TestUnmarshalStructTag4(t *testing.T) {
	type strc struct {
		A string `json:"x" cbor:"a"`
		B string `json:"y" cbor:"b"`
		C string `json:"-"`
	}
	want := strc{
		A: "A",
		B: "B",
	}
	cborData := hexDecode("a3616161416162614261636143") // {"a":"A", "b":"B", "c":"C"}

	var v strc
	if err := Unmarshal(cborData, &v); err != nil {
		t.Errorf("Unmarshal(0x%x) returned error %v", cborData, err)
	}
	if !reflect.DeepEqual(v, want) {
		t.Errorf("Unmarshal(0x%x) = %+v (%T), want %+v (%T)", cborData, v, v, want, want)
	}
}

type number uint64

func (n number) MarshalBinary() (data []byte, err error) {
	if n == 0 {
		return []byte{}, nil
	}
	data = make([]byte, 8)
	binary.BigEndian.PutUint64(data, uint64(n))
	return
}

func (n *number) UnmarshalBinary(data []byte) (err error) {
	if len(data) == 0 {
		*n = 0
		return nil
	}
	if len(data) != 8 {
		return errors.New("number:UnmarshalBinary: invalid length")
	}
	*n = number(binary.BigEndian.Uint64(data))
	return
}

type stru struct {
	a, b, c string
}

func (s *stru) MarshalBinary() ([]byte, error) {
	if s.a == "" && s.b == "" && s.c == "" {
		return []byte{}, nil
	}
	return []byte(fmt.Sprintf("%s,%s,%s", s.a, s.b, s.c)), nil
}

func (s *stru) UnmarshalBinary(data []byte) (err error) {
	if len(data) == 0 {
		s.a, s.b, s.c = "", "", ""
		return nil
	}
	ss := strings.Split(string(data), ",")
	if len(ss) != 3 {
		return errors.New("stru:UnmarshalBinary: invalid element count")
	}
	s.a, s.b, s.c = ss[0], ss[1], ss[2]
	return
}

type marshalBinaryError string

func (n marshalBinaryError) MarshalBinary() (data []byte, err error) {
	return nil, errors.New(string(n))
}

func TestBinaryMarshalerUnmarshaler(t *testing.T) {
	testCases := []roundTripTest{
		{
			name:         "primitive obj",
			obj:          number(1234567890),
			wantCborData: hexDecode("4800000000499602d2"),
		},
		{
			name:         "struct obj",
			obj:          stru{a: "a", b: "b", c: "c"},
			wantCborData: hexDecode("45612C622C63"),
		},
	}
	em, _ := EncOptions{}.EncMode()
	dm, _ := DecOptions{}.DecMode()
	testRoundTrip(t, testCases, em, dm)
}

func TestBinaryUnmarshalerError(t *testing.T) { //nolint:dupl
	testCases := []struct {
		name         string
		typ          reflect.Type
		cborData     []byte
		wantErrorMsg string
	}{
		{
			name:         "primitive type",
			typ:          reflect.TypeOf(number(0)),
			cborData:     hexDecode("44499602d2"),
			wantErrorMsg: "number:UnmarshalBinary: invalid length",
		},
		{
			name:         "struct type",
			typ:          reflect.TypeOf(stru{}),
			cborData:     hexDecode("47612C622C632C64"),
			wantErrorMsg: "stru:UnmarshalBinary: invalid element count",
		},
	}
	for _, tc := range testCases {
		t.Run(tc.name, func(t *testing.T) {
			v := reflect.New(tc.typ)
			if err := Unmarshal(tc.cborData, v.Interface()); err == nil {
				t.Errorf("Unmarshal(0x%x) didn't return an error, want error msg %q", tc.cborData, tc.wantErrorMsg)
			} else if err.Error() != tc.wantErrorMsg {
				t.Errorf("Unmarshal(0x%x) returned error %q, want %q", tc.cborData, err.Error(), tc.wantErrorMsg)
			}
		})
	}
}

func TestBinaryMarshalerError(t *testing.T) {
	wantErrorMsg := "MarshalBinary: error"
	v := marshalBinaryError(wantErrorMsg)
	if _, err := Marshal(v); err == nil {
		t.Errorf("Unmarshal(0x%x) didn't return an error, want error msg %q", v, wantErrorMsg)
	} else if err.Error() != wantErrorMsg {
		t.Errorf("Unmarshal(0x%x) returned error %q, want %q", v, err.Error(), wantErrorMsg)
	}
}

type number2 uint64

func (n number2) MarshalCBOR() (data []byte, err error) {
	m := map[string]uint64{"num": uint64(n)}
	return Marshal(m)
}

func (n *number2) UnmarshalCBOR(data []byte) (err error) {
	var v map[string]uint64
	if err := Unmarshal(data, &v); err != nil {
		return err
	}
	*n = number2(v["num"])
	return nil
}

type stru2 struct {
	a, b, c string
}

func (s *stru2) MarshalCBOR() ([]byte, error) {
	v := []string{s.a, s.b, s.c}
	return Marshal(v)
}

func (s *stru2) UnmarshalCBOR(data []byte) (err error) {
	var v []string
	if err := Unmarshal(data, &v); err != nil {
		return err
	}
	if len(v) > 0 {
		s.a = v[0]
	}
	if len(v) > 1 {
		s.b = v[1]
	}
	if len(v) > 2 {
		s.c = v[2]
	}
	return nil
}

type marshalCBORError string

func (n marshalCBORError) MarshalCBOR() (data []byte, err error) {
	return nil, errors.New(string(n))
}

func TestMarshalerUnmarshaler(t *testing.T) {
	testCases := []roundTripTest{
		{
			name:         "primitive obj",
			obj:          number2(1),
			wantCborData: hexDecode("a1636e756d01"),
		},
		{
			name:         "struct obj",
			obj:          stru2{a: "a", b: "b", c: "c"},
			wantCborData: hexDecode("83616161626163"),
		},
	}
	em, _ := EncOptions{}.EncMode()
	dm, _ := DecOptions{}.DecMode()
	testRoundTrip(t, testCases, em, dm)
}

func TestUnmarshalerError(t *testing.T) { //nolint:dupl
	testCases := []struct {
		name         string
		typ          reflect.Type
		cborData     []byte
		wantErrorMsg string
	}{
		{
			name:         "primitive type",
			typ:          reflect.TypeOf(number2(0)),
			cborData:     hexDecode("44499602d2"),
			wantErrorMsg: "cbor: cannot unmarshal byte string into Go value of type map[string]uint64",
		},
		{
			name:         "struct type",
			typ:          reflect.TypeOf(stru2{}),
			cborData:     hexDecode("47612C622C632C64"),
			wantErrorMsg: "cbor: cannot unmarshal byte string into Go value of type []string",
		},
	}
	for _, tc := range testCases {
		t.Run(tc.name, func(t *testing.T) {
			v := reflect.New(tc.typ)
			if err := Unmarshal(tc.cborData, v.Interface()); err == nil {
				t.Errorf("Unmarshal(0x%x) didn't return an error, want error msg %q", tc.cborData, tc.wantErrorMsg)
			} else if err.Error() != tc.wantErrorMsg {
				t.Errorf("Unmarshal(0x%x) returned error %q, want %q", tc.cborData, err.Error(), tc.wantErrorMsg)
			}
		})
	}
}

func TestMarshalerError(t *testing.T) {
	wantErrorMsg := "MarshalCBOR: error"
	v := marshalCBORError(wantErrorMsg)
	if _, err := Marshal(v); err == nil {
		t.Errorf("Marshal(%+v) didn't return an error, want error msg %q", v, wantErrorMsg)
	} else if err.Error() != wantErrorMsg {
		t.Errorf("Marshal(%+v) returned error %q, want %q", v, err.Error(), wantErrorMsg)
	}
}

// Found at https://github.com/oasislabs/oasis-core/blob/master/go/common/cbor/cbor_test.go
func TestOutOfMem1(t *testing.T) {
	cborData := []byte("\x9b\x00\x00000000")
	var f []byte
	if err := Unmarshal(cborData, &f); err == nil {
		t.Errorf("Unmarshal(0x%x) didn't return an error", cborData)
	}
}

// Found at https://github.com/oasislabs/oasis-core/blob/master/go/common/cbor/cbor_test.go
func TestOutOfMem2(t *testing.T) {
	cborData := []byte("\x9b\x00\x00\x81112233")
	var f []byte
	if err := Unmarshal(cborData, &f); err == nil {
		t.Errorf("Unmarshal(0x%x) didn't return an error", cborData)
	}
}

// Found at https://github.com/cose-wg/Examples/tree/master/RFC8152
func TestCOSEExamples(t *testing.T) {
	cborData := [][]byte{
		hexDecode("D8608443A10101A1054C02D1F7E6F26C43D4868D87CE582464F84D913BA60A76070A9A48F26E97E863E2852948658F0811139868826E89218A75715B818440A101225818DBD43C4E9D719C27C6275C67D628D493F090593DB8218F11818344A1013818A220A401022001215820B2ADD44368EA6D641F9CA9AF308B4079AEB519F11E9B8A55A600B21233E86E6822F40458246D65726961646F632E6272616E64796275636B406275636B6C616E642E6578616D706C6540"),
		hexDecode("D8628440A054546869732069732074686520636F6E74656E742E818343A10126A1044231315840E2AEAFD40D69D19DFE6E52077C5D7FF4E408282CBEFB5D06CBF414AF2E19D982AC45AC98B8544C908B4507DE1E90B717C3D34816FE926A2B98F53AFD2FA0F30A"),
		hexDecode("D8628440A054546869732069732074686520636F6E74656E742E828343A10126A1044231315840E2AEAFD40D69D19DFE6E52077C5D7FF4E408282CBEFB5D06CBF414AF2E19D982AC45AC98B8544C908B4507DE1E90B717C3D34816FE926A2B98F53AFD2FA0F30A8344A1013823A104581E62696C626F2E62616767696E7340686F626269746F6E2E6578616D706C65588400A2D28A7C2BDB1587877420F65ADF7D0B9A06635DD1DE64BB62974C863F0B160DD2163734034E6AC003B01E8705524C5C4CA479A952F0247EE8CB0B4FB7397BA08D009E0C8BF482270CC5771AA143966E5A469A09F613488030C5B07EC6D722E3835ADB5B2D8C44E95FFB13877DD2582866883535DE3BB03D01753F83AB87BB4F7A0297"),
		hexDecode("D8628440A1078343A10126A10442313158405AC05E289D5D0E1B0A7F048A5D2B643813DED50BC9E49220F4F7278F85F19D4A77D655C9D3B51E805A74B099E1E085AACD97FC29D72F887E8802BB6650CCEB2C54546869732069732074686520636F6E74656E742E818343A10126A1044231315840E2AEAFD40D69D19DFE6E52077C5D7FF4E408282CBEFB5D06CBF414AF2E19D982AC45AC98B8544C908B4507DE1E90B717C3D34816FE926A2B98F53AFD2FA0F30A"),
		hexDecode("D8628456A2687265736572766564F40281687265736572766564A054546869732069732074686520636F6E74656E742E818343A10126A10442313158403FC54702AA56E1B2CB20284294C9106A63F91BAC658D69351210A031D8FC7C5FF3E4BE39445B1A3E83E1510D1ACA2F2E8A7C081C7645042B18ABA9D1FAD1BD9C"),
		hexDecode("D28443A10126A10442313154546869732069732074686520636F6E74656E742E58408EB33E4CA31D1C465AB05AAC34CC6B23D58FEF5C083106C4D25A91AEF0B0117E2AF9A291AA32E14AB834DC56ED2A223444547E01F11D3B0916E5A4C345CACB36"),
		hexDecode("D8608443A10101A1054CC9CF4DF2FE6C632BF788641358247ADBE2709CA818FB415F1E5DF66F4E1A51053BA6D65A1A0C52A357DA7A644B8070A151B0818344A1013818A220A40102200121582098F50A4FF6C05861C8860D13A638EA56C3F5AD7590BBFBF054E1C7B4D91D628022F50458246D65726961646F632E6272616E64796275636B406275636B6C616E642E6578616D706C6540"),
		hexDecode("D8608443A1010AA1054D89F52F65A1C580933B5261A76C581C753548A19B1307084CA7B2056924ED95F2E3B17006DFE931B687B847818343A10129A2335061616262636364646565666667676868044A6F75722D73656372657440"),
		hexDecode("D8608443A10101A2054CC9CF4DF2FE6C632BF7886413078344A1013823A104581E62696C626F2E62616767696E7340686F626269746F6E2E6578616D706C65588400929663C8789BB28177AE28467E66377DA12302D7F9594D2999AFA5DFA531294F8896F2B6CDF1740014F4C7F1A358E3A6CF57F4ED6FB02FCF8F7AA989F5DFD07F0700A3A7D8F3C604BA70FA9411BD10C2591B483E1D2C31DE003183E434D8FBA18F17A4C7E3DFA003AC1CF3D30D44D2533C4989D3AC38C38B71481CC3430C9D65E7DDFF58247ADBE2709CA818FB415F1E5DF66F4E1A51053BA6D65A1A0C52A357DA7A644B8070A151B0818344A1013818A220A40102200121582098F50A4FF6C05861C8860D13A638EA56C3F5AD7590BBFBF054E1C7B4D91D628022F50458246D65726961646F632E6272616E64796275636B406275636B6C616E642E6578616D706C6540"),
		hexDecode("D8608443A10101A1054C02D1F7E6F26C43D4868D87CE582464F84D913BA60A76070A9A48F26E97E863E28529D8F5335E5F0165EEE976B4A5F6C6F09D818344A101381FA3225821706572656772696E2E746F6F6B407475636B626F726F7567682E6578616D706C650458246D65726961646F632E6272616E64796275636B406275636B6C616E642E6578616D706C6535420101581841E0D76F579DBD0D936A662D54D8582037DE2E366FDE1C62"),
		hexDecode("D08343A1010AA1054D89F52F65A1C580933B5261A78C581C5974E1B99A3A4CC09A659AA2E9E7FFF161D38CE71CB45CE460FFB569"),
		hexDecode("D08343A1010AA1064261A7581C252A8911D465C125B6764739700F0141ED09192DE139E053BD09ABCA"),
		hexDecode("D8618543A1010FA054546869732069732074686520636F6E74656E742E489E1226BA1F81B848818340A20125044A6F75722D73656372657440"),
		hexDecode("D8618543A10105A054546869732069732074686520636F6E74656E742E582081A03448ACD3D305376EAA11FB3FE416A955BE2CBE7EC96F012C994BC3F16A41818344A101381AA3225821706572656772696E2E746F6F6B407475636B626F726F7567682E6578616D706C650458246D65726961646F632E6272616E64796275636B406275636B6C616E642E6578616D706C653558404D8553E7E74F3C6A3A9DD3EF286A8195CBF8A23D19558CCFEC7D34B824F42D92BD06BD2C7F0271F0214E141FB779AE2856ABF585A58368B017E7F2A9E5CE4DB540"),
		hexDecode("D8618543A1010EA054546869732069732074686520636F6E74656E742E4836F5AFAF0BAB5D43818340A2012404582430313863306165352D346439622D343731622D626664362D6565663331346263373033375818711AB0DC2FC4585DCE27EFFA6781C8093EBA906F227B6EB0"),
		hexDecode("D8618543A10105A054546869732069732074686520636F6E74656E742E5820BF48235E809B5C42E995F2B7D5FA13620E7ED834E337F6AA43DF161E49E9323E828344A101381CA220A4010220032158420043B12669ACAC3FD27898FFBA0BCD2E6C366D53BC4DB71F909A759304ACFB5E18CDC7BA0B13FF8C7636271A6924B1AC63C02688075B55EF2D613574E7DC242F79C322F504581E62696C626F2E62616767696E7340686F626269746F6E2E6578616D706C655828339BC4F79984CDC6B3E6CE5F315A4C7D2B0AC466FCEA69E8C07DFBCA5BB1F661BC5F8E0DF9E3EFF58340A2012404582430313863306165352D346439622D343731622D626664362D65656633313462633730333758280B2C7CFCE04E98276342D6476A7723C090DFDD15F9A518E7736549E998370695E6D6A83B4AE507BB"),
		hexDecode("D18443A1010FA054546869732069732074686520636F6E74656E742E48726043745027214F"),
	}
	for _, d := range cborData {
		var v interface{}
		if err := Unmarshal(d, &v); err != nil {
			t.Errorf("Unmarshal(0x%x) returned error %v", d, err)
		}
	}
}

func TestUnmarshalStructKeyAsIntError(t *testing.T) {
	type T1 struct {
		F1 int `cbor:"1,keyasint"`
	}
	cborData := hexDecode("a13bffffffffffffffff01") // {1: -18446744073709551616}
	var v T1
	if err := Unmarshal(cborData, &v); err == nil {
		t.Errorf("Unmarshal(0x%x) didn't return an error", cborData)
	} else if _, ok := err.(*UnmarshalTypeError); !ok {
		t.Errorf("Unmarshal(0x%x) returned wrong error type %T, want (*UnmarshalTypeError)", cborData, err)
	} else if !strings.Contains(err.Error(), "cannot unmarshal") {
		t.Errorf("Unmarshal(0x%x) returned error %q, want error containing %q", cborData, err.Error(), "cannot unmarshal")
	}
}

func TestUnmarshalArrayToStruct(t *testing.T) {
	type T struct {
		_ struct{} `cbor:",toarray"`
		A int
		B int
		C int
	}
	testCases := []struct {
		name     string
		cborData []byte
	}{
		{"definite length array", hexDecode("83010203")},
		{"indefinite length array", hexDecode("9f010203ff")},
	}
	for _, tc := range testCases {
		t.Run(tc.name, func(t *testing.T) {
			var v T
			if err := Unmarshal(tc.cborData, &v); err != nil {
				t.Errorf("Unmarshal(0x%x) returned error %v", tc.cborData, err)
			}
		})
	}
}

func TestUnmarshalArrayToStructNoToArrayOptionError(t *testing.T) {
	type T struct {
		A int
		B int
		C int
	}
	cborData := hexDecode("8301020383010203")
	var v1 T
	wantT := T{}
	dec := NewDecoder(bytes.NewReader(cborData))
	if err := dec.Decode(&v1); err == nil {
		t.Errorf("Decode(%+v) didn't return an error", v1)
	} else if _, ok := err.(*UnmarshalTypeError); !ok {
		t.Errorf("Decode(%+v) returned wrong error type %T, want (*UnmarshalTypeError)", v1, err)
	} else if !strings.Contains(err.Error(), "cannot unmarshal") {
		t.Errorf("Decode(%+v) returned error %q, want error containing %q", err.Error(), v1, "cannot unmarshal")
	}
	if !reflect.DeepEqual(v1, wantT) {
		t.Errorf("Decode() = %+v (%T), want %+v (%T)", v1, v1, wantT, wantT)
	}
	var v2 []int
	want := []int{1, 2, 3}
	if err := dec.Decode(&v2); err != nil {
		t.Errorf("Decode() returned error %v", err)
	}
	if !reflect.DeepEqual(v2, want) {
		t.Errorf("Decode() = %+v (%T), want %+v (%T)", v2, v2, want, want)
	}
}

func TestUnmarshalNonArrayDataToStructToArray(t *testing.T) {
	type T struct {
		_ struct{} `cbor:",toarray"`
		A int
		B int
		C int
	}
	testCases := []struct {
		name     string
		cborData []byte
	}{
		{"CBOR positive int", hexDecode("00")},                        // 0
		{"CBOR negative int", hexDecode("20")},                        // -1
		{"CBOR byte string", hexDecode("4401020304")},                 // h`01020304`
		{"CBOR text string", hexDecode("7f657374726561646d696e67ff")}, // streaming
		{"CBOR map", hexDecode("a3614101614202614303")},               // {"A": 1, "B": 2, "C": 3}
		{"CBOR bool", hexDecode("f5")},                                // true
		{"CBOR float", hexDecode("fa7f7fffff")},                       // 3.4028234663852886e+38
	}
	wantT := T{}
	wantErrorMsg := "cannot unmarshal"
	for _, tc := range testCases {
		t.Run(tc.name, func(t *testing.T) {
			var v T
			if err := Unmarshal(tc.cborData, &v); err == nil {
				t.Errorf("Unmarshal(0x%x) didn't return an error", tc.cborData)
			} else if _, ok := err.(*UnmarshalTypeError); !ok {
				t.Errorf("Unmarshal(0x%x) returned wrong error type %T, want (*UnmarshalTypeError)", tc.cborData, err)
			} else if !strings.Contains(err.Error(), wantErrorMsg) {
				t.Errorf("Unmarshal(0x%x) returned error %q, want error containing %q", tc.cborData, err.Error(), wantErrorMsg)
			}
			if !reflect.DeepEqual(v, wantT) {
				t.Errorf("Unmarshal(0x%x) = %+v (%T), want %+v (%T)", tc.cborData, v, v, wantT, wantT)
			}
		})
	}
}

func TestUnmarshalArrayToStructWrongSizeError(t *testing.T) {
	type T struct {
		_ struct{} `cbor:",toarray"`
		A int
		B int
	}
	cborData := hexDecode("8301020383010203")
	var v1 T
	wantT := T{}
	dec := NewDecoder(bytes.NewReader(cborData))
	if err := dec.Decode(&v1); err == nil {
		t.Errorf("Decode(%+v) didn't return an error", v1)
	} else if _, ok := err.(*UnmarshalTypeError); !ok {
		t.Errorf("Decode(%+v) returned wrong error type %T, want (*UnmarshalTypeError)", v1, err)
	} else if !strings.Contains(err.Error(), "cannot unmarshal") {
		t.Errorf("Decode(%+v) returned error %q, want error containing %q", v1, err.Error(), "cannot unmarshal")
	}
	if !reflect.DeepEqual(v1, wantT) {
		t.Errorf("Decode() = %+v (%T), want %+v (%T)", v1, v1, wantT, wantT)
	}
	var v2 []int
	want := []int{1, 2, 3}
	if err := dec.Decode(&v2); err != nil {
		t.Errorf("Decode() returned error %v", err)
	}
	if !reflect.DeepEqual(v2, want) {
		t.Errorf("Decode() = %+v (%T), want %+v (%T)", v2, v2, want, want)
	}
}

func TestUnmarshalArrayToStructWrongFieldTypeError(t *testing.T) {
	type T struct {
		_ struct{} `cbor:",toarray"`
		A int
		B string
		C int
	}
	testCases := []struct {
		name         string
		cborData     []byte
		wantErrorMsg string
		wantV        interface{}
	}{
		// [1, 2, 3]
		{"wrong field type", hexDecode("83010203"), "cannot unmarshal", T{A: 1, C: 3}},
		// [1, 0xfe, 3]
		{"invalid UTF-8 string", hexDecode("830161fe03"), invalidUTF8ErrorMsg, T{A: 1, C: 3}},
	}
	for _, tc := range testCases {
		t.Run(tc.name, func(t *testing.T) {
			var v T
			if err := Unmarshal(tc.cborData, &v); err == nil {
				t.Errorf("Unmarshal(0x%x) didn't return an error", tc.cborData)
			} else if !strings.Contains(err.Error(), tc.wantErrorMsg) {
				t.Errorf("Unmarshal(0x%x) returned error %q, want error containing %q", tc.cborData, err.Error(), tc.wantErrorMsg)
			}
			if !reflect.DeepEqual(v, tc.wantV) {
				t.Errorf("Unmarshal(0x%x) = %+v (%T), want %+v (%T)", tc.cborData, v, v, tc.wantV, tc.wantV)
			}
		})
	}
}

func TestUnmarshalArrayToStructCannotSetEmbeddedPointerError(t *testing.T) {
	type (
		s1 struct {
			x int //nolint:unused,structcheck
			X int
		}
		S2 struct {
			y int //nolint:unused,structcheck
			Y int
		}
		S struct {
			_ struct{} `cbor:",toarray"`
			*s1
			*S2
		}
	)
	cborData := []byte{0x82, 0x02, 0x04} // [2, 4]
	const wantErrorMsg = "cannot set embedded pointer to unexported struct"
	wantV := S{S2: &S2{Y: 4}}
	var v S
	err := Unmarshal(cborData, &v)
	if err == nil {
		t.Errorf("Unmarshal(0x%x) didn't return an error, want error %q", cborData, wantErrorMsg)
	} else if !strings.Contains(err.Error(), wantErrorMsg) {
		t.Errorf("Unmarshal(0x%x) returned error %q, want error %q", cborData, err.Error(), wantErrorMsg)
	}
	if !reflect.DeepEqual(v, wantV) {
		t.Errorf("Decode() = %+v (%T), want %+v (%T)", v, v, wantV, wantV)
	}
}

func TestUnmarshalIntoSliceError(t *testing.T) {
	cborData := []byte{0x83, 0x61, 0x61, 0x61, 0xfe, 0x61, 0x62} // ["a", 0xfe, "b"]
	wantErrorMsg := invalidUTF8ErrorMsg
	var want interface{}

	// Unmarshal CBOR array into Go empty interface.
	var v1 interface{}
	want = []interface{}{"a", interface{}(nil), "b"}
	if err := Unmarshal(cborData, &v1); err == nil {
		t.Errorf("Unmarshal(0x%x) didn't return an error, want %q", cborData, wantErrorMsg)
	} else if err.Error() != wantErrorMsg {
		t.Errorf("Unmarshal(0x%x) returned error %q, want %q", cborData, err.Error(), wantErrorMsg)
	}
	if !reflect.DeepEqual(v1, want) {
		t.Errorf("Unmarshal(0x%x) = %v, want %v", cborData, v1, want)
	}

	// Unmarshal CBOR array into Go slice.
	var v2 []string
	want = []string{"a", "", "b"}
	if err := Unmarshal(cborData, &v2); err == nil {
		t.Errorf("Unmarshal(0x%x) didn't return an error, want %q", cborData, wantErrorMsg)
	} else if err.Error() != wantErrorMsg {
		t.Errorf("Unmarshal(0x%x) returned error %q, want %q", cborData, err.Error(), wantErrorMsg)
	}
	if !reflect.DeepEqual(v2, want) {
		t.Errorf("Unmarshal(0x%x) = %v, want %v", cborData, v2, want)
	}

	// Unmarshal CBOR array into Go array.
	var v3 [3]string
	want = [3]string{"a", "", "b"}
	if err := Unmarshal(cborData, &v3); err == nil {
		t.Errorf("Unmarshal(0x%x) didn't return an error, want %q", cborData, wantErrorMsg)
	} else if err.Error() != wantErrorMsg {
		t.Errorf("Unmarshal(0x%x) returned error %q, want %q", cborData, err.Error(), wantErrorMsg)
	}
	if !reflect.DeepEqual(v3, want) {
		t.Errorf("Unmarshal(0x%x) = %v, want %v", cborData, v3, want)
	}

	// Unmarshal CBOR array into populated Go slice.
	v4 := []string{"hello", "to", "you"}
	want = []string{"a", "to", "b"}
	if err := Unmarshal(cborData, &v4); err == nil {
		t.Errorf("Unmarshal(0x%x) didn't return an error, want %q", cborData, wantErrorMsg)
	} else if err.Error() != wantErrorMsg {
		t.Errorf("Unmarshal(0x%x) returned error %q, want %q", cborData, err.Error(), wantErrorMsg)
	}
	if !reflect.DeepEqual(v4, want) {
		t.Errorf("Unmarshal(0x%x) = %v, want %v", cborData, v4, want)
	}
}

func TestUnmarshalIntoMapError(t *testing.T) {
	cborData := [][]byte{
		{0xa3, 0x61, 0x61, 0x61, 0x41, 0x61, 0xfe, 0x61, 0x43, 0x61, 0x62, 0x61, 0x42}, // {"a":"A", 0xfe: "C", "b":"B"}
		{0xa3, 0x61, 0x61, 0x61, 0x41, 0x61, 0x63, 0x61, 0xfe, 0x61, 0x62, 0x61, 0x42}, // {"a":"A", "c": 0xfe, "b":"B"}
	}
	wantErrorMsg := invalidUTF8ErrorMsg
	var want interface{}

	for _, data := range cborData {
		// Unmarshal CBOR map into Go empty interface.
		var v1 interface{}
		want = map[interface{}]interface{}{"a": "A", "b": "B"}
		if err := Unmarshal(data, &v1); err == nil {
			t.Errorf("Unmarshal(0x%x) didn't return an error, want %q", data, wantErrorMsg)
		} else if err.Error() != wantErrorMsg {
			t.Errorf("Unmarshal(0x%x) returned error %q, want %q", data, err.Error(), wantErrorMsg)
		}
		if !reflect.DeepEqual(v1, want) {
			t.Errorf("Unmarshal(0x%x) = %v, want %v", data, v1, want)
		}

		// Unmarshal CBOR map into Go map[interface{}]interface{}.
		var v2 map[interface{}]interface{}
		want = map[interface{}]interface{}{"a": "A", "b": "B"}
		if err := Unmarshal(data, &v2); err == nil {
			t.Errorf("Unmarshal(0x%x) didn't return an error, want %q", data, wantErrorMsg)
		} else if err.Error() != wantErrorMsg {
			t.Errorf("Unmarshal(0x%x) returned error %q, want %q", data, err.Error(), wantErrorMsg)
		}
		if !reflect.DeepEqual(v2, want) {
			t.Errorf("Unmarshal(0x%x) = %v, want %v", data, v2, want)
		}

		// Unmarshal CBOR array into Go map[string]string.
		var v3 map[string]string
		want = map[string]string{"a": "A", "b": "B"}
		if err := Unmarshal(data, &v3); err == nil {
			t.Errorf("Unmarshal(0x%x) didn't return an error, want %q", data, wantErrorMsg)
		} else if err.Error() != wantErrorMsg {
			t.Errorf("Unmarshal(0x%x) returned error %q, want %q", data, err.Error(), wantErrorMsg)
		}
		if !reflect.DeepEqual(v3, want) {
			t.Errorf("Unmarshal(0x%x) = %v, want %v", data, v3, want)
		}

		// Unmarshal CBOR array into populated Go map[string]string.
		v4 := map[string]string{"c": "D"}
		want = map[string]string{"a": "A", "b": "B", "c": "D"}
		if err := Unmarshal(data, &v4); err == nil {
			t.Errorf("Unmarshal(0x%x) didn't return an error, want %q", data, wantErrorMsg)
		} else if err.Error() != wantErrorMsg {
			t.Errorf("Unmarshal(0x%x) returned error %q, want %q", data, err.Error(), wantErrorMsg)
		}
		if !reflect.DeepEqual(v4, want) {
			t.Errorf("Unmarshal(0x%x) = %v, want %v", data, v4, want)
		}
	}
}

func TestStructToArrayError(t *testing.T) {
	type coseHeader struct {
		Alg int    `cbor:"1,keyasint,omitempty"`
		Kid []byte `cbor:"4,keyasint,omitempty"`
		IV  []byte `cbor:"5,keyasint,omitempty"`
	}
	type nestedCWT struct {
		_           struct{} `cbor:",toarray"`
		Protected   []byte
		Unprotected coseHeader
		Ciphertext  []byte
	}
	for _, tc := range []struct {
		cborData     []byte
		wantErrorMsg string
	}{
		// [-17, [-17, -17], -17]
		{hexDecode("9f3082303030ff"), "cbor: cannot unmarshal negative integer into Go struct field cbor.nestedCWT.Protected of type []uint8"},
		// [[], [], ["\x930000", -17]]
		{hexDecode("9f9fff9fff9f65933030303030ffff"), "cbor: cannot unmarshal array into Go struct field cbor.nestedCWT.Unprotected of type cbor.coseHeader (cannot decode CBOR array to struct without toarray option)"},
	} {
		var v nestedCWT
		if err := Unmarshal(tc.cborData, &v); err == nil {
			t.Errorf("Unmarshal(0x%x) didn't return an error, want %q", tc.cborData, tc.wantErrorMsg)
		} else if err.Error() != tc.wantErrorMsg {
			t.Errorf("Unmarshal(0x%x) returned error %q, want %q", tc.cborData, err.Error(), tc.wantErrorMsg)
		}
	}
}

func TestStructKeyAsIntError(t *testing.T) {
	type claims struct {
		Iss string  `cbor:"1,keyasint"`
		Sub string  `cbor:"2,keyasint"`
		Aud string  `cbor:"3,keyasint"`
		Exp float64 `cbor:"4,keyasint"`
		Nbf float64 `cbor:"5,keyasint"`
		Iat float64 `cbor:"6,keyasint"`
		Cti []byte  `cbor:"7,keyasint"`
	}
	cborData := hexDecode("bf0783e662f03030ff") // {7: [simple(6), "\xF00", -17]}
	wantErrorMsg := invalidUTF8ErrorMsg
	wantV := claims{Cti: []byte{6, 0, 0}}
	var v claims
	if err := Unmarshal(cborData, &v); err == nil {
		t.Errorf("Unmarshal(0x%x) didn't return an error, want %q", cborData, wantErrorMsg)
	} else if err.Error() != wantErrorMsg {
		t.Errorf("Unmarshal(0x%x) returned error %q, want %q", cborData, err.Error(), wantErrorMsg)
	}
	if !reflect.DeepEqual(v, wantV) {
		t.Errorf("Unmarshal(0x%x) = %v, want %v", cborData, v, wantV)
	}
}

func TestUnmarshalToNotNilInterface(t *testing.T) {
	cborData := hexDecode("83010203") // []uint64{1, 2, 3}
	s := "hello"                      //nolint:goconst
	var v interface{} = s             // Unmarshal() sees v as type inteface{} and sets CBOR data as default Go type.  s is unmodified.  Same behavior as encoding/json.
	wantV := []interface{}{uint64(1), uint64(2), uint64(3)}
	if err := Unmarshal(cborData, &v); err != nil {
		t.Errorf("Unmarshal(0x%x) returned error %v", cborData, err)
	} else if !reflect.DeepEqual(v, wantV) {
		t.Errorf("Unmarshal(0x%x) = %v (%T), want %v (%T)", cborData, v, v, wantV, wantV)
	} else if s != "hello" {
		t.Errorf("Unmarshal(0x%x) modified s %q", cborData, s)
	}
}

func TestDecOptions(t *testing.T) {
	opts1 := DecOptions{
		TimeTag:           DecTagRequired,
		DupMapKey:         DupMapKeyEnforcedAPF,
		IndefLength:       IndefLengthForbidden,
		MaxNestedLevels:   100,
		MaxMapPairs:       101,
		MaxArrayElements:  102,
		TagsMd:            TagsForbidden,
		IntDec:            IntDecConvertSigned,
		ExtraReturnErrors: ExtraDecErrorUnknownField,
	}
	dm, err := opts1.DecMode()
	if err != nil {
		t.Errorf("DecMode() returned an error %v", err)
	} else {
		opts2 := dm.DecOptions()
		if !reflect.DeepEqual(opts1, opts2) {
			t.Errorf("DecOptions->DecMode->DecOptions returned different values: %v, %v", opts1, opts2)
		}
	}
}

type roundTripTest struct {
	name         string
	obj          interface{}
	wantCborData []byte
}

func testRoundTrip(t *testing.T, testCases []roundTripTest, em EncMode, dm DecMode) {
	for _, tc := range testCases {
		t.Run(tc.name, func(t *testing.T) {
			b, err := em.Marshal(tc.obj)
			if err != nil {
				t.Errorf("Marshal(%+v) returned error %v", tc.obj, err)
			}
			if !bytes.Equal(b, tc.wantCborData) {
				t.Errorf("Marshal(%+v) = 0x%x, want 0x%x", tc.obj, b, tc.wantCborData)
			}
			v := reflect.New(reflect.TypeOf(tc.obj))
			if err := dm.Unmarshal(b, v.Interface()); err != nil {
				t.Errorf("Unmarshal() returned error %v", err)
			}
			if !reflect.DeepEqual(tc.obj, v.Elem().Interface()) {
				t.Errorf("Marshal-Unmarshal returned different values: %v, %v", tc.obj, v.Elem().Interface())
			}
		})
	}
}

func TestDecModeInvalidTimeTag(t *testing.T) {
	wantErrorMsg := "cbor: invalid TimeTag 101"
	_, err := DecOptions{TimeTag: 101}.DecMode()
	if err == nil {
		t.Errorf("DecMode() didn't return an error")
	} else if err.Error() != wantErrorMsg {
		t.Errorf("DecMode() returned error %q, want %q", err.Error(), wantErrorMsg)
	}
}

func TestDecModeInvalidDuplicateMapKey(t *testing.T) {
	wantErrorMsg := "cbor: invalid DupMapKey 101"
	_, err := DecOptions{DupMapKey: 101}.DecMode()
	if err == nil {
		t.Errorf("DecMode() didn't return an error")
	} else if err.Error() != wantErrorMsg {
		t.Errorf("DecMode() returned error %q, want %q", err.Error(), wantErrorMsg)
	}
}

func TestDecModeDefaultMaxNestedLevel(t *testing.T) {
	dm, err := DecOptions{}.DecMode()
	if err != nil {
		t.Errorf("DecMode() returned error %v", err)
	} else {
		maxNestedLevels := dm.DecOptions().MaxNestedLevels
		if maxNestedLevels != 32 {
			t.Errorf("DecOptions().MaxNestedLevels = %d, want %v", maxNestedLevels, 32)
		}
	}
}

func TestDecModeInvalidMaxNestedLevel(t *testing.T) {
	testCases := []struct {
		name         string
		opts         DecOptions
		wantErrorMsg string
	}{
		{
			name:         "MaxNestedLevels < 4",
			opts:         DecOptions{MaxNestedLevels: 1},
			wantErrorMsg: "cbor: invalid MaxNestedLevels 1 (range is [4, 256])",
		},
		{
			name:         "MaxNestedLevels > 256",
			opts:         DecOptions{MaxNestedLevels: 257},
			wantErrorMsg: "cbor: invalid MaxNestedLevels 257 (range is [4, 256])",
		},
	}
	for _, tc := range testCases {
		t.Run(tc.name, func(t *testing.T) {
			_, err := tc.opts.DecMode()
			if err == nil {
				t.Errorf("DecMode() didn't return an error")
			} else if err.Error() != tc.wantErrorMsg {
				t.Errorf("DecMode() returned error %q, want %q", err.Error(), tc.wantErrorMsg)
			}
		})
	}
}

func TestDecModeDefaultMaxMapPairs(t *testing.T) {
	dm, err := DecOptions{}.DecMode()
	if err != nil {
		t.Errorf("DecMode() returned error %v", err)
	} else {
		maxMapPairs := dm.DecOptions().MaxMapPairs
		if maxMapPairs != defaultMaxMapPairs {
			t.Errorf("DecOptions().MaxMapPairs = %d, want %v", maxMapPairs, defaultMaxMapPairs)
		}
	}
}

func TestDecModeInvalidMaxMapPairs(t *testing.T) {
	testCases := []struct {
		name         string
		opts         DecOptions
		wantErrorMsg string
	}{
		{
			name:         "MaxMapPairs < 16",
			opts:         DecOptions{MaxMapPairs: 1},
			wantErrorMsg: "cbor: invalid MaxMapPairs 1 (range is [16, 2147483647])",
		},
		{
			name:         "MaxMapPairs > 2147483647",
			opts:         DecOptions{MaxMapPairs: 2147483648},
			wantErrorMsg: "cbor: invalid MaxMapPairs 2147483648 (range is [16, 2147483647])",
		},
	}
	for _, tc := range testCases {
		t.Run(tc.name, func(t *testing.T) {
			_, err := tc.opts.DecMode()
			if err == nil {
				t.Errorf("DecMode() didn't return an error")
			} else if err.Error() != tc.wantErrorMsg {
				t.Errorf("DecMode() returned error %q, want %q", err.Error(), tc.wantErrorMsg)
			}
		})
	}
}

func TestDecModeDefaultMaxArrayElements(t *testing.T) {
	dm, err := DecOptions{}.DecMode()
	if err != nil {
		t.Errorf("DecMode() returned error %v", err)
	} else {
		maxArrayElements := dm.DecOptions().MaxArrayElements
		if maxArrayElements != defaultMaxArrayElements {
			t.Errorf("DecOptions().MaxArrayElementsr = %d, want %v", maxArrayElements, defaultMaxArrayElements)
		}
	}
}

func TestDecModeInvalidMaxArrayElements(t *testing.T) {
	testCases := []struct {
		name         string
		opts         DecOptions
		wantErrorMsg string
	}{
		{
			name:         "MaxArrayElements < 16",
			opts:         DecOptions{MaxArrayElements: 1},
			wantErrorMsg: "cbor: invalid MaxArrayElements 1 (range is [16, 2147483647])",
		},
		{
			name:         "MaxArrayElements > 2147483647",
			opts:         DecOptions{MaxArrayElements: 2147483648},
			wantErrorMsg: "cbor: invalid MaxArrayElements 2147483648 (range is [16, 2147483647])",
		},
	}
	for _, tc := range testCases {
		t.Run(tc.name, func(t *testing.T) {
			_, err := tc.opts.DecMode()
			if err == nil {
				t.Errorf("DecMode() didn't return an error")
			} else if err.Error() != tc.wantErrorMsg {
				t.Errorf("DecMode() returned error %q, want %q", err.Error(), tc.wantErrorMsg)
			}
		})
	}
}

func TestDecModeInvalidIndefiniteLengthMode(t *testing.T) {
	wantErrorMsg := "cbor: invalid IndefLength 101"
	_, err := DecOptions{IndefLength: 101}.DecMode()
	if err == nil {
		t.Errorf("DecMode() didn't return an error")
	} else if err.Error() != wantErrorMsg {
		t.Errorf("DecMode() returned error %q, want %q", err.Error(), wantErrorMsg)
	}
}

func TestDecModeInvalidTagsMode(t *testing.T) {
	wantErrorMsg := "cbor: invalid TagsMd 101"
	_, err := DecOptions{TagsMd: 101}.DecMode()
	if err == nil {
		t.Errorf("DecMode() didn't return an error")
	} else if err.Error() != wantErrorMsg {
		t.Errorf("DecMode() returned error %q, want %q", err.Error(), wantErrorMsg)
	}
}

func TestUnmarshalStructKeyAsIntNumError(t *testing.T) {
	type T1 struct {
		F1 int `cbor:"a,keyasint"`
	}
	type T2 struct {
		F1 int `cbor:"-18446744073709551616,keyasint"`
	}
	testCases := []struct {
		name         string
		cborData     []byte
		obj          interface{}
		wantErrorMsg string
	}{
		{
			name:         "string as key",
			cborData:     hexDecode("a1616101"),
			obj:          T1{},
			wantErrorMsg: "cbor: failed to parse field name \"a\" to int",
		},
		{
			name:         "out of range int as key",
			cborData:     hexDecode("a13bffffffffffffffff01"),
			obj:          T2{},
			wantErrorMsg: "cbor: failed to parse field name \"-18446744073709551616\" to int",
		},
	}
	for _, tc := range testCases {
		t.Run(tc.name, func(t *testing.T) {
			v := reflect.New(reflect.TypeOf(tc.obj))
			err := Unmarshal(tc.cborData, v.Interface())
			if err == nil {
				t.Errorf("Unmarshal(0x%x) didn't return an error, want error %q", tc.cborData, tc.wantErrorMsg)
			} else if !strings.Contains(err.Error(), tc.wantErrorMsg) {
				t.Errorf("Unmarshal(0x%x) error %v, want %v", tc.cborData, err.Error(), tc.wantErrorMsg)
			}
		})
	}
}

func TestUnmarshalEmptyMapWithDupMapKeyOpt(t *testing.T) {
	testCases := []struct {
		name     string
		cborData []byte
		wantV    interface{}
	}{
		{
			name:     "empty map",
			cborData: hexDecode("a0"),
			wantV:    map[interface{}]interface{}{},
		},
		{
			name:     "indefinite empty map",
			cborData: hexDecode("bfff"),
			wantV:    map[interface{}]interface{}{},
		},
	}

	dm, err := DecOptions{DupMapKey: DupMapKeyEnforcedAPF}.DecMode()
	if err != nil {
		t.Errorf("DecMode() returned error %v", err)
	}

	for _, tc := range testCases {
		t.Run(tc.name, func(t *testing.T) {
			var v interface{}
			if err := dm.Unmarshal(tc.cborData, &v); err != nil {
				t.Errorf("Unmarshal(0x%x) returned error %v", tc.cborData, err)
			}
			if !reflect.DeepEqual(v, tc.wantV) {
				t.Errorf("Unmarshal(0x%x) = %v (%T), want %v (%T)", tc.cborData, v, v, tc.wantV, tc.wantV)
			}
		})
	}
}

func TestUnmarshalDupMapKeyToEmptyInterface(t *testing.T) {
	cborData := hexDecode("a6616161416162614261636143616161466164614461656145") // {"a": "A", "b": "B", "c": "C", "a": "F", "d": "D", "e": "E"}

	// Duplicate key overwrites previous value (default).
	wantV := map[interface{}]interface{}{"a": "F", "b": "B", "c": "C", "d": "D", "e": "E"}
	var v interface{}
	if err := Unmarshal(cborData, &v); err != nil {
		t.Errorf("Unmarshal(0x%x) returned error %v", cborData, err)
	}
	if !reflect.DeepEqual(v, wantV) {
		t.Errorf("Unmarshal(0x%x) = %v (%T), want %v (%T)", cborData, v, v, wantV, wantV)
	}

	// Duplicate key triggers error.
	wantV = map[interface{}]interface{}{"a": nil, "b": "B", "c": "C"}
	wantErrorMsg := "cbor: found duplicate map key \"a\" at map element index 3"
	dm, _ := DecOptions{DupMapKey: DupMapKeyEnforcedAPF}.DecMode()
	var v2 interface{}
	if err := dm.Unmarshal(cborData, &v2); err == nil {
		t.Errorf("Unmarshal(0x%x) didn't return an error", cborData)
	} else if _, ok := err.(*DupMapKeyError); !ok {
		t.Errorf("Unmarshal(0x%x) returned wrong error type %T, want (*DupMapKeyError)", cborData, err)
	} else if err.Error() != wantErrorMsg {
		t.Errorf("Unmarshal(0x%x) returned error %q, want error containing %q", cborData, err.Error(), wantErrorMsg)
	}
	if !reflect.DeepEqual(v2, wantV) {
		t.Errorf("Unmarshal(0x%x) = %v (%T), want %v (%T)", cborData, v2, v2, wantV, wantV)
	}
}

func TestStreamDupMapKeyToEmptyInterface(t *testing.T) {
	cborData := hexDecode("a6616161416162614261636143616161466164614461656145") // map with duplicate key "c": {"a": "A", "b": "B", "c": "C", "a": "F", "d": "D", "e": "E"}

	var b []byte
	for i := 0; i < 3; i++ {
		b = append(b, cborData...)
	}

	// Duplicate key overwrites previous value (default).
	wantV := map[interface{}]interface{}{"a": "F", "b": "B", "c": "C", "d": "D", "e": "E"}
	dec := NewDecoder(bytes.NewReader(b))
	for i := 0; i < 3; i++ {
		var v1 interface{}
		if err := dec.Decode(&v1); err != nil {
			t.Errorf("Decode() returned error %v", err)
		}
		if !reflect.DeepEqual(v1, wantV) {
			t.Errorf("Decode() = %v (%T), want %v (%T)", v1, v1, wantV, wantV)
		}
	}
	var v interface{}
	if err := dec.Decode(&v); err != io.EOF {
		t.Errorf("Decode() returned error %v, want %v", err, io.EOF)
	}

	// Duplicate key triggers error.
	wantV = map[interface{}]interface{}{"a": nil, "b": "B", "c": "C"}
	wantErrorMsg := "cbor: found duplicate map key \"a\" at map element index 3"
	dm, _ := DecOptions{DupMapKey: DupMapKeyEnforcedAPF}.DecMode()
	dec = dm.NewDecoder(bytes.NewReader(b))
	for i := 0; i < 3; i++ {
		var v2 interface{}
		if err := dec.Decode(&v2); err == nil {
			t.Errorf("Decode() didn't return an error")
		} else if _, ok := err.(*DupMapKeyError); !ok {
			t.Errorf("Decode() returned wrong error type %T, want (*DupMapKeyError)", err)
		} else if err.Error() != wantErrorMsg {
			t.Errorf("Decode() returned error %q, want error containing %q", err.Error(), wantErrorMsg)
		}
		if !reflect.DeepEqual(v2, wantV) {
			t.Errorf("Unmarshal(0x%x) = %v (%T), want %v (%T)", cborData, v2, v2, wantV, wantV)
		}
	}
	if err := dec.Decode(&v); err != io.EOF {
		t.Errorf("Decode() returned error %v, want %v", err, io.EOF)
	}
}

func TestUnmarshalDupMapKeyToEmptyMap(t *testing.T) {
	cborData := hexDecode("a6616161416162614261636143616161466164614461656145") // {"a": "A", "b": "B", "c": "C", "a": "F", "d": "D", "e": "E"}

	// Duplicate key overwrites previous value (default).
	wantM := map[string]string{"a": "F", "b": "B", "c": "C", "d": "D", "e": "E"}
	var m map[string]string
	if err := Unmarshal(cborData, &m); err != nil {
		t.Errorf("Unmarshal(0x%x) returned error %v", cborData, err)
	}
	if !reflect.DeepEqual(m, wantM) {
		t.Errorf("Unmarshal(0x%x) = %v (%T), want %v (%T)", cborData, m, m, wantM, wantM)
	}

	// Duplicate key triggers error.
	wantM = map[string]string{"a": "", "b": "B", "c": "C"}
	wantErrorMsg := "cbor: found duplicate map key \"a\" at map element index 3"
	dm, _ := DecOptions{DupMapKey: DupMapKeyEnforcedAPF}.DecMode()
	var m2 map[string]string
	if err := dm.Unmarshal(cborData, &m2); err == nil {
		t.Errorf("Unmarshal(0x%x) didn't return an error", cborData)
	} else if _, ok := err.(*DupMapKeyError); !ok {
		t.Errorf("Unmarshal(0x%x) returned wrong error type %T, want (*DupMapKeyError)", cborData, err)
	} else if err.Error() != wantErrorMsg {
		t.Errorf("Unmarshal(0x%x) returned error %q, want error containing %q", cborData, err.Error(), wantErrorMsg)
	}
	if !reflect.DeepEqual(m2, wantM) {
		t.Errorf("Unmarshal(0x%x) = %v (%T), want %v (%T)", cborData, m2, m2, wantM, wantM)
	}
}

func TestStreamDupMapKeyToEmptyMap(t *testing.T) {
	cborData := hexDecode("a6616161416162614261636143616161466164614461656145") // {"a": "A", "b": "B", "c": "C", "a": "F", "d": "D", "e": "E"}

	var b []byte
	for i := 0; i < 3; i++ {
		b = append(b, cborData...)
	}

	// Duplicate key overwrites previous value (default).
	wantM := map[string]string{"a": "F", "b": "B", "c": "C", "d": "D", "e": "E"}
	dec := NewDecoder(bytes.NewReader(b))
	for i := 0; i < 3; i++ {
		var m1 map[string]string
		if err := dec.Decode(&m1); err != nil {
			t.Errorf("Decode() returned error %v", err)
		}
		if !reflect.DeepEqual(m1, wantM) {
			t.Errorf("Decode() = %v (%T), want %v (%T)", m1, m1, wantM, wantM)
		}
	}
	var v interface{}
	if err := dec.Decode(&v); err != io.EOF {
		t.Errorf("Decode() returned error %v, want %v", err, io.EOF)
	}

	// Duplicate key triggers error.
	wantM = map[string]string{"a": "", "b": "B", "c": "C"}
	wantErrorMsg := "cbor: found duplicate map key \"a\" at map element index 3"
	dm, _ := DecOptions{DupMapKey: DupMapKeyEnforcedAPF}.DecMode()
	dec = dm.NewDecoder(bytes.NewReader(b))
	for i := 0; i < 3; i++ {
		var m2 map[string]string
		if err := dec.Decode(&m2); err == nil {
			t.Errorf("Decode() didn't return an error")
		} else if _, ok := err.(*DupMapKeyError); !ok {
			t.Errorf("Decode() returned wrong error type %T, want (*DupMapKeyError)", err)
		} else if err.Error() != wantErrorMsg {
			t.Errorf("Decode() returned error %q, want error containing %q", err.Error(), wantErrorMsg)
		}
		if !reflect.DeepEqual(m2, wantM) {
			t.Errorf("Unmarshal(0x%x) = %v (%T), want %v (%T)", cborData, m2, m2, wantM, wantM)
		}
	}
	if err := dec.Decode(&v); err != io.EOF {
		t.Errorf("Decode() returned error %v, want %v", err, io.EOF)
	}
}

func TestUnmarshalDupMapKeyToNotEmptyMap(t *testing.T) {
	cborData := hexDecode("a6616161416162614261636143616161466164614461656145") // {"a": "A", "b": "B", "c": "C", "a": "F", "d": "D", "e": "E"}

	// Duplicate key overwrites previous value (default).
	m := map[string]string{"a": "Z", "b": "Z", "c": "Z", "d": "Z", "e": "Z", "f": "Z"}
	wantM := map[string]string{"a": "F", "b": "B", "c": "C", "d": "D", "e": "E", "f": "Z"}
	if err := Unmarshal(cborData, &m); err != nil {
		t.Errorf("Unmarshal(0x%x) returned error %v", cborData, err)
	}
	if !reflect.DeepEqual(m, wantM) {
		t.Errorf("Unmarshal(0x%x) = %v (%T), want %v (%T)", cborData, m, m, wantM, wantM)
	}

	// Duplicate key triggers error.
	m2 := map[string]string{"a": "Z", "b": "Z", "c": "Z", "d": "Z", "e": "Z", "f": "Z"}
	wantM = map[string]string{"a": "", "b": "B", "c": "C", "d": "Z", "e": "Z", "f": "Z"}
	wantErrorMsg := "cbor: found duplicate map key \"a\" at map element index 3"
	dm, _ := DecOptions{DupMapKey: DupMapKeyEnforcedAPF}.DecMode()
	if err := dm.Unmarshal(cborData, &m2); err == nil {
		t.Errorf("Unmarshal(0x%x) didn't return an error", cborData)
	} else if _, ok := err.(*DupMapKeyError); !ok {
		t.Errorf("Unmarshal(0x%x) returned wrong error type %T, want (*DupMapKeyError)", cborData, err)
	} else if !strings.Contains(err.Error(), wantErrorMsg) {
		t.Errorf("Unmarshal(0x%x) returned error %q, want error containing %q", cborData, err.Error(), wantErrorMsg)
	}
	if !reflect.DeepEqual(m2, wantM) {
		t.Errorf("Unmarshal(0x%x) = %v (%T), want %v (%T)", cborData, m2, m2, wantM, wantM)
	}
}

func TestStreamDupMapKeyToNotEmptyMap(t *testing.T) {
	cborData := hexDecode("a6616161416162614261636143616161466164614461656145") // {"a": "A", "b": "B", "c": "C", "a": "F", "d": "D", "e": "E"}

	var b []byte
	for i := 0; i < 3; i++ {
		b = append(b, cborData...)
	}

	// Duplicate key overwrites previous value (default).
	wantM := map[string]string{"a": "F", "b": "B", "c": "C", "d": "D", "e": "E", "f": "Z"}
	dec := NewDecoder(bytes.NewReader(b))
	for i := 0; i < 3; i++ {
		m1 := map[string]string{"a": "Z", "b": "Z", "c": "Z", "d": "Z", "e": "Z", "f": "Z"}
		if err := dec.Decode(&m1); err != nil {
			t.Errorf("Decode() returned error %v", err)
		}
		if !reflect.DeepEqual(m1, wantM) {
			t.Errorf("Decode() = %v (%T), want %v (%T)", m1, m1, wantM, wantM)
		}
	}
	var v interface{}
	if err := dec.Decode(&v); err != io.EOF {
		t.Errorf("Decode() returned error %v, want %v", err, io.EOF)
	}

	// Duplicate key triggers error.
	wantM = map[string]string{"a": "", "b": "B", "c": "C", "d": "Z", "e": "Z", "f": "Z"}
	wantErrorMsg := "cbor: found duplicate map key \"a\" at map element index 3"
	dm, _ := DecOptions{DupMapKey: DupMapKeyEnforcedAPF}.DecMode()
	dec = dm.NewDecoder(bytes.NewReader(b))
	for i := 0; i < 3; i++ {
		m2 := map[string]string{"a": "Z", "b": "Z", "c": "Z", "d": "Z", "e": "Z", "f": "Z"}
		if err := dec.Decode(&m2); err == nil {
			t.Errorf("Decode() didn't return an error")
		} else if _, ok := err.(*DupMapKeyError); !ok {
			t.Errorf("Decode() returned wrong error type %T, want (*DupMapKeyError)", err)
		} else if err.Error() != wantErrorMsg {
			t.Errorf("Decode() returned error %q, want error containing %q", err.Error(), wantErrorMsg)
		}
		if !reflect.DeepEqual(m2, wantM) {
			t.Errorf("Unmarshal(0x%x) = %v (%T), want %v (%T)", cborData, m2, m2, wantM, wantM)
		}
	}
	if err := dec.Decode(&v); err != io.EOF {
		t.Errorf("Decode() returned error %v, want %v", err, io.EOF)
	}
}

func TestUnmarshalDupMapKeyToStruct(t *testing.T) {
	type s struct {
		A string `cbor:"a"`
		B string `cbor:"b"`
		C string `cbor:"c"`
		D string `cbor:"d"`
		E string `cbor:"e"`
	}
	cborData := hexDecode("a6616161416162614261636143616161466164614461656145") // {"a": "A", "b": "B", "c": "C", "a": "F", "d": "D", "e": "E"}

	// Duplicate key doesn't overwrite previous value (default).
	wantS := s{A: "A", B: "B", C: "C", D: "D", E: "E"}
	var s1 s
	if err := Unmarshal(cborData, &s1); err != nil {
		t.Errorf("Unmarshal(0x%x) returned error %v", cborData, err)
	}
	if !reflect.DeepEqual(s1, wantS) {
		t.Errorf("Unmarshal(0x%x) = %+v (%T), want %+v (%T)", cborData, s1, s1, wantS, wantS)
	}

	// Duplicate key triggers error.
	wantS = s{A: "A", B: "B", C: "C"}
	wantErrorMsg := "cbor: found duplicate map key \"a\" at map element index 3"
	dm, _ := DecOptions{DupMapKey: DupMapKeyEnforcedAPF}.DecMode()
	var s2 s
	if err := dm.Unmarshal(cborData, &s2); err == nil {
		t.Errorf("Unmarshal(0x%x, %s) didn't return an error", cborData, reflect.TypeOf(s2))
	} else if _, ok := err.(*DupMapKeyError); !ok {
		t.Errorf("Unmarshal(0x%x) returned wrong error type %T, want (*DupMapKeyError)", cborData, err)
	} else if !strings.Contains(err.Error(), wantErrorMsg) {
		t.Errorf("Unmarshal(0x%x) returned error %q, want error containing %q", cborData, err.Error(), wantErrorMsg)
	}
	if !reflect.DeepEqual(s2, wantS) {
		t.Errorf("Unmarshal(0x%x) = %+v (%T), want %+v (%T)", cborData, s2, s2, wantS, wantS)
	}
}

func TestStreamDupMapKeyToStruct(t *testing.T) {
	type s struct {
		A string `cbor:"a"`
		B string `cbor:"b"`
		C string `cbor:"c"`
		D string `cbor:"d"`
		E string `cbor:"e"`
	}
	cborData := hexDecode("a6616161416162614261636143616161466164614461656145") // {"a": "A", "b": "B", "c": "C", "a": "F", "d": "D", "e": "E"}

	var b []byte
	for i := 0; i < 3; i++ {
		b = append(b, cborData...)
	}

	// Duplicate key overwrites previous value (default).
	wantS := s{A: "A", B: "B", C: "C", D: "D", E: "E"}
	dec := NewDecoder(bytes.NewReader(b))
	for i := 0; i < 3; i++ {
		var s1 s
		if err := dec.Decode(&s1); err != nil {
			t.Errorf("Decode() returned error %v", err)
		}
		if !reflect.DeepEqual(s1, wantS) {
			t.Errorf("Decode() = %v (%T), want %v (%T)", s1, s1, wantS, wantS)
		}
	}
	var v interface{}
	if err := dec.Decode(&v); err != io.EOF {
		t.Errorf("Decode() returned error %v, want %v", err, io.EOF)
	}

	// Duplicate key triggers error.
	wantS = s{A: "A", B: "B", C: "C"}
	wantErrorMsg := "cbor: found duplicate map key \"a\" at map element index 3"
	dm, _ := DecOptions{DupMapKey: DupMapKeyEnforcedAPF}.DecMode()
	dec = dm.NewDecoder(bytes.NewReader(b))
	for i := 0; i < 3; i++ {
		var s2 s
		if err := dec.Decode(&s2); err == nil {
			t.Errorf("Decode() didn't return an error")
		} else if _, ok := err.(*DupMapKeyError); !ok {
			t.Errorf("Decode() returned wrong error type %T, want (*DupMapKeyError)", err)
		} else if err.Error() != wantErrorMsg {
			t.Errorf("Decode() returned error %q, want error containing %q", err.Error(), wantErrorMsg)
		}
		if !reflect.DeepEqual(s2, wantS) {
			t.Errorf("Unmarshal(0x%x) = %+v (%T), want %+v (%T)", cborData, s2, s2, wantS, wantS)
		}
	}
	if err := dec.Decode(&v); err != io.EOF {
		t.Errorf("Decode() returned error %v, want %v", err, io.EOF)
	}
}

// dupl map key is a struct field
func TestUnmarshalDupMapKeyToStructKeyAsInt(t *testing.T) {
	type s struct {
		A int `cbor:"1,keyasint"`
		B int `cbor:"3,keyasint"`
		C int `cbor:"5,keyasint"`
	}
	cborData := hexDecode("a40102030401030506") // {1:2, 3:4, 1:3, 5:6}

	// Duplicate key doesn't overwrite previous value (default).
	wantS := s{A: 2, B: 4, C: 6}
	var s1 s
	if err := Unmarshal(cborData, &s1); err != nil {
		t.Errorf("Unmarshal(0x%x) returned error %v", cborData, err)
	}
	if !reflect.DeepEqual(s1, wantS) {
		t.Errorf("Unmarshal(0x%x) = %+v (%T), want %+v (%T)", cborData, s1, s1, wantS, wantS)
	}

	// Duplicate key triggers error.
	wantS = s{A: 2, B: 4}
	wantErrorMsg := "cbor: found duplicate map key \"1\" at map element index 2"
	dm, _ := DecOptions{DupMapKey: DupMapKeyEnforcedAPF}.DecMode()
	var s2 s
	if err := dm.Unmarshal(cborData, &s2); err == nil {
		t.Errorf("Unmarshal(0x%x, %s) didn't return an error", cborData, reflect.TypeOf(s2))
	} else if _, ok := err.(*DupMapKeyError); !ok {
		t.Errorf("Unmarshal(0x%x) returned wrong error type %T, want (*DupMapKeyError)", cborData, err)
	} else if !strings.Contains(err.Error(), wantErrorMsg) {
		t.Errorf("Unmarshal(0x%x) returned error %q, want error containing %q", cborData, err.Error(), wantErrorMsg)
	}
	if !reflect.DeepEqual(s2, wantS) {
		t.Errorf("Unmarshal(0x%x) = %+v (%T), want %+v (%T)", cborData, s2, s2, wantS, wantS)
	}
}

func TestStreamDupMapKeyToStructKeyAsInt(t *testing.T) {
	type s struct {
		A int `cbor:"1,keyasint"`
		B int `cbor:"3,keyasint"`
		C int `cbor:"5,keyasint"`
	}
	cborData := hexDecode("a40102030401030506") // {1:2, 3:4, 1:3, 5:6}

	var b []byte
	for i := 0; i < 3; i++ {
		b = append(b, cborData...)
	}

	// Duplicate key overwrites previous value (default).
	wantS := s{A: 2, B: 4, C: 6}
	dec := NewDecoder(bytes.NewReader(b))
	for i := 0; i < 3; i++ {
		var s1 s
		if err := dec.Decode(&s1); err != nil {
			t.Errorf("Decode() returned error %v", err)
		}
		if !reflect.DeepEqual(s1, wantS) {
			t.Errorf("Decode() = %v (%T), want %v (%T)", s1, s1, wantS, wantS)
		}
	}
	var v interface{}
	if err := dec.Decode(&v); err != io.EOF {
		t.Errorf("Decode() returned error %v, want %v", err, io.EOF)
	}

	// Duplicate key triggers error.
	wantS = s{A: 2, B: 4}
	wantErrorMsg := "cbor: found duplicate map key \"1\" at map element index 2"
	dm, _ := DecOptions{DupMapKey: DupMapKeyEnforcedAPF}.DecMode()
	dec = dm.NewDecoder(bytes.NewReader(b))
	for i := 0; i < 3; i++ {
		var s2 s
		if err := dec.Decode(&s2); err == nil {
			t.Errorf("Decode() didn't return an error")
		} else if _, ok := err.(*DupMapKeyError); !ok {
			t.Errorf("Decode() returned wrong error type %T, want (*DupMapKeyError)", err)
		} else if err.Error() != wantErrorMsg {
			t.Errorf("Decode() returned error %q, want error containing %q", err.Error(), wantErrorMsg)
		}
		if !reflect.DeepEqual(s2, wantS) {
			t.Errorf("Unmarshal(0x%x) = %+v (%T), want %+v (%T)", cborData, s2, s2, wantS, wantS)
		}
	}
	if err := dec.Decode(&v); err != io.EOF {
		t.Errorf("Decode() returned error %v, want %v", err, io.EOF)
	}
}

func TestUnmarshalDupMapKeyToStructNoMatchingField(t *testing.T) {
	type s struct {
		B string `cbor:"b"`
		C string `cbor:"c"`
		D string `cbor:"d"`
		E string `cbor:"e"`
	}
	cborData := hexDecode("a6616161416162614261636143616161466164614461656145") // {"a": "A", "b": "B", "c": "C", "a": "F", "d": "D", "e": "E"}

	wantS := s{B: "B", C: "C", D: "D", E: "E"}
	var s1 s
	if err := Unmarshal(cborData, &s1); err != nil {
		t.Errorf("Unmarshal(0x%x) returned error %v", cborData, err)
	}
	if !reflect.DeepEqual(s1, wantS) {
		t.Errorf("Unmarshal(0x%x) = %+v (%T), want %+v (%T)", cborData, s1, s1, wantS, wantS)
	}

	// Duplicate key triggers error even though map key "a" doesn't have a corresponding struct field.
	wantS = s{B: "B", C: "C"}
	wantErrorMsg := "cbor: found duplicate map key \"a\" at map element index 3"
	dm, _ := DecOptions{DupMapKey: DupMapKeyEnforcedAPF}.DecMode()
	var s2 s
	if err := dm.Unmarshal(cborData, &s2); err == nil {
		t.Errorf("Unmarshal(0x%x, %s) didn't return an error", cborData, reflect.TypeOf(s2))
	} else if _, ok := err.(*DupMapKeyError); !ok {
		t.Errorf("Unmarshal(0x%x) returned wrong error type %T, want (*DupMapKeyError)", cborData, err)
	} else if !strings.Contains(err.Error(), wantErrorMsg) {
		t.Errorf("Unmarshal(0x%x) returned error %q, want error containing %q", cborData, err.Error(), wantErrorMsg)
	}
	if !reflect.DeepEqual(s2, wantS) {
		t.Errorf("Unmarshal(0x%x) = %+v (%T), want %+v (%T)", cborData, s2, s2, wantS, wantS)
	}
}

func TestStreamDupMapKeyToStructNoMatchingField(t *testing.T) {
	type s struct {
		B string `cbor:"b"`
		C string `cbor:"c"`
		D string `cbor:"d"`
		E string `cbor:"e"`
	}
	cborData := hexDecode("a6616161416162614261636143616161466164614461656145") // {"a": "A", "b": "B", "c": "C", "a": "F", "d": "D", "e": "E"}

	var b []byte
	for i := 0; i < 3; i++ {
		b = append(b, cborData...)
	}

	// Duplicate key overwrites previous value (default).
	wantS := s{B: "B", C: "C", D: "D", E: "E"}
	dec := NewDecoder(bytes.NewReader(b))
	for i := 0; i < 3; i++ {
		var s1 s
		if err := dec.Decode(&s1); err != nil {
			t.Errorf("Decode() returned error %v", err)
		}
		if !reflect.DeepEqual(s1, wantS) {
			t.Errorf("Decode() = %v (%T), want %v (%T)", s1, s1, wantS, wantS)
		}
	}
	var v interface{}
	if err := dec.Decode(&v); err != io.EOF {
		t.Errorf("Decode() returned error %v, want %v", err, io.EOF)
	}

	// Duplicate key triggers error.
	wantS = s{B: "B", C: "C"}
	wantErrorMsg := "cbor: found duplicate map key \"a\" at map element index 3"
	dm, _ := DecOptions{DupMapKey: DupMapKeyEnforcedAPF}.DecMode()
	dec = dm.NewDecoder(bytes.NewReader(b))
	for i := 0; i < 3; i++ {
		var s2 s
		if err := dec.Decode(&s2); err == nil {
			t.Errorf("Decode() didn't return an error")
		} else if _, ok := err.(*DupMapKeyError); !ok {
			t.Errorf("Decode() returned wrong error type %T, want (*DupMapKeyError)", err)
		} else if err.Error() != wantErrorMsg {
			t.Errorf("Decode() returned error %q, want error containing %q", err.Error(), wantErrorMsg)
		}
		if !reflect.DeepEqual(s2, wantS) {
			t.Errorf("Decode() = %v (%T), want %v (%T)", s2, s2, wantS, wantS)
		}
	}
	if err := dec.Decode(&v); err != io.EOF {
		t.Errorf("Decode() returned error %v, want %v", err, io.EOF)
	}
}

func TestUnmarshalDupMapKeyToStructKeyAsIntNoMatchingField(t *testing.T) {
	type s struct {
		B int `cbor:"3,keyasint"`
		C int `cbor:"5,keyasint"`
	}
	cborData := hexDecode("a40102030401030506") // {1:2, 3:4, 1:3, 5:6}

	wantS := s{B: 4, C: 6}
	var s1 s
	if err := Unmarshal(cborData, &s1); err != nil {
		t.Errorf("Unmarshal(0x%x) returned error %v", cborData, err)
	}
	if !reflect.DeepEqual(s1, wantS) {
		t.Errorf("Unmarshal(0x%x) = %+v (%T), want %+v (%T)", cborData, s1, s1, wantS, wantS)
	}

	// Duplicate key triggers error even though map key "a" doesn't have a corresponding struct field.
	wantS = s{B: 4}
	wantErrorMsg := "cbor: found duplicate map key \"1\" at map element index 2"
	dm, _ := DecOptions{DupMapKey: DupMapKeyEnforcedAPF}.DecMode()
	var s2 s
	if err := dm.Unmarshal(cborData, &s2); err == nil {
		t.Errorf("Unmarshal(0x%x, %s) didn't return an error", cborData, reflect.TypeOf(s2))
	} else if _, ok := err.(*DupMapKeyError); !ok {
		t.Errorf("Unmarshal(0x%x) returned wrong error type %T, want (*DupMapKeyError)", cborData, err)
	} else if !strings.Contains(err.Error(), wantErrorMsg) {
		t.Errorf("Unmarshal(0x%x) returned error %q, want error containing %q", cborData, err.Error(), wantErrorMsg)
	}
	if !reflect.DeepEqual(s2, wantS) {
		t.Errorf("Unmarshal(0x%x) = %+v (%T), want %+v (%T)", cborData, s2, s2, wantS, wantS)
	}
}

func TestStreamDupMapKeyToStructKeyAsIntNoMatchingField(t *testing.T) {
	type s struct {
		B int `cbor:"3,keyasint"`
		C int `cbor:"5,keyasint"`
	}
	cborData := hexDecode("a40102030401030506") // {1:2, 3:4, 1:3, 5:6}

	var b []byte
	for i := 0; i < 3; i++ {
		b = append(b, cborData...)
	}

	// Duplicate key overwrites previous value (default).
	wantS := s{B: 4, C: 6}
	dec := NewDecoder(bytes.NewReader(b))
	for i := 0; i < 3; i++ {
		var s1 s
		if err := dec.Decode(&s1); err != nil {
			t.Errorf("Decode() returned error %v", err)
		}
		if !reflect.DeepEqual(s1, wantS) {
			t.Errorf("Decode() = %v (%T), want %v (%T)", s1, s1, wantS, wantS)
		}
	}
	var v interface{}
	if err := dec.Decode(&v); err != io.EOF {
		t.Errorf("Decode() returned error %v, want %v", err, io.EOF)
	}

	// Duplicate key triggers error.
	wantS = s{B: 4}
	wantErrorMsg := "cbor: found duplicate map key \"1\" at map element index 2"
	dm, _ := DecOptions{DupMapKey: DupMapKeyEnforcedAPF}.DecMode()
	dec = dm.NewDecoder(bytes.NewReader(b))
	for i := 0; i < 3; i++ {
		var s2 s
		if err := dec.Decode(&s2); err == nil {
			t.Errorf("Decode() didn't return an error")
		} else if _, ok := err.(*DupMapKeyError); !ok {
			t.Errorf("Decode() returned wrong error type %T, want (*DupMapKeyError)", err)
		} else if err.Error() != wantErrorMsg {
			t.Errorf("Decode() returned error %q, want error containing %q", err.Error(), wantErrorMsg)
		}
		if !reflect.DeepEqual(s2, wantS) {
			t.Errorf("Decode() = %v (%T), want %v (%T)", s2, s2, wantS, wantS)
		}
	}
	if err := dec.Decode(&v); err != io.EOF {
		t.Errorf("Decode() returned error %v, want %v", err, io.EOF)
	}
}

func TestUnmarshalDupMapKeyToStructWrongType(t *testing.T) {
	type s struct {
		A string `cbor:"a"`
		B string `cbor:"b"`
		C string `cbor:"c"`
		D string `cbor:"d"`
		E string `cbor:"e"`
	}
	cborData := hexDecode("a861616141fa47c35000026162614261636143fa47c3500003616161466164614461656145") // {"a": "A", 100000.0:2, "b": "B", "c": "C", 100000.0:3, "a": "F", "d": "D", "e": "E"}

	var s1 s
	wantS := s{A: "A", B: "B", C: "C", D: "D", E: "E"}
	wantErrorMsg := "cbor: cannot unmarshal"
	if err := Unmarshal(cborData, &s1); err == nil {
		t.Errorf("Unmarshal(0x%x) didn't return an error", cborData)
	} else if _, ok := err.(*UnmarshalTypeError); !ok {
		t.Errorf("Unmarshal(0x%x) returned wrong error type %T, want (*UnmarshalTypeError)", cborData, err)
	} else if !strings.Contains(err.Error(), wantErrorMsg) {
		t.Errorf("Unmarshal(0x%x) returned error %q, want error containing %q", cborData, err.Error(), wantErrorMsg)
	}
	if !reflect.DeepEqual(s1, wantS) {
		t.Errorf("Unmarshal(0x%x) = %+v (%T), want %+v (%T)", cborData, s1, s1, wantS, wantS)
	}

	wantS = s{A: "A", B: "B", C: "C"}
	wantErrorMsg = "cbor: found duplicate map key \"100000\" at map element index 4"
	dm, _ := DecOptions{DupMapKey: DupMapKeyEnforcedAPF}.DecMode()
	var s2 s
	if err := dm.Unmarshal(cborData, &s2); err == nil {
		t.Errorf("Unmarshal(0x%x, %s) didn't return an error", cborData, reflect.TypeOf(s2))
	} else if _, ok := err.(*DupMapKeyError); !ok {
		t.Errorf("Unmarshal(0x%x) returned wrong error type %T, want (*DupMapKeyError)", cborData, err)
	} else if !strings.Contains(err.Error(), wantErrorMsg) {
		t.Errorf("Unmarshal(0x%x) returned error %q, want error containing %q", cborData, err.Error(), wantErrorMsg)
	}
	if !reflect.DeepEqual(s2, wantS) {
		t.Errorf("Unmarshal(0x%x) = %+v (%T), want %+v (%T)", cborData, s2, s2, wantS, wantS)
	}
}

func TestStreamDupMapKeyToStructWrongType(t *testing.T) {
	type s struct {
		A string `cbor:"a"`
		B string `cbor:"b"`
		C string `cbor:"c"`
		D string `cbor:"d"`
		E string `cbor:"e"`
	}
	cborData := hexDecode("a861616141fa47c35000026162614261636143fa47c3500003616161466164614461656145") // {"a": "A", 100000.0:2, "b": "B", "c": "C", 100000.0:3, "a": "F", "d": "D", "e": "E"}

	var b []byte
	for i := 0; i < 3; i++ {
		b = append(b, cborData...)
	}

	wantS := s{A: "A", B: "B", C: "C", D: "D", E: "E"}
	wantErrorMsg := "cbor: cannot unmarshal"
	dec := NewDecoder(bytes.NewReader(b))
	for i := 0; i < 3; i++ {
		var s1 s
		if err := dec.Decode(&s1); err == nil {
			t.Errorf("Unmarshal(0x%x) didn't return an error", cborData)
		} else if _, ok := err.(*UnmarshalTypeError); !ok {
			t.Errorf("Unmarshal(0x%x) returned wrong error type %T, want (*UnmarshalTypeError)", cborData, err)
		} else if !strings.Contains(err.Error(), wantErrorMsg) {
			t.Errorf("Unmarshal(0x%x) returned error %q, want error containing %q", cborData, err.Error(), wantErrorMsg)
		}
		if !reflect.DeepEqual(s1, wantS) {
			t.Errorf("Unmarshal(0x%x) = %+v (%T), want %+v (%T)", cborData, s1, s1, wantS, wantS)
		}
	}
	var v interface{}
	if err := dec.Decode(&v); err != io.EOF {
		t.Errorf("Decode() returned error %v, want %v", err, io.EOF)
	}

	// Duplicate key triggers error.
	wantS = s{A: "A", B: "B", C: "C"}
	wantErrorMsg = "cbor: found duplicate map key \"100000\" at map element index 4"
	dm, _ := DecOptions{DupMapKey: DupMapKeyEnforcedAPF}.DecMode()
	dec = dm.NewDecoder(bytes.NewReader(b))
	for i := 0; i < 3; i++ {
		var s2 s
		if err := dec.Decode(&s2); err == nil {
			t.Errorf("Decode() didn't return an error")
		} else if _, ok := err.(*DupMapKeyError); !ok {
			t.Errorf("Decode() returned wrong error type %T, want (*DupMapKeyError)", err)
		} else if err.Error() != wantErrorMsg {
			t.Errorf("Decode() returned error %q, want error containing %q", err.Error(), wantErrorMsg)
		}
		if !reflect.DeepEqual(s2, wantS) {
			t.Errorf("Unmarshal(0x%x) = %+v (%T), want %+v (%T)", cborData, s2, s2, wantS, wantS)
		}
	}
	if err := dec.Decode(&v); err != io.EOF {
		t.Errorf("Decode() returned error %v, want %v", err, io.EOF)
	}
}

func TestUnmarshalDupMapKeyToStructStringParseError(t *testing.T) {
	type s struct {
		A string `cbor:"a"`
		B string `cbor:"b"`
		C string `cbor:"c"`
		D string `cbor:"d"`
		E string `cbor:"e"`
	}
	cborData := hexDecode("a661fe6141616261426163614361fe61466164614461656145") // {"\xFE": "A", "b": "B", "c": "C", "\xFE": "F", "d": "D", "e": "E"}
	wantS := s{A: "", B: "B", C: "C", D: "D", E: "E"}
	wantErrorMsg := "cbor: invalid UTF-8 string"

	// Duplicate key doesn't overwrite previous value (default).
	var s1 s
	if err := Unmarshal(cborData, &s1); err == nil {
		t.Errorf("Unmarshal(0x%x) didn't return an error", cborData)
	} else if _, ok := err.(*SemanticError); !ok {
		t.Errorf("Unmarshal(0x%x) returned wrong error type %T, want (*SemanticError)", cborData, err)
	} else if !strings.Contains(err.Error(), wantErrorMsg) {
		t.Errorf("Unmarshal(0x%x) returned error %q, want error containing %q", cborData, err.Error(), wantErrorMsg)
	}
	if !reflect.DeepEqual(s1, wantS) {
		t.Errorf("Unmarshal(0x%x) = %+v (%T), want %+v (%T)", cborData, s1, s1, wantS, wantS)
	}

	// Duplicate key triggers error.
	dm, _ := DecOptions{DupMapKey: DupMapKeyEnforcedAPF}.DecMode()
	var s2 s
	if err := dm.Unmarshal(cborData, &s2); err == nil {
		t.Errorf("Unmarshal(0x%x, %s) didn't return an error", cborData, reflect.TypeOf(s2))
	} else if _, ok := err.(*SemanticError); !ok {
		t.Errorf("Unmarshal(0x%x) returned wrong error type %T, want (*SemanticError)", cborData, err)
	} else if !strings.Contains(err.Error(), wantErrorMsg) {
		t.Errorf("Unmarshal(0x%x) returned error %q, want error containing %q", cborData, err.Error(), wantErrorMsg)
	}
	if !reflect.DeepEqual(s2, wantS) {
		t.Errorf("Unmarshal(0x%x) = %+v (%T), want %+v (%T)", cborData, s2, s2, wantS, wantS)
	}
}

func TestUnmarshalDupMapKeyToStructIntParseError(t *testing.T) {
	type s struct {
		A int `cbor:"1,keyasint"`
		B int `cbor:"3,keyasint"`
		C int `cbor:"5,keyasint"`
	}
	cborData := hexDecode("a43bffffffffffffffff0203043bffffffffffffffff030506") // {-18446744073709551616:2, 3:4, -18446744073709551616:3, 5:6}

	// Duplicate key doesn't overwrite previous value (default).
	wantS := s{B: 4, C: 6}
	wantErrorMsg := "cbor: cannot unmarshal"
	var s1 s
	if err := Unmarshal(cborData, &s1); err == nil {
		t.Errorf("Unmarshal(0x%x) didn't return an error", cborData)
	} else if _, ok := err.(*UnmarshalTypeError); !ok {
		t.Errorf("Unmarshal(0x%x) returned wrong error type %T, want (*UnmarshalTypeError)", cborData, err)
	} else if !strings.Contains(err.Error(), wantErrorMsg) {
		t.Errorf("Unmarshal(0x%x) returned error %q, want error containing %q", cborData, err.Error(), wantErrorMsg)
	}
	if !reflect.DeepEqual(s1, wantS) {
		t.Errorf("Unmarshal(0x%x) = %+v (%T), want %+v (%T)", cborData, s1, s1, wantS, wantS)
	}

	// Duplicate key triggers error.
	dm, _ := DecOptions{DupMapKey: DupMapKeyEnforcedAPF}.DecMode()
	var s2 s
	if err := dm.Unmarshal(cborData, &s2); err == nil {
		t.Errorf("Unmarshal(0x%x, %s) didn't return an error", cborData, reflect.TypeOf(s2))
	} else if _, ok := err.(*UnmarshalTypeError); !ok {
		t.Errorf("Unmarshal(0x%x) returned wrong error type %T, want (*UnmarshalTypeError)", cborData, err)
	} else if !strings.Contains(err.Error(), wantErrorMsg) {
		t.Errorf("Unmarshal(0x%x) returned error %q, want error containing %q", cborData, err.Error(), wantErrorMsg)
	}
	if !reflect.DeepEqual(s2, wantS) {
		t.Errorf("Unmarshal(0x%x) = %+v (%T), want %+v (%T)", cborData, s2, s2, wantS, wantS)
	}
}

func TestUnmarshalDupMapKeyToStructWrongTypeParseError(t *testing.T) {
	type s struct {
		A string `cbor:"a"`
		B string `cbor:"b"`
		C string `cbor:"c"`
		D string `cbor:"d"`
		E string `cbor:"e"`
	}
	cborData := hexDecode("a68161fe614161626142616361438161fe61466164614461656145") // {["\xFE"]: "A", "b": "B", "c": "C", ["\xFE"]: "F", "d": "D", "e": "E"}

	// Duplicate key doesn't overwrite previous value (default).
	wantS := s{A: "", B: "B", C: "C", D: "D", E: "E"}
	wantErrorMsg := "cbor: cannot unmarshal"
	var s1 s
	if err := Unmarshal(cborData, &s1); err == nil {
		t.Errorf("Unmarshal(0x%x) didn't return an error", cborData)
	} else if _, ok := err.(*UnmarshalTypeError); !ok {
		t.Errorf("Unmarshal(0x%x) returned wrong error type %T, want (*UnmarshalTypeError)", cborData, err)
	} else if !strings.Contains(err.Error(), wantErrorMsg) {
		t.Errorf("Unmarshal(0x%x) returned error %q, want error containing %q", cborData, err.Error(), wantErrorMsg)
	}
	if !reflect.DeepEqual(s1, wantS) {
		t.Errorf("Unmarshal(0x%x) = %+v (%T), want %+v (%T)", cborData, s1, s1, wantS, wantS)
	}

	// Duplicate key triggers error.
	dm, _ := DecOptions{DupMapKey: DupMapKeyEnforcedAPF}.DecMode()
	var s2 s
	if err := dm.Unmarshal(cborData, &s2); err == nil {
		t.Errorf("Unmarshal(0x%x, %s) didn't return an error", cborData, reflect.TypeOf(s2))
	} else if _, ok := err.(*UnmarshalTypeError); !ok {
		t.Errorf("Unmarshal(0x%x) returned wrong error type %T, want (*UnmarshalTypeError)", cborData, err)
	} else if !strings.Contains(err.Error(), wantErrorMsg) {
		t.Errorf("Unmarshal(0x%x) returned error %q, want error containing %q", cborData, err.Error(), wantErrorMsg)
	}
	if !reflect.DeepEqual(s2, wantS) {
		t.Errorf("Unmarshal(0x%x) = %+v (%T), want %+v (%T)", cborData, s2, s2, wantS, wantS)
	}
}

func TestUnmarshalDupMapKeyToStructWrongTypeUnhashableError(t *testing.T) {
	type s struct {
		A string `cbor:"a"`
		B string `cbor:"b"`
		C string `cbor:"c"`
		D string `cbor:"d"`
		E string `cbor:"e"`
	}
	cborData := hexDecode("a6810061416162614261636143810061466164614461656145") // {[0]: "A", "b": "B", "c": "C", [0]: "F", "d": "D", "e": "E"}
	wantS := s{A: "", B: "B", C: "C", D: "D", E: "E"}

	// Duplicate key doesn't overwrite previous value (default).
	wantErrorMsg := "cbor: cannot unmarshal"
	var s1 s
	if err := Unmarshal(cborData, &s1); err == nil {
		t.Errorf("Unmarshal(0x%x) didn't return an error", cborData)
	} else if _, ok := err.(*UnmarshalTypeError); !ok {
		t.Errorf("Unmarshal(0x%x) returned wrong error type %T, want (*UnmarshalTypeError)", cborData, err)
	} else if !strings.Contains(err.Error(), wantErrorMsg) {
		t.Errorf("Unmarshal(0x%x) returned error %q, want error containing %q", cborData, err.Error(), wantErrorMsg)
	}
	if !reflect.DeepEqual(s1, wantS) {
		t.Errorf("Unmarshal(0x%x) = %+v (%T), want %+v (%T)", cborData, s1, s1, wantS, wantS)
	}

	// Duplicate key triggers error.
	dm, _ := DecOptions{DupMapKey: DupMapKeyEnforcedAPF}.DecMode()
	var s2 s
	if err := dm.Unmarshal(cborData, &s2); err == nil {
		t.Errorf("Unmarshal(0x%x, %s) didn't return an error", cborData, reflect.TypeOf(s2))
	} else if _, ok := err.(*UnmarshalTypeError); !ok {
		t.Errorf("Unmarshal(0x%x) returned wrong error type %T, want (*UnmarshalTypeError)", cborData, err)
	} else if !strings.Contains(err.Error(), wantErrorMsg) {
		t.Errorf("Unmarshal(0x%x) returned error %q, want error containing %q", cborData, err.Error(), wantErrorMsg)
	}
	if !reflect.DeepEqual(s2, wantS) {
		t.Errorf("Unmarshal(0x%x) = %+v (%T), want %+v (%T)", cborData, s2, s2, wantS, wantS)
	}
}

func TestUnmarshalDupMapKeyToStructTagTypeError(t *testing.T) {
	type s struct {
		A string `cbor:"a"`
		B string `cbor:"b"`
		C string `cbor:"c"`
		D string `cbor:"d"`
		E string `cbor:"e"`
	}
	cborData := hexDecode("a6c24901000000000000000061416162614261636143c24901000000000000000061466164614461656145") // {bignum(18446744073709551616): "A", "b": "B", "c": "C", bignum(18446744073709551616): "F", "d": "D", "e": "E"}
	wantS := s{A: "", B: "B", C: "C", D: "D", E: "E"}

	// Duplicate key doesn't overwrite previous value (default).
	wantErrorMsg := "cbor: cannot unmarshal"
	var s1 s
	if err := Unmarshal(cborData, &s1); err == nil {
		t.Errorf("Unmarshal(0x%x) didn't return an error", cborData)
	} else if _, ok := err.(*UnmarshalTypeError); !ok {
		t.Errorf("Unmarshal(0x%x) returned wrong error type %T, want (*UnmarshalTypeError)", cborData, err)
	} else if !strings.Contains(err.Error(), wantErrorMsg) {
		t.Errorf("Unmarshal(0x%x) returned error %q, want error containing %q", cborData, err.Error(), wantErrorMsg)
	}
	if !reflect.DeepEqual(s1, wantS) {
		t.Errorf("Unmarshal(0x%x) = %+v (%T), want %+v (%T)", cborData, s1, s1, wantS, wantS)
	}

	// Duplicate key triggers error.
	dm, _ := DecOptions{DupMapKey: DupMapKeyEnforcedAPF}.DecMode()
	var s2 s
	if err := dm.Unmarshal(cborData, &s2); err == nil {
		t.Errorf("Unmarshal(0x%x, %s) didn't return an error", cborData, reflect.TypeOf(s2))
	} else if _, ok := err.(*UnmarshalTypeError); !ok {
		t.Errorf("Unmarshal(0x%x) returned wrong error type %T, want (*UnmarshalTypeError)", cborData, err)
	} else if !strings.Contains(err.Error(), wantErrorMsg) {
		t.Errorf("Unmarshal(0x%x) returned error %q, want error containing %q", cborData, err.Error(), wantErrorMsg)
	}
	if !reflect.DeepEqual(s2, wantS) {
		t.Errorf("Unmarshal(0x%x) = %+v (%T), want %+v (%T)", cborData, s2, s2, wantS, wantS)
	}
}

func TestIndefiniteLengthArrayToArray(t *testing.T) {
	testCases := []struct {
		name     string
		cborData []byte
		wantV    interface{}
	}{
		{
			name:     "CBOR empty array to Go 5 elem array",
			cborData: hexDecode("9fff"),
			wantV:    [5]byte{},
		},
		{
			name:     "CBOR 3 elem array to Go 5 elem array",
			cborData: hexDecode("9f010203ff"),
			wantV:    [5]byte{1, 2, 3, 0, 0},
		},
		{
			name:     "CBOR 10 elem array to Go 5 elem array",
			cborData: hexDecode("9f0102030405060708090aff"),
			wantV:    [5]byte{1, 2, 3, 4, 5},
		},
	}

	for _, tc := range testCases {
		t.Run(tc.name, func(t *testing.T) {
			v := reflect.New(reflect.TypeOf(tc.wantV))
			if err := Unmarshal(tc.cborData, v.Interface()); err != nil {
				t.Errorf("Unmarshal(0x%x) returned error %v", tc.cborData, err)
			}
			if !reflect.DeepEqual(v.Elem().Interface(), tc.wantV) {
				t.Errorf("Unmarshal(0x%x) = %v (%T), want %v (%T)", tc.cborData, v.Elem().Interface(), v.Elem().Interface(), tc.wantV, tc.wantV)
			}
		})
	}
}

func TestExceedMaxArrayElements(t *testing.T) {
	testCases := []struct {
		name         string
		opts         DecOptions
		cborData     []byte
		wantErrorMsg string
	}{
		{
			name:         "array",
			opts:         DecOptions{MaxArrayElements: 16},
			cborData:     hexDecode("910101010101010101010101010101010101"),
			wantErrorMsg: "cbor: exceeded max number of elements 16 for CBOR array",
		},
		{
			name:         "indefinite length array",
			opts:         DecOptions{MaxArrayElements: 16},
			cborData:     hexDecode("9f0101010101010101010101010101010101ff"),
			wantErrorMsg: "cbor: exceeded max number of elements 16 for CBOR array",
		},
	}
	for _, tc := range testCases {
		t.Run(tc.name, func(t *testing.T) {
			dm, _ := tc.opts.DecMode()
			var v interface{}
			if err := dm.Unmarshal(tc.cborData, &v); err == nil {
				t.Errorf("Unmarshal(0x%x) didn't return an error", tc.cborData)
			} else if err.Error() != tc.wantErrorMsg {
				t.Errorf("Unmarshal(0x%x) returned error %q, want %q", tc.cborData, err.Error(), tc.wantErrorMsg)
			}
		})
	}
}

func TestExceedMaxMapPairs(t *testing.T) {
	testCases := []struct {
		name         string
		opts         DecOptions
		cborData     []byte
		wantErrorMsg string
	}{
		{
			name:         "array",
			opts:         DecOptions{MaxMapPairs: 16},
			cborData:     hexDecode("b101010101010101010101010101010101010101010101010101010101010101010101"),
			wantErrorMsg: "cbor: exceeded max number of key-value pairs 16 for CBOR map",
		},
		{
			name:         "indefinite length array",
			opts:         DecOptions{MaxMapPairs: 16},
			cborData:     hexDecode("bf01010101010101010101010101010101010101010101010101010101010101010101ff"),
			wantErrorMsg: "cbor: exceeded max number of key-value pairs 16 for CBOR map",
		},
	}
	for _, tc := range testCases {
		t.Run(tc.name, func(t *testing.T) {
			dm, _ := tc.opts.DecMode()
			var v interface{}
			if err := dm.Unmarshal(tc.cborData, &v); err == nil {
				t.Errorf("Unmarshal(0x%x) didn't return an error", tc.cborData)
			} else if err.Error() != tc.wantErrorMsg {
				t.Errorf("Unmarshal(0x%x) returned error %q, want %q", tc.cborData, err.Error(), tc.wantErrorMsg)
			}
		})
	}
}

func TestDecIndefiniteLengthOption(t *testing.T) {
	testCases := []struct {
		name         string
		opts         DecOptions
		cborData     []byte
		wantErrorMsg string
	}{
		{
			name:         "byte string",
			opts:         DecOptions{IndefLength: IndefLengthForbidden},
			cborData:     hexDecode("5fff"),
			wantErrorMsg: "cbor: indefinite-length byte string isn't allowed",
		},
		{
			name:         "text string",
			opts:         DecOptions{IndefLength: IndefLengthForbidden},
			cborData:     hexDecode("7fff"),
			wantErrorMsg: "cbor: indefinite-length UTF-8 text string isn't allowed",
		},
		{
			name:         "array",
			opts:         DecOptions{IndefLength: IndefLengthForbidden},
			cborData:     hexDecode("9fff"),
			wantErrorMsg: "cbor: indefinite-length array isn't allowed",
		},
		{
			name:         "indefinite length array",
			opts:         DecOptions{IndefLength: IndefLengthForbidden},
			cborData:     hexDecode("bfff"),
			wantErrorMsg: "cbor: indefinite-length map isn't allowed",
		},
	}
	for _, tc := range testCases {
		t.Run(tc.name, func(t *testing.T) {
			// Default option allows indefinite length items
			var v interface{}
			if err := Unmarshal(tc.cborData, &v); err != nil {
				t.Errorf("Unmarshal(0x%x) returned an error %v", tc.cborData, err)
			}

			dm, _ := tc.opts.DecMode()
			if err := dm.Unmarshal(tc.cborData, &v); err == nil {
				t.Errorf("Unmarshal(0x%x) didn't return an error", tc.cborData)
			} else if err.Error() != tc.wantErrorMsg {
				t.Errorf("Unmarshal(0x%x) returned error %q, want %q", tc.cborData, err.Error(), tc.wantErrorMsg)
			}
		})
	}
}

func TestDecTagsMdOption(t *testing.T) {
	cborData := hexDecode("c074323031332d30332d32315432303a30343a30305a")
	wantErrorMsg := "cbor: CBOR tag isn't allowed"

	// Default option allows CBOR tags
	var v interface{}
	if err := Unmarshal(cborData, &v); err != nil {
		t.Errorf("Unmarshal(0x%x) returned an error %v", cborData, err)
	}

	// Decoding CBOR tags with TagsForbidden option returns error
	dm, _ := DecOptions{TagsMd: TagsForbidden}.DecMode()
	if err := dm.Unmarshal(cborData, &v); err == nil {
		t.Errorf("Unmarshal(0x%x) didn't return an error", cborData)
	} else if err.Error() != wantErrorMsg {
		t.Errorf("Unmarshal(0x%x) returned error %q, want %q", cborData, err.Error(), wantErrorMsg)
	}

	// Create DecMode with TagSet and TagsForbidden option returns error
	wantErrorMsg = "cbor: cannot create DecMode with TagSet when TagsMd is TagsForbidden"
	tags := NewTagSet()
	_, err := DecOptions{TagsMd: TagsForbidden}.DecModeWithTags(tags)
	if err == nil {
		t.Errorf("DecModeWithTags() didn't return an error")
	} else if err.Error() != wantErrorMsg {
		t.Errorf("DecModeWithTags() returned error %q, want %q", err.Error(), wantErrorMsg)
	}
	_, err = DecOptions{TagsMd: TagsForbidden}.DecModeWithSharedTags(tags)
	if err == nil {
		t.Errorf("DecModeWithSharedTags() didn't return an error")
	} else if err.Error() != wantErrorMsg {
		t.Errorf("DecModeWithSharedTags() returned error %q, want %q", err.Error(), wantErrorMsg)
	}
}

func TestDecModeInvalidIntDec(t *testing.T) {
	wantErrorMsg := "cbor: invalid IntDec 101"
	_, err := DecOptions{IntDec: 101}.DecMode()
	if err == nil {
		t.Errorf("DecMode() didn't return an error")
	} else if err.Error() != wantErrorMsg {
		t.Errorf("DecMode() returned error %q, want %q", err.Error(), wantErrorMsg)
	}
}

func TestIntDec(t *testing.T) {
	dm, err := DecOptions{IntDec: IntDecConvertSigned}.DecMode()
	if err != nil {
		t.Errorf("DecMode() returned an error %+v", err)
	}

	testCases := []struct {
		name         string
		cborData     []byte
		wantObj      interface{}
		wantErrorMsg string
	}{
		{
			name:     "CBOR pos int",
			cborData: hexDecode("1a000f4240"),
			wantObj:  int64(1000000),
		},
		{
			name:         "CBOR pos int overflows int64",
			cborData:     hexDecode("1bffffffffffffffff"),
			wantErrorMsg: "18446744073709551615 overflows Go's int64",
		},
		{
			name:     "CBOR neg int",
			cborData: hexDecode("3903e7"),
			wantObj:  int64(-1000),
		},
	}
	for _, tc := range testCases {
		t.Run(tc.name, func(t *testing.T) {
			var v interface{}
			err := dm.Unmarshal(tc.cborData, &v)
			if err == nil {
				if tc.wantErrorMsg != "" {
					t.Errorf("Unmarshal(0x%x) didn't return an error, want %q", tc.cborData, tc.wantErrorMsg)
				} else if !reflect.DeepEqual(v, tc.wantObj) {
					t.Errorf("Unmarshal(0x%x) return %v (%T), want %v (%T)", tc.cborData, v, v, tc.wantObj, tc.wantObj)
				}
			} else {
				if tc.wantErrorMsg == "" {
					t.Errorf("Unmarshal(0x%x) returned error %q", tc.cborData, err)
				} else if !strings.Contains(err.Error(), tc.wantErrorMsg) {
					t.Errorf("Unmarshal(0x%x) returned error %q, want %q", tc.cborData, err.Error(), tc.wantErrorMsg)
				}
			}
		})
	}
}

func TestDecModeInvalidExtraError(t *testing.T) {
	wantErrorMsg := "cbor: invalid ExtraReturnErrors 3"
	_, err := DecOptions{ExtraReturnErrors: 3}.DecMode()
	if err == nil {
		t.Errorf("DecMode() didn't return an error")
	} else if err.Error() != wantErrorMsg {
		t.Errorf("DecMode() returned error %q, want %q", err.Error(), wantErrorMsg)
	}
}

func TestExtraErrorCondUnknowField(t *testing.T) {
	type s struct {
		A string
		B string
		C string
	}

	dm, _ := DecOptions{}.DecMode()
	dmUnknownFieldError, _ := DecOptions{ExtraReturnErrors: ExtraDecErrorUnknownField}.DecMode()

	testCases := []struct {
		name         string
		cborData     []byte
		dm           DecMode
		wantObj      interface{}
		wantErrorMsg string
	}{
		{
			name:     "field by field match",
			cborData: hexDecode("a3614161616142616261436163"), // map[string]string{"A": "a", "B": "b", "C": "c"}
			dm:       dm,
			wantObj:  s{A: "a", B: "b", C: "c"},
		},
		{
			name:     "field by field match with ExtraDecErrorUnknownField",
			cborData: hexDecode("a3614161616142616261436163"), // map[string]string{"A": "a", "B": "b", "C": "c"}
			dm:       dmUnknownFieldError,
			wantObj:  s{A: "a", B: "b", C: "c"},
		},
		{
			name:     "CBOR map less field",
			cborData: hexDecode("a26141616161426162"), // map[string]string{"A": "a", "B": "b"}
			dm:       dm,
			wantObj:  s{A: "a", B: "b", C: ""},
		},
		{
			name:     "CBOR map less field with ExtraDecErrorUnknownField",
			cborData: hexDecode("a26141616161426162"), // map[string]string{"A": "a", "B": "b"}
			dm:       dmUnknownFieldError,
			wantObj:  s{A: "a", B: "b", C: ""},
		},
		{
			name:     "CBOR map unknown field",
			cborData: hexDecode("a461416161614261626143616361446164"), // map[string]string{"A": "a", "B": "b", "C": "c", "D": "d"}
			dm:       dm,
			wantObj:  s{A: "a", B: "b", C: "c"},
		},
		{
			name:         "CBOR map unknown field with ExtraDecErrorUnknownField",
			cborData:     hexDecode("a461416161614261626143616361446164"), // map[string]string{"A": "a", "B": "b", "C": "c", "D": "d"}
			dm:           dmUnknownFieldError,
			wantErrorMsg: "cbor: found unknown field at map element index 3",
		},
	}
	for _, tc := range testCases {
		t.Run(tc.name, func(t *testing.T) {
			var v s
			err := tc.dm.Unmarshal(tc.cborData, &v)
			if err == nil {
				if tc.wantErrorMsg != "" {
					t.Errorf("Unmarshal(0x%x) didn't return an error, want %q", tc.cborData, tc.wantErrorMsg)
				} else if !reflect.DeepEqual(v, tc.wantObj) {
					t.Errorf("Unmarshal(0x%x) return %v (%T), want %v (%T)", tc.cborData, v, v, tc.wantObj, tc.wantObj)
				}
			} else {
				if tc.wantErrorMsg == "" {
					t.Errorf("Unmarshal(0x%x) returned error %q", tc.cborData, err)
				} else if !strings.Contains(err.Error(), tc.wantErrorMsg) {
					t.Errorf("Unmarshal(0x%x) returned error %q, want %q", tc.cborData, err.Error(), tc.wantErrorMsg)
				}
			}
		})
	}
}

func TestStreamExtraErrorCondUnknowField(t *testing.T) {
	type s struct {
		A string
		B string
		C string
	}

	cborData := hexDecode("a461416161614461646142616261436163a3614161616142616261436163") // map[string]string{"A": "a", "D": "d", "B": "b", "C": "c"}, map[string]string{"A": "a", "B": "b", "C": "c"}
	wantErrorMsg := "cbor: found unknown field at map element index 1"
	wantObj := s{A: "a", B: "b", C: "c"}

	dmUnknownFieldError, _ := DecOptions{ExtraReturnErrors: ExtraDecErrorUnknownField}.DecMode()
	dec := dmUnknownFieldError.NewDecoder(bytes.NewReader(cborData))

	var v1 s
	err := dec.Decode(&v1)
	if err == nil {
		t.Errorf("Decode() didn't return an error, want %q", wantErrorMsg)
	} else if !strings.Contains(err.Error(), wantErrorMsg) {
		t.Errorf("Decode() returned error %q, want %q", err.Error(), wantErrorMsg)
	}

	var v2 s
	err = dec.Decode(&v2)
	if err != nil {
		t.Errorf("Decode() returned an error %v", err)
	} else if !reflect.DeepEqual(v2, wantObj) {
		t.Errorf("Decode() return %v (%T), want %v (%T)", v2, v2, wantObj, wantObj)
	}
}

// TestUnmarshalTagNum55799 is identical to TestUnmarshal,
// except that CBOR test data is prefixed with tag number 55799 (0xd9d9f7).
func TestUnmarshalTagNum55799(t *testing.T) {
	tagNum55799 := hexDecode("d9d9f7")

	for _, tc := range unmarshalTests {
		// Prefix tag number 55799 to CBOR test data
		cborData := make([]byte, len(tc.cborData)+6)
		copy(cborData, tagNum55799)
		copy(cborData[3:], tagNum55799)
		copy(cborData[6:], tc.cborData)

		// Test unmarshalling CBOR into empty interface.
		var v interface{}
		if err := Unmarshal(cborData, &v); err != nil {
			t.Errorf("Unmarshal(0x%x) returned error %v", cborData, err)
		} else {
			if tm, ok := tc.emptyInterfaceValue.(time.Time); ok {
				if vt, ok := v.(time.Time); !ok || !tm.Equal(vt) {
					t.Errorf("Unmarshal(0x%x) = %v (%T), want %v (%T)", cborData, v, v, tc.emptyInterfaceValue, tc.emptyInterfaceValue)
				}
			} else if !reflect.DeepEqual(v, tc.emptyInterfaceValue) {
				t.Errorf("Unmarshal(0x%x) = %v (%T), want %v (%T)", cborData, v, v, tc.emptyInterfaceValue, tc.emptyInterfaceValue)
			}
		}

		// Test unmarshalling CBOR into RawMessage.
		var r RawMessage
		if err := Unmarshal(cborData, &r); err != nil {
			t.Errorf("Unmarshal(0x%x) returned error %v", cborData, err)
		} else if !bytes.Equal(r, tc.cborData) {
			t.Errorf("Unmarshal(0x%x) returned RawMessage %v, want %v", cborData, r, tc.cborData)
		}

		// Test unmarshalling CBOR into compatible data types.
		for _, value := range tc.values {
			v := reflect.New(reflect.TypeOf(value))
			vPtr := v.Interface()
			if err := Unmarshal(cborData, vPtr); err != nil {
				t.Errorf("Unmarshal(0x%x) returned error %v", cborData, err)
			} else {
				if tm, ok := value.(time.Time); ok {
					if vt, ok := v.Elem().Interface().(time.Time); !ok || !tm.Equal(vt) {
						t.Errorf("Unmarshal(0x%x) = %v (%T), want %v (%T)", cborData, v.Elem().Interface(), v.Elem().Interface(), value, value)
					}
				} else if !reflect.DeepEqual(v.Elem().Interface(), value) {
					t.Errorf("Unmarshal(0x%x) = %v (%T), want %v (%T)", cborData, v.Elem().Interface(), v.Elem().Interface(), value, value)
				}
			}
		}

		// Test unmarshalling CBOR into incompatible data types.
		for _, typ := range tc.wrongTypes {
			v := reflect.New(typ)
			vPtr := v.Interface()
			if err := Unmarshal(cborData, vPtr); err == nil {
				t.Errorf("Unmarshal(0x%x, %s) didn't return an error", cborData, typ.String())
			} else if _, ok := err.(*UnmarshalTypeError); !ok {
				t.Errorf("Unmarshal(0x%x) returned wrong error type %T, want (*UnmarshalTypeError)", cborData, err)
			} else if !strings.Contains(err.Error(), "cannot unmarshal") {
				t.Errorf("Unmarshal(0x%x) returned error %q, want error containing %q", cborData, err.Error(), "cannot unmarshal")
			}
		}
	}
}

// TestUnmarshalFloatWithTagNum55799 is identical to TestUnmarshalFloat,
// except that CBOR test data is prefixed with tag number 55799 (0xd9d9f7).
func TestUnmarshalFloatWithTagNum55799(t *testing.T) {
	tagNum55799 := hexDecode("d9d9f7")

	for _, tc := range unmarshalFloatTests {
		// Prefix tag number 55799 to CBOR test data
		cborData := make([]byte, len(tc.cborData)+3)
		copy(cborData, tagNum55799)
		copy(cborData[3:], tc.cborData)

		// Test unmarshalling CBOR into empty interface.
		var v interface{}
		if err := Unmarshal(tc.cborData, &v); err != nil {
			t.Errorf("Unmarshal(0x%x) returned error %v", tc.cborData, err)
		} else {
			testFloat(t, tc.cborData, v, tc.emptyInterfaceValue, tc.equalityThreshold)
		}

		// Test unmarshalling CBOR into RawMessage.
		var r RawMessage
		if err := Unmarshal(tc.cborData, &r); err != nil {
			t.Errorf("Unmarshal(0x%x) returned error %v", tc.cborData, err)
		} else if !bytes.Equal(r, tc.cborData) {
			t.Errorf("Unmarshal(0x%x) returned RawMessage %v, want %v", tc.cborData, r, tc.cborData)
		}

		// Test unmarshalling CBOR into compatible data types.
		for _, value := range tc.values {
			v := reflect.New(reflect.TypeOf(value))
			vPtr := v.Interface()
			if err := Unmarshal(tc.cborData, vPtr); err != nil {
				t.Errorf("Unmarshal(0x%x) returned error %v", tc.cborData, err)
			} else {
				testFloat(t, tc.cborData, v.Elem().Interface(), value, tc.equalityThreshold)
			}
		}

		// Test unmarshalling CBOR into incompatible data types.
		for _, typ := range tc.wrongTypes {
			v := reflect.New(typ)
			vPtr := v.Interface()
			if err := Unmarshal(tc.cborData, vPtr); err == nil {
				t.Errorf("Unmarshal(0x%x) didn't return an error", tc.cborData)
			} else if _, ok := err.(*UnmarshalTypeError); !ok {
				t.Errorf("Unmarshal(0x%x) returned wrong error type %T, want (*UnmarshalTypeError)", tc.cborData, err)
			} else if !strings.Contains(err.Error(), "cannot unmarshal") {
				t.Errorf("Unmarshal(0x%x) returned error %q, want error containing %q", tc.cborData, err.Error(), "cannot unmarshal")
			}
		}
	}
}

func TestUnmarshalTagNum55799AsElement(t *testing.T) {
	testCases := []struct {
		name                string
		cborData            []byte
		emptyInterfaceValue interface{}
		values              []interface{}
		wrongTypes          []reflect.Type
	}{
		{
			"array",
			hexDecode("d9d9f783d9d9f701d9d9f702d9d9f703"), // 55799([55799(1), 55799(2), 55799(3)])
			[]interface{}{uint64(1), uint64(2), uint64(3)},
			[]interface{}{[]interface{}{uint64(1), uint64(2), uint64(3)}, []byte{1, 2, 3}, []int{1, 2, 3}, []uint{1, 2, 3}, [0]int{}, [1]int{1}, [3]int{1, 2, 3}, [5]int{1, 2, 3, 0, 0}, []float32{1, 2, 3}, []float64{1, 2, 3}},
			[]reflect.Type{typeUint8, typeUint16, typeUint32, typeUint64, typeInt8, typeInt16, typeInt32, typeInt64, typeFloat32, typeFloat64, typeString, typeBool, typeStringSlice, typeMapStringInt, reflect.TypeOf([3]string{}), typeTag, typeRawTag},
		},
		{
			"map",
			hexDecode("d9d9f7a2d9d9f701d9d9f702d9d9f703d9d9f704"), // 55799({55799(1): 55799(2), 55799(3): 55799(4)})
			map[interface{}]interface{}{uint64(1): uint64(2), uint64(3): uint64(4)},
			[]interface{}{map[interface{}]interface{}{uint64(1): uint64(2), uint64(3): uint64(4)}, map[uint]int{1: 2, 3: 4}, map[int]uint{1: 2, 3: 4}},
			[]reflect.Type{typeUint8, typeUint16, typeUint32, typeUint64, typeInt8, typeInt16, typeInt32, typeInt64, typeFloat32, typeFloat64, typeByteSlice, typeByteArray, typeString, typeBool, typeIntSlice, typeMapStringInt, typeTag, typeRawTag},
		},
	}
	for _, tc := range testCases {
		t.Run(tc.name, func(t *testing.T) {
			// Test unmarshalling CBOR into empty interface.
			var v interface{}
			if err := Unmarshal(tc.cborData, &v); err != nil {
				t.Errorf("Unmarshal(0x%x) returned error %v", tc.cborData, err)
			} else {
				if tm, ok := tc.emptyInterfaceValue.(time.Time); ok {
					if vt, ok := v.(time.Time); !ok || !tm.Equal(vt) {
						t.Errorf("Unmarshal(0x%x) = %v (%T), want %v (%T)", tc.cborData, v, v, tc.emptyInterfaceValue, tc.emptyInterfaceValue)
					}
				} else if !reflect.DeepEqual(v, tc.emptyInterfaceValue) {
					t.Errorf("Unmarshal(0x%x) = %v (%T), want %v (%T)", tc.cborData, v, v, tc.emptyInterfaceValue, tc.emptyInterfaceValue)
				}
			}

			// Test unmarshalling CBOR into compatible data types.
			for _, value := range tc.values {
				v := reflect.New(reflect.TypeOf(value))
				vPtr := v.Interface()
				if err := Unmarshal(tc.cborData, vPtr); err != nil {
					t.Errorf("Unmarshal(0x%x) returned error %v", tc.cborData, err)
				} else {
					if tm, ok := value.(time.Time); ok {
						if vt, ok := v.Elem().Interface().(time.Time); !ok || !tm.Equal(vt) {
							t.Errorf("Unmarshal(0x%x) = %v (%T), want %v (%T)", tc.cborData, v.Elem().Interface(), v.Elem().Interface(), value, value)
						}
					} else if !reflect.DeepEqual(v.Elem().Interface(), value) {
						t.Errorf("Unmarshal(0x%x) = %v (%T), want %v (%T)", tc.cborData, v.Elem().Interface(), v.Elem().Interface(), value, value)
					}
				}
			}

			// Test unmarshalling CBOR into incompatible data types.
			for _, typ := range tc.wrongTypes {
				v := reflect.New(typ)
				vPtr := v.Interface()
				if err := Unmarshal(tc.cborData, vPtr); err == nil {
					t.Errorf("Unmarshal(0x%x, %s) didn't return an error", tc.cborData, typ.String())
				} else if _, ok := err.(*UnmarshalTypeError); !ok {
					t.Errorf("Unmarshal(0x%x) returned wrong error type %T, want (*UnmarshalTypeError)", tc.cborData, err)
				} else if !strings.Contains(err.Error(), "cannot unmarshal") {
					t.Errorf("Unmarshal(0x%x) returned error %q, want error containing %q", tc.cborData, err.Error(), "cannot unmarshal")
				}
			}
		})
	}
}

func TestUnmarshalTagNum55799ToBinaryUnmarshaler(t *testing.T) {
	cborData := hexDecode("d9d9f74800000000499602d2") // 55799(h'00000000499602D2')
	wantObj := number(1234567890)

	var v number
	if err := Unmarshal(cborData, &v); err != nil {
		t.Errorf("Unmarshal(0x%x) returned error %v", cborData, err)
	} else if !reflect.DeepEqual(v, wantObj) {
		t.Errorf("Unmarshal(0x%x) = %v (%T), want %v (%T)", cborData, v, v, wantObj, wantObj)
	}
}

func TestUnmarshalTagNum55799ToUnmarshaler(t *testing.T) {
	cborData := hexDecode("d9d9f7d864a1636e756d01") // 55799(100({"num": 1}))
	wantObj := number3(1)

	var v number3
	if err := Unmarshal(cborData, &v); err != nil {
		t.Errorf("Unmarshal(0x%x) returned error %v", cborData, err)
	} else if !reflect.DeepEqual(v, wantObj) {
		t.Errorf("Unmarshal(0x%x) = %v (%T), want %v (%T)", cborData, v, v, wantObj, wantObj)
	}
}

func TestUnmarshalTagNum55799ToRegisteredGoType(t *testing.T) {
	type myInt int
	typ := reflect.TypeOf(myInt(0))

	tags := NewTagSet()
	if err := tags.Add(TagOptions{EncTag: EncTagRequired, DecTag: DecTagRequired}, typ, 125); err != nil {
		t.Fatalf("TagSet.Add(%s, %v) returned error %v", typ, 125, err)
	}

	dm, _ := DecOptions{}.DecModeWithTags(tags)

	cborData := hexDecode("d9d9f7d87d01") // 55799(125(1))
	wantObj := myInt(1)

	var v myInt
	if err := dm.Unmarshal(cborData, &v); err != nil {
		t.Errorf("Unmarshal(0x%x) returned error %v", cborData, err)
	} else if !reflect.DeepEqual(v, wantObj) {
		t.Errorf("Unmarshal(0x%x) = %v (%T), want %v (%T)", cborData, v, v, wantObj, wantObj)
	}
}

// TODO: wait for clarification from 7049bis https://github.com/cbor-wg/CBORbis/issues/183
// Nested tag number 55799 may be stripeed as well depending on 7049bis clarification.
func TestUnmarshalNestedTagNum55799ToEmptyInterface(t *testing.T) {
	cborData := hexDecode("d864d9d9f701") // 100(55799(1))
	wantObj := Tag{100, Tag{55799, uint64(1)}}

	var v interface{}
	if err := Unmarshal(cborData, &v); err != nil {
		t.Errorf("Unmarshal(0x%x) returned error %v", cborData, err)
	} else if !reflect.DeepEqual(v, wantObj) {
		t.Errorf("Unmarshal(0x%x) = %v (%T), want %v (%T)", cborData, v, v, wantObj, wantObj)
	}
}

func TestUnmarshalNestedTagNum55799ToValue(t *testing.T) {
	cborData := hexDecode("d864d9d9f701") // 100(55799(1))
	wantObj := 1

	var v int
	if err := Unmarshal(cborData, &v); err != nil {
		t.Errorf("Unmarshal(0x%x) returned error %v", cborData, err)
	} else if !reflect.DeepEqual(v, wantObj) {
		t.Errorf("Unmarshal(0x%x) = %v (%T), want %v (%T)", cborData, v, v, wantObj, wantObj)
	}
}

func TestUnmarshalNestedTagNum55799ToTag(t *testing.T) {
	cborData := hexDecode("d864d9d9f701") // 100(55799(1))
	wantObj := Tag{100, Tag{55799, uint64(1)}}

	var v Tag
	if err := Unmarshal(cborData, &v); err != nil {
		t.Errorf("Unmarshal(0x%x) returned error %v", cborData, err)
	} else if !reflect.DeepEqual(v, wantObj) {
		t.Errorf("Unmarshal(0x%x) = %v (%T), want %v (%T)", cborData, v, v, wantObj, wantObj)
	}
}

func TestUnmarshalNestedTagNum55799ToTime(t *testing.T) {
	cborData := hexDecode("c0d9d9f774323031332d30332d32315432303a30343a30305a") // 0(55799("2013-03-21T20:04:00Z"))
	wantErrorMsg := "tag number 0 must be followed by text string, got tag"

	var v time.Time
	if err := Unmarshal(cborData, &v); err == nil {
		t.Errorf("Unmarshal(0x%x) didn't return error", cborData)
	} else if !strings.Contains(err.Error(), wantErrorMsg) {
		t.Errorf("Unmarshal(0x%x) returned error %s, want %s", cborData, err.Error(), wantErrorMsg)
	}
}

func TestUnmarshalNestedTagNum55799ToBinaryUnmarshaler(t *testing.T) {
	cborData := hexDecode("d864d9d9f74800000000499602d2") // 100(55799(h'00000000499602D2'))
	wantObj := number(1234567890)

	var v number
	if err := Unmarshal(cborData, &v); err != nil {
		t.Errorf("Unmarshal(0x%x) returned error %v", cborData, err)
	} else if !reflect.DeepEqual(v, wantObj) {
		t.Errorf("Unmarshal(0x%x) = %v (%T), want %v (%T)", cborData, v, v, wantObj, wantObj)
	}
}

func TestUnmarshalNestedTagNum55799ToUnmarshaler(t *testing.T) {
	cborData := hexDecode("d864d9d9f7a1636e756d01") // 100(55799({"num": 1}))
	wantErrorMsg := "wrong tag content type"

	var v number3
	if err := Unmarshal(cborData, &v); err == nil {
		t.Errorf("Unmarshal(0x%x) didn't return error", cborData)
	} else if !strings.Contains(err.Error(), wantErrorMsg) {
		t.Errorf("Unmarshal(0x%x) returned error %s, want %s", cborData, err.Error(), wantErrorMsg)
	}
}

func TestUnmarshalNestedTagNum55799ToRegisteredGoType(t *testing.T) {
	type myInt int
	typ := reflect.TypeOf(myInt(0))

	tags := NewTagSet()
	if err := tags.Add(TagOptions{EncTag: EncTagRequired, DecTag: DecTagRequired}, typ, 125); err != nil {
		t.Fatalf("TagSet.Add(%s, %v) returned error %v", typ, 125, err)
	}

	dm, _ := DecOptions{}.DecModeWithTags(tags)

	cborData := hexDecode("d87dd9d9f701") // 125(55799(1))
	wantErrorMsg := "cbor: wrong tag number for cbor.myInt, got [125 55799], expected [125]"

	var v myInt
	if err := dm.Unmarshal(cborData, &v); err == nil {
		t.Errorf("Unmarshal() didn't return error")
	} else if !strings.Contains(err.Error(), wantErrorMsg) {
		t.Errorf("Unmarshal(0x%x) returned error %s, want %s", cborData, err.Error(), wantErrorMsg)
	}
}

func TestUnmarshalPosIntToBigInt(t *testing.T) {
	cborData := hexDecode("1bffffffffffffffff") // 18446744073709551615
	wantEmptyInterfaceValue := uint64(18446744073709551615)
	wantBigIntValue := bigIntOrPanic("18446744073709551615")

	var v1 interface{}
	if err := Unmarshal(cborData, &v1); err != nil {
		t.Errorf("Unmarshal(0x%x) returned error %+v", cborData, err)
	} else if !reflect.DeepEqual(v1, wantEmptyInterfaceValue) {
		t.Errorf("Unmarshal(0x%x) returned %v (%T), want %v (%T)", cborData, v1, v1, wantEmptyInterfaceValue, wantEmptyInterfaceValue)
	}

	var v2 big.Int
	if err := Unmarshal(cborData, &v2); err != nil {
		t.Errorf("Unmarshal(0x%x) returned error %+v", cborData, err)
	} else if !reflect.DeepEqual(v2, wantBigIntValue) {
		t.Errorf("Unmarshal(0x%x) returned %v (%T), want %v (%T)", cborData, v2, v2, wantBigIntValue, wantBigIntValue)
	}
}

func TestUnmarshalNegIntToBigInt(t *testing.T) {
	testCases := []struct {
		name                    string
		cborData                []byte
		wantEmptyInterfaceValue interface{}
		wantBigIntValue         big.Int
	}{
		{
			name:                    "fit Go int64",
			cborData:                hexDecode("3b7fffffffffffffff"), // -9223372036854775808
			wantEmptyInterfaceValue: int64(-9223372036854775808),
			wantBigIntValue:         bigIntOrPanic("-9223372036854775808"),
		},
		{
			name:                    "overflow Go int64",
			cborData:                hexDecode("3b8000000000000000"), // -9223372036854775809
			wantEmptyInterfaceValue: bigIntOrPanic("-9223372036854775809"),
			wantBigIntValue:         bigIntOrPanic("-9223372036854775809"),
		},
	}
	for _, tc := range testCases {
		t.Run(tc.name, func(t *testing.T) {
			var v1 interface{}
			if err := Unmarshal(tc.cborData, &v1); err != nil {
				t.Errorf("Unmarshal(0x%x) returned error %+v", tc.cborData, err)
			} else if !reflect.DeepEqual(v1, tc.wantEmptyInterfaceValue) {
				t.Errorf("Unmarshal(0x%x) returned %v (%T), want %v (%T)", tc.cborData, v1, v1, tc.wantEmptyInterfaceValue, tc.wantEmptyInterfaceValue)
			}

			var v2 big.Int
			if err := Unmarshal(tc.cborData, &v2); err != nil {
				t.Errorf("Unmarshal(0x%x) returned error %+v", tc.cborData, err)
			} else if !reflect.DeepEqual(v2, tc.wantBigIntValue) {
				t.Errorf("Unmarshal(0x%x) returned %v (%T), want %v (%T)", tc.cborData, v2, v2, tc.wantBigIntValue, tc.wantBigIntValue)
			}
		})
	}
}

func TestUnmarshalTag2(t *testing.T) {
	testCases := []struct {
		name                    string
		cborData                []byte
		wantEmptyInterfaceValue interface{}
		wantValues              []interface{}
	}{
		{
			name:                    "fit Go int64",
			cborData:                hexDecode("c2430f4240"), // 2(1000000)
			wantEmptyInterfaceValue: bigIntOrPanic("1000000"),
			wantValues: []interface{}{
				int64(1000000),
				uint64(1000000),
				float32(1000000),
				float64(1000000),
				bigIntOrPanic("1000000"),
			},
		},
		{
			name:                    "fit Go uint64",
			cborData:                hexDecode("c248ffffffffffffffff"), // 2(18446744073709551615)
			wantEmptyInterfaceValue: bigIntOrPanic("18446744073709551615"),
			wantValues: []interface{}{
				uint64(18446744073709551615),
				float32(18446744073709551615),
				float64(18446744073709551615),
				bigIntOrPanic("18446744073709551615"),
			},
		},
		{
			name:                    "fit Go uint64 with leading zeros",
			cborData:                hexDecode("c24900ffffffffffffffff"), // 2(18446744073709551615)
			wantEmptyInterfaceValue: bigIntOrPanic("18446744073709551615"),
			wantValues: []interface{}{
				uint64(18446744073709551615),
				float32(18446744073709551615),
				float64(18446744073709551615),
				bigIntOrPanic("18446744073709551615"),
			},
		},
		{
			name:                    "overflow Go uint64",
			cborData:                hexDecode("c249010000000000000000"), // 2(18446744073709551616)
			wantEmptyInterfaceValue: bigIntOrPanic("18446744073709551616"),
			wantValues: []interface{}{
				bigIntOrPanic("18446744073709551616"),
			},
		},
		{
			name:                    "overflow Go uint64 with leading zeros",
			cborData:                hexDecode("c24b0000010000000000000000"), // 2(18446744073709551616)
			wantEmptyInterfaceValue: bigIntOrPanic("18446744073709551616"),
			wantValues: []interface{}{
				bigIntOrPanic("18446744073709551616"),
			},
		},
	}
	for _, tc := range testCases {
		t.Run(tc.name, func(t *testing.T) {
			var v1 interface{}
			if err := Unmarshal(tc.cborData, &v1); err != nil {
				t.Errorf("Unmarshal(0x%x) returned error %+v", tc.cborData, err)
			} else if !reflect.DeepEqual(v1, tc.wantEmptyInterfaceValue) {
				t.Errorf("Unmarshal(0x%x) returned %v (%T), want %v (%T)", tc.cborData, v1, v1, tc.wantEmptyInterfaceValue, tc.wantEmptyInterfaceValue)
			}

			for _, wantValue := range tc.wantValues {
				v := reflect.New(reflect.TypeOf(wantValue))
				if err := Unmarshal(tc.cborData, v.Interface()); err != nil {
					t.Errorf("Unmarshal(0x%x) returned error %+v", tc.cborData, err)
				} else if !reflect.DeepEqual(v.Elem().Interface(), wantValue) {
					t.Errorf("Unmarshal(0x%x) returned %v (%T), want %v (%T)", tc.cborData, v.Elem().Interface(), v.Elem().Interface(), wantValue, wantValue)
				}
			}
		})
	}
}

func TestUnmarshalTag3(t *testing.T) {
	testCases := []struct {
		name                    string
		cborData                []byte
		wantEmptyInterfaceValue interface{}
		wantValues              []interface{}
	}{
		{
			name:                    "fit Go int64",
			cborData:                hexDecode("c3487fffffffffffffff"), // 3(-9223372036854775808)
			wantEmptyInterfaceValue: bigIntOrPanic("-9223372036854775808"),
			wantValues: []interface{}{
				int64(-9223372036854775808),
				float32(-9223372036854775808),
				float64(-9223372036854775808),
				bigIntOrPanic("-9223372036854775808"),
			},
		},
		{
			name:                    "fit Go int64 with leading zeros",
			cborData:                hexDecode("c349007fffffffffffffff"), // 3(-9223372036854775808)
			wantEmptyInterfaceValue: bigIntOrPanic("-9223372036854775808"),
			wantValues: []interface{}{
				int64(-9223372036854775808),
				float32(-9223372036854775808),
				float64(-9223372036854775808),
				bigIntOrPanic("-9223372036854775808"),
			},
		},
		{
			name:                    "overflow Go int64",
			cborData:                hexDecode("c349010000000000000000"), // 3(-18446744073709551617)
			wantEmptyInterfaceValue: bigIntOrPanic("-18446744073709551617"),
			wantValues: []interface{}{
				bigIntOrPanic("-18446744073709551617"),
			},
		},
		{
			name:                    "overflow Go int64 with leading zeros",
			cborData:                hexDecode("c34b0000010000000000000000"), // 3(-18446744073709551617)
			wantEmptyInterfaceValue: bigIntOrPanic("-18446744073709551617"),
			wantValues: []interface{}{
				bigIntOrPanic("-18446744073709551617"),
			},
		},
	}
	for _, tc := range testCases {
		t.Run(tc.name, func(t *testing.T) {
			var v1 interface{}
			if err := Unmarshal(tc.cborData, &v1); err != nil {
				t.Errorf("Unmarshal(0x%x) returned error %+v", tc.cborData, err)
			} else if !reflect.DeepEqual(v1, tc.wantEmptyInterfaceValue) {
				t.Errorf("Unmarshal(0x%x) returned %v (%T), want %v (%T)", tc.cborData, v1, v1, tc.wantEmptyInterfaceValue, tc.wantEmptyInterfaceValue)
			}

			for _, wantValue := range tc.wantValues {
				v := reflect.New(reflect.TypeOf(wantValue))
				if err := Unmarshal(tc.cborData, v.Interface()); err != nil {
					t.Errorf("Unmarshal(0x%x) returned error %+v", tc.cborData, err)
				} else if !reflect.DeepEqual(v.Elem().Interface(), wantValue) {
					t.Errorf("Unmarshal(0x%x) returned %v (%T), want %v (%T)", tc.cborData, v.Elem().Interface(), v.Elem().Interface(), wantValue, wantValue)
				}
			}
		})
	}
}

func TestUnmarshalInvalidTagBignum(t *testing.T) {
	typeBigIntSlice := reflect.TypeOf([]big.Int{})

	testCases := []struct {
		name          string
		cborData      []byte
		decodeToTypes []reflect.Type
		wantErrorMsg  string
	}{
		{
			name:          "Tag 2 with string",
			cborData:      hexDecode("c27f657374726561646d696e67ff"),
			decodeToTypes: []reflect.Type{typeIntf, typeBigInt},
			wantErrorMsg:  "cbor: tag number 2 or 3 must be followed by byte string, got UTF-8 text string",
		},
		{
			name:          "Tag 3 with string",
			cborData:      hexDecode("c37f657374726561646d696e67ff"),
			decodeToTypes: []reflect.Type{typeIntf, typeBigInt},
			wantErrorMsg:  "cbor: tag number 2 or 3 must be followed by byte string, got UTF-8 text string",
		},
		{
			name:          "Tag 3 with negavtive int",
			cborData:      hexDecode("81C330"), // [3(-17)]
			decodeToTypes: []reflect.Type{typeIntf, typeBigIntSlice},
			wantErrorMsg:  "cbor: tag number 2 or 3 must be followed by byte string, got negative integer",
		},
	}
	for _, tc := range testCases {
		for _, decodeToType := range tc.decodeToTypes {
			t.Run(tc.name+" decode to "+decodeToType.String(), func(t *testing.T) {
				v := reflect.New(decodeToType)
				if err := Unmarshal(tc.cborData, v.Interface()); err == nil {
					t.Errorf("Unmarshal(0x%x) didn't return error, want error msg %q", tc.cborData, tc.wantErrorMsg)
				} else if !strings.Contains(err.Error(), tc.wantErrorMsg) {
					t.Errorf("Unmarshal(0x%x) returned error %q, want %q", tc.cborData, err, tc.wantErrorMsg)
				}
			})
		}
	}
}

type Foo interface {
	Foo() string
}

type UintFoo uint

func (f *UintFoo) Foo() string {
	return fmt.Sprint(f)
}

type IntFoo int

func (f *IntFoo) Foo() string {
	return fmt.Sprint(*f)
}

type ByteFoo []byte

func (f *ByteFoo) Foo() string {
	return fmt.Sprint(*f)
}

type StringFoo string

func (f *StringFoo) Foo() string {
	return string(*f)
}

type ArrayFoo []int

func (f *ArrayFoo) Foo() string {
	return fmt.Sprint(*f)
}

type MapFoo map[int]int

func (f *MapFoo) Foo() string {
	return fmt.Sprint(*f)
}

type StructFoo struct {
	Value int `cbor:"1,keyasint"`
}

func (f *StructFoo) Foo() string {
	return fmt.Sprint(*f)
}

type TestExample struct {
	Message string `cbor:"1,keyasint"`
	Foo     Foo    `cbor:"2,keyasint"`
}

func TestUnmarshalToInterface(t *testing.T) {

	uintFoo, uintFoo123 := UintFoo(0), UintFoo(123)
	intFoo, intFooNeg1 := IntFoo(0), IntFoo(-1)
	byteFoo, byteFoo123 := ByteFoo(nil), ByteFoo([]byte{1, 2, 3})
	stringFoo, stringFoo123 := StringFoo(""), StringFoo("123")
	arrayFoo, arrayFoo123 := ArrayFoo(nil), ArrayFoo([]int{1, 2, 3})
	mapFoo, mapFoo123 := MapFoo(nil), MapFoo(map[int]int{1: 1, 2: 2, 3: 3})

	em, _ := EncOptions{Sort: SortCanonical}.EncMode()

	testCases := []struct {
		name           string
		data           []byte
		v              *TestExample
		unmarshalToObj *TestExample
	}{
		{
			name: "uint",
			data: hexDecode("a2016b736f6d65206d657373676502187b"), // {1: "some messge", 2: 123}
			v: &TestExample{
				Message: "some messge",
				Foo:     &uintFoo123,
			},
			unmarshalToObj: &TestExample{Foo: &uintFoo},
		},
		{
			name: "int",
			data: hexDecode("a2016b736f6d65206d65737367650220"), // {1: "some messge", 2: -1}
			v: &TestExample{
				Message: "some messge",
				Foo:     &intFooNeg1,
			},
			unmarshalToObj: &TestExample{Foo: &intFoo},
		},
		{
			name: "bytes",
			data: hexDecode("a2016b736f6d65206d65737367650243010203"), // {1: "some messge", 2: [1,2,3]}
			v: &TestExample{
				Message: "some messge",
				Foo:     &byteFoo123,
			},
			unmarshalToObj: &TestExample{Foo: &byteFoo},
		},
		{
			name: "string",
			data: hexDecode("a2016b736f6d65206d65737367650263313233"), // {1: "some messge", 2: "123"}
			v: &TestExample{
				Message: "some messge",
				Foo:     &stringFoo123,
			},
			unmarshalToObj: &TestExample{Foo: &stringFoo},
		},
		{
			name: "array",
			data: hexDecode("a2016b736f6d65206d65737367650283010203"), // {1: "some messge", 2: []int{1,2,3}}
			v: &TestExample{
				Message: "some messge",
				Foo:     &arrayFoo123,
			},
			unmarshalToObj: &TestExample{Foo: &arrayFoo},
		},
		{
			name: "map",
			data: hexDecode("a2016b736f6d65206d657373676502a3010102020303"), // {1: "some messge", 2: map[int]int{1:1,2:2,3:3}}
			v: &TestExample{
				Message: "some messge",
				Foo:     &mapFoo123,
			},
			unmarshalToObj: &TestExample{Foo: &mapFoo},
		},
		{
			name: "struct",
			data: hexDecode("a2016b736f6d65206d657373676502a1011901c8"), // {1: "some messge", 2: {1: 456}}
			v: &TestExample{
				Message: "some messge",
				Foo:     &StructFoo{Value: 456},
			},
			unmarshalToObj: &TestExample{Foo: &StructFoo{}},
		},
	}

	for _, tc := range testCases {
		t.Run(tc.name, func(t *testing.T) {

			data, err := em.Marshal(tc.v)
			if err != nil {
				t.Errorf("Marshal(%+v) returned error %v", tc.v, err)
			} else if !bytes.Equal(data, tc.data) {
				t.Errorf("Marshal(%+v) = 0x%x, want 0x%x", tc.v, data, tc.v)
			}

			// Unmarshal to empty interface
			var einterface TestExample
			if err = Unmarshal(data, &einterface); err == nil {
				t.Errorf("Unmarshal(0x%x) didn't return an error, want error (*UnmarshalTypeError)", data)
			} else if _, ok := err.(*UnmarshalTypeError); !ok {
				t.Errorf("Unmarshal(0x%x) returned wrong type of error %T, want (*UnmarshalTypeError)", data, err)
			}

			// Unmarshal to interface value
			err = Unmarshal(data, tc.unmarshalToObj)
			if err != nil {
				t.Errorf("Unmarshal(0x%x) returned error %v", data, err)
			} else if !reflect.DeepEqual(tc.unmarshalToObj, tc.v) {
				t.Errorf("Unmarshal(0x%x) = %v, want %v", data, tc.unmarshalToObj, tc.v)
			}
		})
	}
}

type Bar struct {
	I int
}

func (b *Bar) Foo() string {
	return fmt.Sprint(*b)
}

type FooStruct struct {
	Foos []Foo
}

func TestUnmarshalTaggedDataToInterface(t *testing.T) {

	var tags = NewTagSet()
	err := tags.Add(
		TagOptions{EncTag: EncTagRequired, DecTag: DecTagRequired},
		reflect.TypeOf(&Bar{}),
		4,
	)
	if err != nil {
		t.Error(err)
	}

	v := &FooStruct{
		Foos: []Foo{&Bar{1}},
	}

	want := hexDecode("a164466f6f7381c4a1614901") // {"Foos": [4({"I": 1})]}

	em, _ := EncOptions{}.EncModeWithTags(tags)
	data, err := em.Marshal(v)
	if err != nil {
		t.Errorf("Marshal(%+v) returned error %v", v, err)
	} else if !bytes.Equal(data, want) {
		t.Errorf("Marshal(%+v) = 0x%x, want 0x%x", v, data, want)
	}

	dm, _ := DecOptions{}.DecModeWithTags(tags)

	// Unmarshal to empty interface
	var v1 Bar
	if err = dm.Unmarshal(data, &v1); err == nil {
		t.Errorf("Unmarshal(0x%x) didn't return an error, want error (*UnmarshalTypeError)", data)
	} else if _, ok := err.(*UnmarshalTypeError); !ok {
		t.Errorf("Unmarshal(0x%x) returned wrong type of error %T, want (*UnmarshalTypeError)", data, err)
	}

	// Unmarshal to interface value
	v2 := &FooStruct{
		Foos: []Foo{&Bar{}},
	}
	err = dm.Unmarshal(data, v2)
	if err != nil {
		t.Errorf("Unmarshal(0x%x) returned error %v", data, err)
	} else if !reflect.DeepEqual(v2, v) {
		t.Errorf("Unmarshal(0x%x) = %v, want %v", data, v2, v)
	}
}

<<<<<<< HEAD
type B interface {
	Foo()
}

type C struct {
	Field int
}

func (c *C) Foo() {}

type D struct {
	Field string
}

func (d *D) Foo() {}

type A1 struct {
	Field B
}

type A2 struct {
	Fields []B
}

func TestUnmarshalRegisteredTagToInterface(t *testing.T) {
	var err error
	tags := NewTagSet()
	err = tags.Add(TagOptions{EncTag: EncTagRequired, DecTag: DecTagRequired}, reflect.TypeOf(C{}), 279)
	if err != nil {
		t.Error(err)
	}
	err = tags.Add(TagOptions{EncTag: EncTagRequired, DecTag: DecTagRequired}, reflect.TypeOf(D{}), 280)
	if err != nil {
		t.Error(err)
	}

	encMode, _ := PreferredUnsortedEncOptions().EncModeWithTags(tags)
	decMode, _ := DecOptions{}.DecModeWithTags(tags)

	v1 := A1{Field: &C{Field: 5}}
	data1, err := encMode.Marshal(v1)
	if err != nil {
		t.Fatalf("Marshal(%+v) returned error %v", v1, err)
	}

	v2 := A2{Fields: []B{&C{Field: 5}, &D{Field: "a"}}}
	data2, err := encMode.Marshal(v2)
	if err != nil {
		t.Fatalf("Marshal(%+v) returned error %v", v2, err)
	}

	testCases := []struct {
		name           string
		data           []byte
		unmarshalToObj interface{}
		wantValue      interface{}
	}{
		{
			name:           "interface type",
			data:           data1,
			unmarshalToObj: &A1{},
			wantValue:      &v1,
		},
		{
			name:           "concrete type",
			data:           data1,
			unmarshalToObj: &A1{Field: &C{}},
			wantValue:      &v1,
		},
		{
			name:           "slice of interface type",
			data:           data2,
			unmarshalToObj: &A2{},
			wantValue:      &v2,
=======
func TestDecModeInvalidDefaultMapType(t *testing.T) {
	testCases := []struct {
		name         string
		opts         DecOptions
		wantErrorMsg string
	}{
		{
			name:         "byte slice",
			opts:         DecOptions{DefaultMapType: reflect.TypeOf([]byte(nil))},
			wantErrorMsg: "cbor: invalid DefaultMapType []uint8",
		},
		{
			name:         "int slice",
			opts:         DecOptions{DefaultMapType: reflect.TypeOf([]int(nil))},
			wantErrorMsg: "cbor: invalid DefaultMapType []int",
		},
		{
			name:         "string",
			opts:         DecOptions{DefaultMapType: reflect.TypeOf("")},
			wantErrorMsg: "cbor: invalid DefaultMapType string",
		},
		{
			name:         "unnamed struct type",
			opts:         DecOptions{DefaultMapType: reflect.TypeOf(struct{}{})},
			wantErrorMsg: "cbor: invalid DefaultMapType struct {}",
		},
	}
	for _, tc := range testCases {
		t.Run(tc.name, func(t *testing.T) {
			_, err := tc.opts.DecMode()
			if err == nil {
				t.Errorf("DecMode() didn't return an error")
			} else if err.Error() != tc.wantErrorMsg {
				t.Errorf("DecMode() returned error %q, want %q", err.Error(), tc.wantErrorMsg)
			}
		})
	}
}

func TestUnmarshalToDefaultMapType(t *testing.T) {

	cborDataMapIntInt := hexDecode("a201020304")                                             // {1: 2, 3: 4}
	cborDataMapStringInt := hexDecode("a2616101616202")                                      // {"a": 1, "b": 2}
	cborDataArrayOfMapStringint := hexDecode("82a2616101616202a2616303616404")               // [{"a": 1, "b": 2}, {"c": 3, "d": 4}]
	cborDataNestedMap := hexDecode("a268496e744669656c6401684d61704669656c64a2616101616202") // {"IntField": 1, "MapField": {"a": 1, "b": 2}}

	decOptionsDefault := DecOptions{}
	decOptionsMapIntfIntfType := DecOptions{DefaultMapType: reflect.TypeOf(map[interface{}]interface{}(nil))}
	decOptionsMapStringIntType := DecOptions{DefaultMapType: reflect.TypeOf(map[string]int(nil))}
	decOptionsMapStringIntfType := DecOptions{DefaultMapType: reflect.TypeOf(map[string]interface{}(nil))}

	testCases := []struct {
		name         string
		opts         DecOptions
		cborData     []byte
		wantValue    interface{}
		wantErrorMsg string
	}{
		// Decode CBOR map to map[interface{}]interface{} using default options
		{
			name:      "decode CBOR map[int]int to Go map[interface{}]interface{} (default)",
			opts:      decOptionsDefault,
			cborData:  cborDataMapIntInt,
			wantValue: map[interface{}]interface{}{uint64(1): uint64(2), uint64(3): uint64(4)},
		},
		{
			name:      "decode CBOR map[string]int to Go map[interface{}]interface{} (default)",
			opts:      decOptionsDefault,
			cborData:  cborDataMapStringInt,
			wantValue: map[interface{}]interface{}{"a": uint64(1), "b": uint64(2)},
		},
		{
			name:     "decode CBOR array of map[string]int to Go []map[interface{}]interface{} (default)",
			opts:     decOptionsDefault,
			cborData: cborDataArrayOfMapStringint,
			wantValue: []interface{}{
				map[interface{}]interface{}{"a": uint64(1), "b": uint64(2)},
				map[interface{}]interface{}{"c": uint64(3), "d": uint64(4)},
			},
		},
		{
			name:     "decode CBOR nested map to Go map[interface{}]interface{} (default)",
			opts:     decOptionsDefault,
			cborData: cborDataNestedMap,
			wantValue: map[interface{}]interface{}{
				"IntField": uint64(1),
				"MapField": map[interface{}]interface{}{"a": uint64(1), "b": uint64(2)},
			},
		},
		// Decode CBOR map to map[interface{}]interface{} using default map type option
		{
			name:      "decode CBOR map[int]int to Go map[interface{}]interface{}",
			opts:      decOptionsMapIntfIntfType,
			cborData:  cborDataMapIntInt,
			wantValue: map[interface{}]interface{}{uint64(1): uint64(2), uint64(3): uint64(4)},
		},
		{
			name:      "decode CBOR map[string]int to Go map[interface{}]interface{}",
			opts:      decOptionsMapIntfIntfType,
			cborData:  cborDataMapStringInt,
			wantValue: map[interface{}]interface{}{"a": uint64(1), "b": uint64(2)},
		},
		{
			name:     "decode CBOR array of map[string]int to Go []map[interface{}]interface{}",
			opts:     decOptionsMapIntfIntfType,
			cborData: cborDataArrayOfMapStringint,
			wantValue: []interface{}{
				map[interface{}]interface{}{"a": uint64(1), "b": uint64(2)},
				map[interface{}]interface{}{"c": uint64(3), "d": uint64(4)},
			},
		},
		{
			name:     "decode CBOR nested map to Go map[interface{}]interface{}",
			opts:     decOptionsMapIntfIntfType,
			cborData: cborDataNestedMap,
			wantValue: map[interface{}]interface{}{
				"IntField": uint64(1),
				"MapField": map[interface{}]interface{}{"a": uint64(1), "b": uint64(2)},
			},
		},
		// Decode CBOR map to map[string]interface{} using default map type option
		{
			name:         "decode CBOR map[int]int to Go map[string]interface{}",
			opts:         decOptionsMapStringIntfType,
			cborData:     cborDataMapIntInt,
			wantErrorMsg: "cbor: cannot unmarshal positive integer into Go value of type string",
		},
		{
			name:      "decode CBOR map[string]int to Go map[string]interface{}",
			opts:      decOptionsMapStringIntfType,
			cborData:  cborDataMapStringInt,
			wantValue: map[string]interface{}{"a": uint64(1), "b": uint64(2)},
		},
		{
			name:     "decode CBOR array of map[string]int to Go []map[string]interface{}",
			opts:     decOptionsMapStringIntfType,
			cborData: cborDataArrayOfMapStringint,
			wantValue: []interface{}{
				map[string]interface{}{"a": uint64(1), "b": uint64(2)},
				map[string]interface{}{"c": uint64(3), "d": uint64(4)},
			},
		},
		{
			name:     "decode CBOR nested map to Go map[string]interface{}",
			opts:     decOptionsMapStringIntfType,
			cborData: cborDataNestedMap,
			wantValue: map[string]interface{}{
				"IntField": uint64(1),
				"MapField": map[string]interface{}{"a": uint64(1), "b": uint64(2)},
			},
		},
		// Decode CBOR map to map[string]int using default map type option
		{
			name:         "decode CBOR map[int]int to Go map[string]int",
			opts:         decOptionsMapStringIntType,
			cborData:     cborDataMapIntInt,
			wantErrorMsg: "cbor: cannot unmarshal positive integer into Go value of type string",
		},
		{
			name:      "decode CBOR map[string]int to Go map[string]int",
			opts:      decOptionsMapStringIntType,
			cborData:  cborDataMapStringInt,
			wantValue: map[string]int{"a": 1, "b": 2},
		},
		{
			name:     "decode CBOR array of map[string]int to Go []map[string]int",
			opts:     decOptionsMapStringIntType,
			cborData: cborDataArrayOfMapStringint,
			wantValue: []interface{}{
				map[string]int{"a": 1, "b": 2},
				map[string]int{"c": 3, "d": 4},
			},
		},
		{
			name:         "decode CBOR nested map to Go map[string]int",
			opts:         decOptionsMapStringIntType,
			cborData:     cborDataNestedMap,
			wantErrorMsg: "cbor: cannot unmarshal map into Go value of type int",
>>>>>>> 466959a1
		},
	}

	for _, tc := range testCases {
		t.Run(tc.name, func(t *testing.T) {
<<<<<<< HEAD
			err = decMode.Unmarshal(tc.data, tc.unmarshalToObj)
			if err != nil {
				t.Errorf("Unmarshal(0x%x) returned error %v", tc.data, err)
			}
			if !reflect.DeepEqual(tc.unmarshalToObj, tc.wantValue) {
				t.Errorf("Unmarshal(0x%x) = %v, want %v", tc.data, tc.unmarshalToObj, tc.wantValue)
=======
			decMode, _ := tc.opts.DecMode()

			var v interface{}
			err := decMode.Unmarshal(tc.cborData, &v)
			if err != nil {
				if tc.wantErrorMsg == "" {
					t.Errorf("Unmarshal(0x%x) to empty interface returned error %v", tc.cborData, err)
				} else if tc.wantErrorMsg != err.Error() {
					t.Errorf("Unmarshal(0x%x) error %q, want %q", tc.cborData, err.Error(), tc.wantErrorMsg)
				}
			} else {
				if tc.wantValue == nil {
					t.Errorf("Unmarshal(0x%x) = %v (%T), want error %q", tc.cborData, v, v, tc.wantErrorMsg)
				} else if !reflect.DeepEqual(v, tc.wantValue) {
					t.Errorf("Unmarshal(0x%x) = %v (%T), want %v (%T)", tc.cborData, v, v, tc.wantValue, tc.wantValue)
				}
>>>>>>> 466959a1
			}
		})
	}
}<|MERGE_RESOLUTION|>--- conflicted
+++ resolved
@@ -5401,7 +5401,6 @@
 	}
 }
 
-<<<<<<< HEAD
 type B interface {
 	Foo()
 }
@@ -5476,7 +5475,22 @@
 			data:           data2,
 			unmarshalToObj: &A2{},
 			wantValue:      &v2,
-=======
+		},
+	}
+
+	for _, tc := range testCases {
+		t.Run(tc.name, func(t *testing.T) {
+			err = decMode.Unmarshal(tc.data, tc.unmarshalToObj)
+			if err != nil {
+				t.Errorf("Unmarshal(0x%x) returned error %v", tc.data, err)
+			}
+			if !reflect.DeepEqual(tc.unmarshalToObj, tc.wantValue) {
+				t.Errorf("Unmarshal(0x%x) = %v, want %v", tc.data, tc.unmarshalToObj, tc.wantValue)
+			}
+		})
+	}
+}
+
 func TestDecModeInvalidDefaultMapType(t *testing.T) {
 	testCases := []struct {
 		name         string
@@ -5655,20 +5669,11 @@
 			opts:         decOptionsMapStringIntType,
 			cborData:     cborDataNestedMap,
 			wantErrorMsg: "cbor: cannot unmarshal map into Go value of type int",
->>>>>>> 466959a1
 		},
 	}
 
 	for _, tc := range testCases {
 		t.Run(tc.name, func(t *testing.T) {
-<<<<<<< HEAD
-			err = decMode.Unmarshal(tc.data, tc.unmarshalToObj)
-			if err != nil {
-				t.Errorf("Unmarshal(0x%x) returned error %v", tc.data, err)
-			}
-			if !reflect.DeepEqual(tc.unmarshalToObj, tc.wantValue) {
-				t.Errorf("Unmarshal(0x%x) = %v, want %v", tc.data, tc.unmarshalToObj, tc.wantValue)
-=======
 			decMode, _ := tc.opts.DecMode()
 
 			var v interface{}
@@ -5685,7 +5690,6 @@
 				} else if !reflect.DeepEqual(v, tc.wantValue) {
 					t.Errorf("Unmarshal(0x%x) = %v (%T), want %v (%T)", tc.cborData, v, v, tc.wantValue, tc.wantValue)
 				}
->>>>>>> 466959a1
 			}
 		})
 	}
