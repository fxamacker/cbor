--- conflicted
+++ resolved
@@ -155,11 +155,7 @@
 		},
 		{
 			name:         "33-level map",
-<<<<<<< HEAD
-			cborData:     hexDecode("a101a1a1a1a1a1a1a1a1a1a1a1a1a1a1a1a1a1a1a1a1a1a1a1a1a1a1a1a1a1a1a1a101"),
-=======
 			data:         hexDecode("a101818181818181818181818181818181818181818181818181818181818181818101"),
->>>>>>> 02b69dbb
 			opts:         DecOptions{},
 			wantErrorMsg: "cbor: exceeded max nested level 32",
 		},
@@ -179,15 +175,9 @@
 	for _, tc := range testCases {
 		t.Run(tc.name, func(t *testing.T) {
 			dm, _ := tc.opts.decMode()
-<<<<<<< HEAD
-			d := decoder{data: tc.cborData, dm: dm}
-			if err := d.valid(); err == nil {
-				t.Errorf("valid(0x%x) didn't return an error", tc.cborData)
-=======
 			d := decoder{data: tc.data, dm: dm}
 			if _, err := d.wellformedInternal(0, false); err == nil {
 				t.Errorf("wellformed(0x%x) didn't return an error", tc.data)
->>>>>>> 02b69dbb
 			} else if _, ok := err.(*MaxNestedLevelError); !ok {
 				t.Errorf("wellformed(0x%x) returned wrong error type %T, want (*MaxNestedLevelError)", tc.data, err)
 			} else if err.Error() != tc.wantErrorMsg {
