--- conflicted
+++ resolved
@@ -4676,7 +4676,6 @@
 	}
 }
 
-<<<<<<< HEAD
 func TestBigIntConvertReject(t *testing.T) {
 	em, err := EncOptions{BigIntConvert: BigIntConvertReject}.EncMode()
 	if err != nil {
@@ -4691,7 +4690,9 @@
 
 	if _, err := em.Marshal(&big.Int{}); !reflect.DeepEqual(want, err) {
 		t.Errorf("want: %v, got: %v", want, err)
-=======
+  }
+}
+
 func TestEncModeInvalidBinaryMarshalerMode(t *testing.T) {
 	for _, tc := range []struct {
 		name         string
@@ -4788,6 +4789,5 @@
 				t.Errorf("unexpected output, want: 0x%x, got 0x%x", tc.want, got)
 			}
 		})
->>>>>>> 92fdcbb6
 	}
 }