[![CBOR Library - Slideshow and Latest Docs.](https://github.com/fxamacker/images/raw/master/cbor/v2.0.0/cbor_slides.gif)](https://github.com/fxamacker/cbor/blob/master/README.md)

# CBOR library in Go
[__`fxamacker/cbor`__](https://github.com/fxamacker/cbor) is a CBOR encoder and decoder.  CBOR codec functions have identical signatures to `json/encoding`.  Each release passes 375+ tests and 250+ million execs fuzzing.

[![](https://github.com/fxamacker/cbor/workflows/ci/badge.svg)](https://github.com/fxamacker/cbor/actions?query=workflow%3Aci)
[![](https://github.com/fxamacker/cbor/workflows/cover%20%E2%89%A597%25/badge.svg)](https://github.com/fxamacker/cbor/actions?query=workflow%3A%22cover+%E2%89%A597%25%22)
[![](https://github.com/fxamacker/cbor/workflows/linters/badge.svg)](https://github.com/fxamacker/cbor/actions?query=workflow%3Alinters)
[![Go Report Card](https://goreportcard.com/badge/github.com/fxamacker/cbor)](https://goreportcard.com/report/github.com/fxamacker/cbor)
[![Release](https://img.shields.io/github/release/fxamacker/cbor.svg?style=flat-square)](https://github.com/fxamacker/cbor/releases)
[![License](http://img.shields.io/badge/license-mit-blue.svg?style=flat-square)](https://raw.githubusercontent.com/fxamacker/cbor/master/LICENSE)

__What is CBOR__?  [CBOR](CBOR_GOLANG.md) ([RFC 7049](https://tools.ietf.org/html/rfc7049)) is a binary data format inspired by JSON and MessagePack.  CBOR is used in [IETF](https://www.ietf.org) Internet Standards such as COSE ([RFC 8152](https://tools.ietf.org/html/rfc8152)) and CWT ([RFC 8392 CBOR Web Token](https://tools.ietf.org/html/rfc8392)). WebAuthn also uses CBOR.

__Why this CBOR library?__ It doesn't crash and it has well-balanced qualities: small, fast, safe and easy. It also supports "preferred serialization" by encoding integers and floats to their smallest forms when values fit.

* __Small apps__.  Same programs are 4-9 MB smaller by switching to this library.  No code gen and the only imported pkg is [x448/float16](https://github.com/x448/float16) which is maintained by the same team as this library.

* __Small data__.  The `toarray`, `keyasint`, and `omitempty` struct tags shrink size of Go structs encoded to CBOR.  Integers encode to smallest form that fits.  Floats can shrink from float64 -> float32 -> float16 if values can round-trip.

* __Fast__. v1.3 became faster than a well-known library that uses `unsafe` optimizations and code gen.  Faster libraries will always exist, but speed is only one factor.  This library doesn't use `unsafe` optimizations or code gen.  

* __Safe__ and reliable. It prevents crashes on malicious CBOR data by using extensive tests, coverage-guided fuzzing, data validation, and avoiding Go's [`unsafe`](https://golang.org/pkg/unsafe/) pkg. Nested levels for CBOR arrays, maps, and tags are limited to 32.

* __Easy__ and saves time.  It has the same API as [Go](https://golang.org)'s [`encoding/json`](https://golang.org/pkg/encoding/json/) when possible.  Existing structs don't require changes.  Go struct tags like `` `cbor:"name,omitempty"` `` and `` `json:"name,omitempty"` `` work as expected.  

* __Stable API__. Six codec functions have signatures identical to encoding/json and they will never change:  
`Marshal`, `Unmarshal`, `NewEncoder`, `NewDecoder`, `encoder.Encode`, and `decoder.Decode`.

Codec functions at package-level use default options. Same codec functions are exported by EncMode and DecMode.  EncMode and DecMode are interfaces created from EncOptions or DecOptions structs.

Predefined options make it easier to comply with standards like Canonical CBOR, CTAP2 Canonical CBOR, etc.

Customized options are easy.  For example, EncOptions.Time can be set to:  
`TimeUnix`, `TimeUnixMicro`, `TimeUnixDynamic`, `TimeRFC3339`, or `TimeRFC3339Nano`.

Struct tags like __`keyasint`__ and __`toarray`__ make compact CBOR data such as COSE, CWT, and SenML easier to use.

<hr>

[![CBOR API](https://github.com/fxamacker/images/raw/master/cbor/v2.0.0/cbor_easy_api.png)](#usage)

<hr>

👉  [Status](#current-status) • [Design Goals](#design-goals) • [Features](#features) • [Standards](#standards) • [Install](#installation) • [API](#api) • [Usage](#usage) • [Fuzzing](#fuzzing-and-code-coverage) • [Security Policy](#security-policy) • [License](#license)

## Comparisons

Comparisons are between this newer library and a well-known library that had 1,000+ stars before this library was created.  Default build settings for each library were used for all comparisons.

__This library is safer__.  Small malicious CBOR messages are rejected quickly before they exhaust system resources.

![alt text](https://github.com/fxamacker/images/raw/master/cbor/v2.0.0/cbor_safety_comparison.png "CBOR library safety comparison")

__This library is smaller__. Programs like senmlCat can be 4 MB smaller by switching to this library.  Programs using more complex CBOR data types can be 9.2 MB smaller.

![alt text](https://github.com/fxamacker/images/raw/master/cbor/v2.0.0/cbor_size_comparison.png "CBOR library and program size comparison chart")

__This library is faster__ for encoding and decoding CBOR Web Token (CWT).  However, speed is only one factor and it can vary depending on data types and sizes.  Unlike the other library, this one doesn't use Go's ```unsafe``` package or code gen.

![alt text](https://github.com/fxamacker/images/raw/master/cbor/v2.0.0/cbor_speed_comparison.png "CBOR library speed comparison chart")

The resource intensive `codec.CborHandle` initialization (in the other library) was placed outside the benchmark loop to make sure their library wasn't penalized.

Doing your own comparisons is highly recommended.  Use your most common message sizes and data types.

## Current Status
Latest version is v2.0, which has:

* __Stable API__ –  Six codec function signatures will never change.  No breaking API changes for other funcs in same major version.    These two functions are subject to change until the draft RFC is approved by IETF (est. "later in 2020"):
  * CoreDetEncOptions() is subject to change because it uses draft standard not yet approved by IETF.
  * PreferredUnsortedEncOptions() is subject to change because it uses draft standard not yet approved by IETF.
* __Passed all tests__ – v2.0 passed all 375+ tests on amd64, arm64, ppc64le and s390x with linux.
* __Passed fuzzing__ – v2.0 passed 1+ billion execs in coverage-guided fuzzing on Feb. 2, 2020.

Recent activity:

* [x] [Release v1.5](https://github.com/fxamacker/cbor/releases) -- Add option to shrink floating-point values to smaller sizes like float16 (if they preserve value).
* [x] [Release v1.5](https://github.com/fxamacker/cbor/releases) -- Add options for encoding floating-point NaN values: NaNConvertNone, NaNConvert7e00, NaNConvertQuiet, or NaNConvertPreserveSignal.
* [x] [Release v2.0](https://github.com/fxamacker/cbor/releases) -- Improved API, faster performance, less memory allocs, five options for encoding time and cleaner code. Decode NaN or Infinity time values as if they were NULL (to Go's "zero time".)

__Why v2.0?__:

v1 required breaking API changes to support upcoming new features like CBOR tags.  v2.0 has other benefits like reduced memory and including more functions with signatures identical to `encoding/json`. See [Design Goals](#design-goals) for more.

__Roadmap__:

<<<<<<< HEAD
 * v2.1 (est. Feb. 9-12, 2020) support for CBOR tags (major type 6) and some decoder optimizations.
 * v2.2 (Feb. 2020) options for handling duplicate map keys.
=======
 * v2.1 (est. Feb. 16-17, 2020) 
   - [x] CBOR tags (major type 6) for encoding and decoding
   - [x] Decoding optimizations
   - [ ] Options for duplicate map keys
>>>>>>> a6190fe9

## Installation
```
$ GO111MODULE=on go get github.com/fxamacker/cbor/v2
```

```
import (
	"github.com/fxamacker/cbor/v2" // imports as package "cbor"
)
```

[Released versions](https://github.com/fxamacker/cbor/releases) benefit from longer fuzz tests.

## System Requirements

* Go 1.12 (or newer)
* amd64, arm64, ppc64le and s390x. Other architectures may also work but they are not tested as frequently. 

<hr>

👉  [Status](#current-status) • [Design Goals](#design-goals) • [Features](#features) • [Standards](#standards) • [Install](#installation) • [API](#api) • [Usage](#usage) • [Fuzzing](#fuzzing-and-code-coverage) • [Security Policy](#security-policy) • [License](#license)

## Design Goals 
This library is designed to be a generic CBOR encoder and decoder.  It was initially created for a [WebAuthn (FIDO2) server library](https://github.com/fxamacker/webauthn), because existing CBOR libraries (in Go) didn't meet certain criteria in 2019.

This library is designed to be:

* __Easy__ – API is like `encoding/json` plus `keyasint` and `toarray` struct tags.
* __Small__ – Programs in cisco/senml are 4 MB smaller by switching to this library. In extreme cases programs can be smaller by 9+ MB. No code gen and the only imported pkg is x448/float16 which is maintained by the same team.
* __Safe and reliable__ – No `unsafe` pkg, coverage >95%, coverage-guided fuzzing, and data validation to avoid crashes on malformed or malicious data.

Competing factors are balanced:

* __Speed__ vs __safety__ vs __size__ – to keep size small, avoid code generation. For safety, validate data and avoid Go's `unsafe` pkg.  For speed, use safe optimizations such as caching struct metadata. v1.4 is faster than a well-known library that uses `unsafe` and code gen.
* __Standards compliance__ – CBOR ([RFC 7049](https://tools.ietf.org/html/rfc7049)) with minor [limitations](#limitations).  Encoder supports options for sorting, floating-point conversions, and more.  Predefined configurations are also available so you can use "CTAP2 Canonical CBOR", etc. without knowing individual options.  Decoder checks for well-formedness, validates data, and limits nested levels to defend against attacks.  See [Standards](#standards).

v2.0 decoupled options from CBOR encoding & decoding functions:

* More encoding/decoding function signatures are identical to encoding/json.
* More function signatures can remain stable forever.
* More flexibility for evolving internal data types, optimizations, and concurrency.
* Features like CBOR tags can be added without more breaking API changes.
* Options to handle duplicate map keys can be added without more breaking API changes.

Avoiding `unsafe` package has benefits.  The `unsafe` package [warns](https://golang.org/pkg/unsafe/):

> Packages that import unsafe may be non-portable and are not protected by the Go 1 compatibility guidelines.

All releases prioritize reliability to avoid crashes on decoding malformed CBOR data. See [Fuzzing and Coverage](#fuzzing-and-code-coverage).

Features not in Go's standard library are usually not added.  However, the __`toarray`__ struct tag in __ugorji/go__ was too useful to ignore. It was added in v1.3 when a project mentioned they were using it with CBOR to save disk space.

## Features

* In v2, many function signatures are identical to encoding/json, including:  
`Marshal`, `Unmarshal`, `NewEncoder`, `NewDecoder`, `encoder.Encode`, `decoder.Decode`.
* Support customizable options to create encoding and decoding modes (interfaces) that are safe for concurrent use.  Once created, encoding and decoding modes cannot accidentally change their behavior at runtime.
* Support "cbor" and "json" keys in Go's struct tags. If both are specified, then "cbor" is used.
* `toarray` struct tag allows named struct fields for elements of CBOR arrays.
* `keyasint` struct tag allows named struct fields for elements of CBOR maps with int keys.
* Encoder has easy functions that return predefined configurations:  
  `CanonicalEncOptions`, `CTAP2EncOptions`, `CoreDetEncOptions`, `PreferredUnsortedEncOptions`
* Integers always encode to the smallest number of bytes.
* Encoder floating-point options:
  * ShortestFloatMode: `ShortestFloatNone` or `ShortestFloat16` (IEEE 754 binary16, etc. if value fits).
  * InfConvertMode: `InfConvertNone` or `InfConvertFloat16`.
  * NaNConvertMode: `NaNConvertNone`, `NaNConvert7e00`, `NaNConvertQuiet`, or `NaNConvertPreserveSignal`.
* Encoder sort options: `SortNone`, `SortBytewiseLexical`, `SortCanonical`, `SortCTAP2`, `SortCoreDeterministic`.
* Encoder time options: `TimeUnix`, `TimeUnixMicro`, `TimeUnixDynamic`, `TimeRFC3339`, `TimeRFC3339Nano`.
* Support `cbor.RawMessage` which can delay CBOR decoding or precompute CBOR encoding.
* Support Go's `encoding.BinaryMarshaler` and `encoding.BinaryUnmarshaler` interfaces.
* Support `cbor.Marshaler` and `cbor.Unmarshaler` interfaces to allow user-defined types to have custom CBOR encoding and decoding.
* Support indefinite length CBOR data (["streaming"](https://tools.ietf.org/html/rfc7049#section-2.2)).  For decoding, each indefinite length "container" must fit into memory to perform well-formedness checks that prevent exploits. Go's `io.LimitReader` can be used to limit sizes.
* Decoder always checks for invalid UTF-8 string errors.
* Decoder always decodes in-place to slices, maps, and structs.
* Decoder uses case-insensitive field name match when decoding to structs. 
* Both encoder and decoder correctly handles nil slice, map, pointer, and interface values.

See [milestones](https://github.com/fxamacker/cbor/milestones) for upcoming features.

<hr>

👉  [Status](#current-status) • [Design Goals](#design-goals) • [Features](#features) • [Standards](#standards) • [Install](#installation) • [API](#api) • [Usage](#usage) • [Fuzzing](#fuzzing-and-code-coverage) • [Security Policy](#security-policy) • [License](#license)

## Standards
This library implements CBOR as specified in [RFC 7049](https://tools.ietf.org/html/rfc7049) with minor [limitations](#limitations).

Integers always encode to the shortest form that preserves value.  By default, time values are encoded without tags.

Encoding of other data types and map key sort order are determined by encoder options.

|Option                       |Available Settings (defaults in bold, aliases in italics)                                |
|-----------------------------|---------------------------------------------------------------------------------------|
|EncOptions.Sort |__`SortNone`__, `SortLengthFirst`, `SortBytewiseLexical`, _`SortCanonical`_, _`SortCTAP2Canonical`_, _`SortCoreDeterministic`_ |
|EncOptions.Time |__`TimeUnix`__, `TimeUnixMicro`, `TimeUnixDynamic`, `TimeRFC3339`, `TimeRFC3339Nano` |
|EncOptions.ShortestFloat |__`ShortestFloatNone`__, `ShortestFloat16` |
|EncOptions.InfConvert |__`InfConvertFloat16`__, `InfConvertNone` |
|EncOptions.NaNConvert |__`NaNConvert7e00`__, `NaNConvertNone`, `NaNConvertQuiet`, `NaNConvertPreserveSignal` |

See the end of [API section](#api) for more info about each encoding option.

Float16 conversions use [x448/float16](https://github.com/x448/float16) maintained by the same team as this library.  All 4+ billion possible conversions are verified to be correct in that library on amd64, arm64, ppc64le and s390x.

Go nil values for slices, maps, pointers, etc. are encoded as CBOR null.  Empty slices, maps, etc. are encoded as empty CBOR arrays and maps.

Decoder checks for all required well-formedness errors, including all "subkinds" of syntax errors and too little data.

After well-formedness is verified, basic validity errors are handled as follows:

* Invalid UTF-8 string: Decoder always checks and returns invalid UTF-8 string error.
* Duplicate keys in a map: By default, decoder decodes to a map with duplicate keys by overwriting previous value with the same key.  Options to handle duplicate map keys in different ways may be added as a feature.

When decoding well-formed CBOR arrays and maps, decoder saves the first error it encounters and continues with the next item.  Options to handle this differently may be added in the future.

## Limitations
:tada: CBOR tags (type 6) is implemented and will be in the next release ([milestone v2.1](https://github.com/fxamacker/cbor/milestone/11)).  
:tada: Options for duplicate map keys will be in the next release ([milestone v2.1](https://github.com/fxamacker/cbor/milestone/11)).


Known limitations:

* Currently, CBOR tag numbers are ignored.  Decoder simply decodes tag content. (Coming soon in v2.1)
* Currently, duplicate map keys are not checked during decoding. (Coming soon in v2.1)
* Nested levels for CBOR arrays, maps, and tags are limited to 32 to quickly reject potentially malicious data.  This limit will be reconsidered upon request.
* CBOR negative int (type 1) that cannot fit into Go's int64 are not supported, such as RFC 7049 example -18446744073709551616.  Decoding these values returns `cbor.UnmarshalTypeError` like Go's `encoding/json`.
* CBOR `Undefined` (0xf7) value decodes to Go's `nil` value.  CBOR `Null` (0xf6) more closely matches Go's `nil`.

Like Go's `encoding/json`, data validation checks the entire message to prevent partially filled (corrupted) data. This library also prevents crashes and resource exhaustion attacks from malicious CBOR data. Use Go's `io.LimitReader` when decoding very large data to limit size.

## API 
In v2, many function signatures are identical to encoding/json, including:  
`Marshal`, `Unmarshal`, `NewEncoder`, `NewDecoder`, `encoder.Encode`, `decoder.Decode`.

"Mode" in this API means definite way of encoding or decoding.

EncMode and DecMode are interfaces created from EncOptions or DecOptions structs.  
For example, `em := cbor.EncOptions{...}.EncMode()` or `em := cbor.CanonicalEncOptions().EncMode()`.

EncMode and DecMode use immutable options so their behavior won't accidentally change at runtime.  Modes are intended to be reused and are safe for concurrent use.

__API for Default Mode of Encoding & Decoding__

If default options are acceptable, then you don't need to create EncMode or DecMode.
```
Marshal(v interface{}) ([]byte, error)
NewEncoder(w io.Writer) *Encoder

Unmarshal(data []byte, v interface{}) error
NewDecoder(r io.Reader) *Decoder
```

__API for Creating & Using Encoding Modes__
```
// EncMode interface uses immutable options and is safe for concurrent use.
type EncMode interface {
	Marshal(v interface{}) ([]byte, error)
	NewEncoder(w io.Writer) *Encoder
	EncOptions() EncOptions  // returns copy of options
}

// EncOptions specifies encoding options.
type EncOptions struct {
...
}

// EncMode returns an EncMode interface created from EncOptions.
func (opts EncOptions) EncMode() (EncMode, error) 
```

__API for Predefined Encoding Options__
```
func CanonicalEncOptions() EncOptions     // settings for RFC 7049 Canonical CBOR
func CTAP2EncOptions() EncOptions         // settings for FIDO2 CTAP2 Canonical CBOR
func CoreDetEncOptions() EncOptions       // modern settings from a draft RFC (subject to change)
func PreferredUnsortedEncOptions() EncOptions  // modern settings from a draft RFC (subject to change)
```

__API for Creating & Using Decoding Modes__
```
// DecMode interface uses immutable options and is safe for concurrent use.
type DecMode interface {
	Unmarshal(data []byte, v interface{}) error
	NewDecoder(r io.Reader) *Decoder
	DecOptions() DecOptions  // returns copy of options
}

// DecOptions specifies decoding options.
type DecOptions struct {
...
}

// DecMode returns a DecMode interface created from DecOptions.
func (opts DecOptions) DecMode() (DecMode, error)
```

The `keyasint` and `toarray` struct tags are worth knowing.  They can reduce programming effort, improve system performance, and reduce the size of serialized data.  

See [API docs (godoc.org)](https://godoc.org/github.com/fxamacker/cbor) for more details and more functions.  See [Usage section](#usage) for usage and code examples.  Options for the encoder are listed here.

__Integers always encode to the shortest form that preserves value__.  Encoding of other data types and map key sort order are determined by encoding options.
<<<<<<< HEAD

__Encoding Options__:

Encoder has options that can be set individually. These functions are provided to create and return a modifiable EncOptions struct with predefined settings.

|Predefined EncOptions        |Description                                                                            |
|-----------------------------|---------------------------------------------------------------------------------------|
|CanonicalEncOptions() |[Canonical CBOR (RFC 7049 Section 3.9)](https://tools.ietf.org/html/rfc7049#section-3.9).|
|CTAP2EncOptions() |[CTAP2 Canonical CBOR (FIDO2 CTAP2)](https://fidoalliance.org/specs/fido-v2.0-id-20180227/fido-client-to-authenticator-protocol-v2.0-id-20180227.html#ctap2-canonical-cbor-encoding-form).|
|PreferredUnsortedEncOptions() |Unsorted, encode float64->float32->float16 when values fit, NaN values encoded as float16 0x7e00.|
|CoreDetEncOptions() |PreferredUnsortedEncOptions() + map keys are sorted bytewise lexicographic.|

🌱 CoreDetEncOptions() and PreferredUnsortedEncOptions() are subject to change until the draft RFC they used is approved by IETF.

|EncOptions.Sort              |Description                                                                            |
|-----------------------------|---------------------------------------------------------------------------------------|
|SortNone (default) |No sorting for map keys.|
|SortLengthFirst |Length-first map key ordering.|
|SortBytewiseLexical |Bytewise lexicographic map key ordering|
|SortCanonical |(alias) Same as SortLengthFirst [(RFC 7049 Section 3.9)](https://tools.ietf.org/html/rfc7049#section-3.9)|
|SortCTAP2Canonical |(alias) Same as SortBytewiseLexical [(CTAP2 Canonical CBOR)](https://fidoalliance.org/specs/fido-v2.0-id-20180227/fido-client-to-authenticator-protocol-v2.0-id-20180227.html#ctap2-canonical-cbor-encoding-form).|
|SortCoreDeterministic |(alias) Same as SortBytewiseLexical.|


=======

__Encoding Options__:

Encoder has options that can be set individually. These functions are provided to create and return a modifiable EncOptions struct with predefined settings.

|Predefined EncOptions        |Description                                                                            |
|-----------------------------|---------------------------------------------------------------------------------------|
|CanonicalEncOptions() |[Canonical CBOR (RFC 7049 Section 3.9)](https://tools.ietf.org/html/rfc7049#section-3.9).|
|CTAP2EncOptions() |[CTAP2 Canonical CBOR (FIDO2 CTAP2)](https://fidoalliance.org/specs/fido-v2.0-id-20180227/fido-client-to-authenticator-protocol-v2.0-id-20180227.html#ctap2-canonical-cbor-encoding-form).|
|PreferredUnsortedEncOptions() |Unsorted, encode float64->float32->float16 when values fit, NaN values encoded as float16 0x7e00.|
|CoreDetEncOptions() |PreferredUnsortedEncOptions() + map keys are sorted bytewise lexicographic.|

🌱 CoreDetEncOptions() and PreferredUnsortedEncOptions() are subject to change until the draft RFC they used is approved by IETF.

|EncOptions.Sort              |Description                                                                            |
|-----------------------------|---------------------------------------------------------------------------------------|
|SortNone (default) |No sorting for map keys.|
|SortLengthFirst |Length-first map key ordering.|
|SortBytewiseLexical |Bytewise lexicographic map key ordering|
|SortCanonical |(alias) Same as SortLengthFirst [(RFC 7049 Section 3.9)](https://tools.ietf.org/html/rfc7049#section-3.9)|
|SortCTAP2Canonical |(alias) Same as SortBytewiseLexical [(CTAP2 Canonical CBOR)](https://fidoalliance.org/specs/fido-v2.0-id-20180227/fido-client-to-authenticator-protocol-v2.0-id-20180227.html#ctap2-canonical-cbor-encoding-form).|
|SortCoreDeterministic |(alias) Same as SortBytewiseLexical.|


>>>>>>> a6190fe9
|EncOptions.Time              |Description                                                                            |
|-----------------------------|---------------------------------------------------------------------------------------|
|TimeUnix (default) |(seconds) Encode as integer.|
|TimeUnixMicro |(microseconds) Encode as floating-point.  ShortestFloat option determines size.|
|TimeUnixDynamic |(seconds or microseconds) Encode as integer if time doesn't have fractional seconds, otherwise encode as floating-point rounded to microseconds.|
|TimeRFC3339 |(seconds) Encode as RFC 3339 formatted string.|
|TimeRFC3339Nano |(nanoseconds) Encode as RFC3339 formatted string.|

By default, time values are encoded without tags.  Option to override this will be added in v2.1.

Encoder has 3 types of options for floating-point data: ShortestFloatMode, InfConvertMode, and NaNConvertMode.

|EncOptions.ShortestFloat     |Description                                                                            |
|-----------------------------|---------------------------------------------------------------------------------------|
|ShortestFloatNone (default) |No size conversion. Encode float32 and float64 to CBOR floating-point of same bit-size.|
|ShortestFloat16 |Encode float64 -> float32 -> float16 ([IEEE 754 binary16](https://en.wikipedia.org/wiki/Half-precision_floating-point_format)) when values fit.|
<<<<<<< HEAD

Conversions for infinity and NaN use InfConvert and NaNConvert settings.

|EncOptions.InfConvert        |Description                                                                            |
|-----------------------------|---------------------------------------------------------------------------------------|
|InfConvertFloat16 (default) |Convert +- infinity to float16 since they always preserve value (recommended)|
|InfConvertNone |Don't convert +- infinity to other representations -- used by CTAP2 Canonical CBOR|


=======

Conversions for infinity and NaN use InfConvert and NaNConvert settings.

|EncOptions.InfConvert        |Description                                                                            |
|-----------------------------|---------------------------------------------------------------------------------------|
|InfConvertFloat16 (default) |Convert +- infinity to float16 since they always preserve value (recommended)|
|InfConvertNone |Don't convert +- infinity to other representations -- used by CTAP2 Canonical CBOR|


>>>>>>> a6190fe9
|EncOptions.NaNConvert        |Description                                                                            |
|-----------------------------|---------------------------------------------------------------------------------------|
|NaNConvert7e00 (default) |Encode to 0xf97e00 (CBOR float16 = 0x7e00) -- used by RFC 7049 Canonical CBOR.|
|NaNConvertNone |Don't convert NaN to other representations -- used by CTAP2 Canonical CBOR.|
|NaNConvertQuiet |Force quiet bit = 1 and use shortest form that preserves NaN payload.|
|NaNConvertPreserveSignal |Convert to smallest form that preserves value (quit bit unmodified and NaN payload preserved).|

<hr>

👉  [Status](#current-status) • [Design Goals](#design-goals) • [Features](#features) • [Standards](#standards) • [Install](#installation) • [API](#api) • [Usage](#usage) • [Fuzzing](#fuzzing-and-code-coverage) • [Security Policy](#security-policy) • [License](#license)

## Usage
🛡️ Use Go's `io.LimitReader` to limit size when decoding very large data.

Functions with identical signatures to encoding/json include:  
`Marshal`, `Unmarshal`, `NewEncoder`, `NewDecoder`, `encoder.Encode`, `decoder.Decode`.

__Default Mode of Encoding__  

If default options are acceptable, package level functions can be used for encoding and decoding.
```
b, err := cbor.Marshal(v)
err := cbor.Unmarshal(b, &v)
encoder := cbor.NewEncoder(w)
decoder := cbor.NewDecoder(r)
```

__Creating and Using Encoding Modes__

EncMode is an interface ([API](#api)) created from EncOptions struct.  EncMode uses immutable options after being created and is safe for concurrent use.  For best performance, EncMode should be reused.

```
// Create EncOptions using either struct literal or a function.
opts := cbor.CanonicalEncOptions()

// If needed, modify encoding options
opts.Time = cbor.TimeUnix

// Create reusable EncMode interface with immutable options, safe for concurrent use.
em, err := opts.EncMode()   

// Use EncMode like encoding/json, with same function signatures.
b, err := em.Marshal(v)
// or
encoder := em.NewEncoder(w)
err := encoder.Encode(v)
```

__Struct Tags (keyasint, toarray, omitempty)__

The `keyasint`, `toarray`, and `omitempty` struct tags make it easy to use compact CBOR message formats.  Internet standards often use CBOR arrays and CBOR maps with int keys to save space.

<hr>

[![CBOR API](https://github.com/fxamacker/images/raw/master/cbor/v2.0.0/cbor_easy_api.png)](#usage)

<hr>

__Decoding CWT (CBOR Web Token)__ using `keyasint` and `toarray` struct tags:
```
// Signed CWT is defined in RFC 8392
type signedCWT struct {
	_           struct{} `cbor:",toarray"`
	Protected   []byte
	Unprotected coseHeader
	Payload     []byte
	Signature   []byte
}

// Part of COSE header definition
type coseHeader struct {
	Alg int    `cbor:"1,keyasint,omitempty"`
	Kid []byte `cbor:"4,keyasint,omitempty"`
	IV  []byte `cbor:"5,keyasint,omitempty"`
}

// data is []byte containing signed CWT

var v signedCWT
if err := cbor.Unmarshal(data, &v); err != nil {
	return err
}
```

__Encoding CWT (CBOR Web Token)__ using `keyasint` and `toarray` struct tags:
```
// Use signedCWT struct defined in "Decoding CWT" example.

var v signedCWT
...
if data, err := cbor.Marshal(v); err != nil {
	return err
}
```

__Decoding SenML__ using `keyasint` struct tag:
```
// RFC 8428 says, "The data is structured as a single array that 
// contains a series of SenML Records that can each contain fields"

type SenMLRecord struct {
	BaseName    string  `cbor:"-2,keyasint,omitempty"`
	BaseTime    float64 `cbor:"-3,keyasint,omitempty"`
	BaseUnit    string  `cbor:"-4,keyasint,omitempty"`
	BaseValue   float64 `cbor:"-5,keyasint,omitempty"`
	BaseSum     float64 `cbor:"-6,keyasint,omitempty"`
	BaseVersion int     `cbor:"-1,keyasint,omitempty"`
	Name        string  `cbor:"0,keyasint,omitempty"`
	Unit        string  `cbor:"1,keyasint,omitempty"`
	Value       float64 `cbor:"2,keyasint,omitempty"`
	ValueS      string  `cbor:"3,keyasint,omitempty"`
	ValueB      bool    `cbor:"4,keyasint,omitempty"`
	ValueD      string  `cbor:"8,keyasint,omitempty"`
	Sum         float64 `cbor:"5,keyasint,omitempty"`
	Time        float64 `cbor:"6,keyasint,omitempty"`
	UpdateTime  float64 `cbor:"7,keyasint,omitempty"`
}

// data is a []byte containing SenML

var v []*SenMLRecord
if err := cbor.Unmarshal(data, &v); err != nil {
	return err
}
```

__Encoding SenML__ using `keyasint` struct tag and `ShortestFloat16` encoding option:
```
// use SenMLRecord struct defined in "Decoding SenML" example

var v []*SenMLRecord
...
em, err := cbor.EncOptions{ShortestFloat: cbor.ShortestFloat16}.EncMode()
if data, err := em.Marshal(v); err != nil {
	return err
}
```

For more examples, see [examples_test.go](example_test.go).

<hr>

👉  [Status](#current-status) • [Design Goals](#design-goals) • [Features](#features) • [Standards](#standards) • [Install](#installation) • [API](#api) • [Usage](#usage) • [Fuzzing](#fuzzing-and-code-coverage) • [Security Policy](#security-policy) • [License](#license)

## Benchmarks

Go structs are faster than maps with string keys:

* decoding into struct is >27% faster than decoding into map.
* encoding struct is >36% faster than encoding map.

Go structs with `keyasint` struct tag are faster than maps with integer keys:

* decoding into struct is >23% faster than decoding into map.
* encoding struct is >35% faster than encoding map.

Go structs with `toarray` struct tag are faster than slice:

* decoding into struct is >14% faster than decoding into slice.
* encoding struct is >12% faster than encoding slice.

Doing your own benchmarks is highly recommended.  Use your most common message sizes and data types.

See [Benchmarks for fxamacker/cbor](CBOR_BENCHMARKS.md).

## Fuzzing and Code Coverage

__Over 375 tests__ must pass on 4 architectures before tagging a release.  They include all RFC 7049 examples, bugs found by fuzzing, 2 maliciously crafted CBOR data, and over 87 tests with malformed data.

__Code coverage__ must not fall below 95% when tagging a release.  Code coverage is 97.9% (`go test -cover`) for cbor v2.0 which is among the highest for libraries (in Go) of this type.

__Coverage-guided fuzzing__ must pass 250+ million execs before tagging a release.  E.g. v1.4 passed 532+ million execs in coverage-guided fuzzing at the time of release and reached 4+ billion execs 18 days later. Fuzzing uses [fxamacker/cbor-fuzz](https://github.com/fxamacker/cbor-fuzz).  Default corpus has:

* 2 files related to WebAuthn (FIDO U2F key).
* 3 files with custom struct.
* 9 files with [CWT examples (RFC 8392 Appendix A)](https://tools.ietf.org/html/rfc8392#appendix-A)
* 17 files with [COSE examples (RFC 8152 Appendix B & C)](https://github.com/cose-wg/Examples/tree/master/RFC8152).
* 81 files with [CBOR examples (RFC 7049 Appendix A) ](https://tools.ietf.org/html/rfc7049#appendix-A). It excludes 1 errata first reported in [issue #46](https://github.com/fxamacker/cbor/issues/46).

Over 1,100 files (corpus) are used for fuzzing because it includes fuzz-generated corpus.

## Versions and API Changes
This project uses [Semantic Versioning](https://semver.org), so the API is always backwards compatible unless the major version number changes.  Newly added API documented as "subject to change" are excluded from this rule.

Six codec functions have signatures identical to encoding/json and they will never change even after major new releases:  `Marshal`, `Unmarshal`, `NewEncoder`, `NewDecoder`, `encoder.Encode`, and `decoder.Decode`.

## Code of Conduct 
This project has adopted the [Contributor Covenant Code of Conduct](CODE_OF_CONDUCT.md).  Contact [faye.github@gmail.com](mailto:faye.github@gmail.com) with any questions or comments.

## Contributing
Please refer to [How to Contribute](CONTRIBUTING.md).

## Security Policy
Security fixes are provided for the latest released version.

To report security vulnerabilities, please email [faye.github@gmail.com](mailto:faye.github@gmail.com) and allow time for the problem to be resolved before reporting it to the public.

## Disclaimers
Phrases like "no crashes" or "doesn't crash" mean there are no known crash bugs in the latest version based on results of unit tests and coverage-guided fuzzing.  It doesn't imply the software is 100% bug-free or 100% invulnerable to all known and unknown attacks.

Please read the license for additional disclaimers and terms.

## Special Thanks

__Making this library better__  

* Montgomery Edwards⁴⁴⁸ for contributing [float16 conversion code](https://github.com/x448/float16), updating the docs, creating comparison charts & slideshow, filing issues, nudging me to ask for feedback from users, and helping with design of v2.0 and v2.1 API.
* Stefan Tatschner for using this library in [sep](https://git.sr.ht/~rumpelsepp/sep), being the 1st to discover my CBOR library, requesting time.Time in issue #1, and submitting this library in a [PR to cbor.io](https://github.com/cbor/cbor.github.io/pull/56) on Aug 12, 2019.
* Yawning Angel for using this library to [oasis-core](https://github.com/oasislabs/oasis-core), and requesting BinaryMarshaler in issue #5.
* Jernej Kos for requesting RawMessage in issue #11 and offering feedback on v2.1 API for CBOR tags.
* ZenGround0 for using this library in [go-filecoin](https://github.com/filecoin-project/go-filecoin), filing "toarray" bug in issue #129, and requesting CBOR BSTR <--> Go array in #133.
* Keith Randall for [fixing Go bugs and providing workarounds](https://github.com/golang/go/issues/36400) so we don't have to wait for new versions of Go.

__Help clarifying CBOR RFC 7049 or 7049bis__

* Carsten Bormann for RFC 7049 (CBOR), his fast confirmation to my RFC 7049 errata, approving my pull request to 7049bis, and his patience when I misread a line in 7049bis.
* Jeffrey Yasskin for his help on the IETF mailing list for 7049bis.
* Laurence Lundblade for his help on the IETF mailing list for 7049bis.

__Words of encouragement and support__

* Jakob Borg for his words of encouragement about this library at Go Forum.  This is especially appreciated in the early stages when there's a lot of rough edges.


## License 
Copyright © 2019-present [Faye Amacker](https://github.com/fxamacker).

fxamacker/cbor is licensed under the MIT License.  See [LICENSE](LICENSE) for the full license text.

<hr>

👉  [Status](#current-status) • [Design Goals](#design-goals) • [Features](#features) • [Standards](#standards) • [Install](#installation) • [API](#api) • [Usage](#usage) • [Fuzzing](#fuzzing-and-code-coverage) • [Security Policy](#security-policy) • [License](#license)<|MERGE_RESOLUTION|>--- conflicted
+++ resolved
@@ -85,15 +85,10 @@
 
 __Roadmap__:
 
-<<<<<<< HEAD
- * v2.1 (est. Feb. 9-12, 2020) support for CBOR tags (major type 6) and some decoder optimizations.
- * v2.2 (Feb. 2020) options for handling duplicate map keys.
-=======
  * v2.1 (est. Feb. 16-17, 2020) 
    - [x] CBOR tags (major type 6) for encoding and decoding
    - [x] Decoding optimizations
    - [ ] Options for duplicate map keys
->>>>>>> a6190fe9
 
 ## Installation
 ```
@@ -295,7 +290,6 @@
 See [API docs (godoc.org)](https://godoc.org/github.com/fxamacker/cbor) for more details and more functions.  See [Usage section](#usage) for usage and code examples.  Options for the encoder are listed here.
 
 __Integers always encode to the shortest form that preserves value__.  Encoding of other data types and map key sort order are determined by encoding options.
-<<<<<<< HEAD
 
 __Encoding Options__:
 
@@ -320,32 +314,6 @@
 |SortCoreDeterministic |(alias) Same as SortBytewiseLexical.|
 
 
-=======
-
-__Encoding Options__:
-
-Encoder has options that can be set individually. These functions are provided to create and return a modifiable EncOptions struct with predefined settings.
-
-|Predefined EncOptions        |Description                                                                            |
-|-----------------------------|---------------------------------------------------------------------------------------|
-|CanonicalEncOptions() |[Canonical CBOR (RFC 7049 Section 3.9)](https://tools.ietf.org/html/rfc7049#section-3.9).|
-|CTAP2EncOptions() |[CTAP2 Canonical CBOR (FIDO2 CTAP2)](https://fidoalliance.org/specs/fido-v2.0-id-20180227/fido-client-to-authenticator-protocol-v2.0-id-20180227.html#ctap2-canonical-cbor-encoding-form).|
-|PreferredUnsortedEncOptions() |Unsorted, encode float64->float32->float16 when values fit, NaN values encoded as float16 0x7e00.|
-|CoreDetEncOptions() |PreferredUnsortedEncOptions() + map keys are sorted bytewise lexicographic.|
-
-🌱 CoreDetEncOptions() and PreferredUnsortedEncOptions() are subject to change until the draft RFC they used is approved by IETF.
-
-|EncOptions.Sort              |Description                                                                            |
-|-----------------------------|---------------------------------------------------------------------------------------|
-|SortNone (default) |No sorting for map keys.|
-|SortLengthFirst |Length-first map key ordering.|
-|SortBytewiseLexical |Bytewise lexicographic map key ordering|
-|SortCanonical |(alias) Same as SortLengthFirst [(RFC 7049 Section 3.9)](https://tools.ietf.org/html/rfc7049#section-3.9)|
-|SortCTAP2Canonical |(alias) Same as SortBytewiseLexical [(CTAP2 Canonical CBOR)](https://fidoalliance.org/specs/fido-v2.0-id-20180227/fido-client-to-authenticator-protocol-v2.0-id-20180227.html#ctap2-canonical-cbor-encoding-form).|
-|SortCoreDeterministic |(alias) Same as SortBytewiseLexical.|
-
-
->>>>>>> a6190fe9
 |EncOptions.Time              |Description                                                                            |
 |-----------------------------|---------------------------------------------------------------------------------------|
 |TimeUnix (default) |(seconds) Encode as integer.|
@@ -362,7 +330,6 @@
 |-----------------------------|---------------------------------------------------------------------------------------|
 |ShortestFloatNone (default) |No size conversion. Encode float32 and float64 to CBOR floating-point of same bit-size.|
 |ShortestFloat16 |Encode float64 -> float32 -> float16 ([IEEE 754 binary16](https://en.wikipedia.org/wiki/Half-precision_floating-point_format)) when values fit.|
-<<<<<<< HEAD
 
 Conversions for infinity and NaN use InfConvert and NaNConvert settings.
 
@@ -372,17 +339,6 @@
 |InfConvertNone |Don't convert +- infinity to other representations -- used by CTAP2 Canonical CBOR|
 
 
-=======
-
-Conversions for infinity and NaN use InfConvert and NaNConvert settings.
-
-|EncOptions.InfConvert        |Description                                                                            |
-|-----------------------------|---------------------------------------------------------------------------------------|
-|InfConvertFloat16 (default) |Convert +- infinity to float16 since they always preserve value (recommended)|
-|InfConvertNone |Don't convert +- infinity to other representations -- used by CTAP2 Canonical CBOR|
-
-
->>>>>>> a6190fe9
 |EncOptions.NaNConvert        |Description                                                                            |
 |-----------------------------|---------------------------------------------------------------------------------------|
 |NaNConvert7e00 (default) |Encode to 0xf97e00 (CBOR float16 = 0x7e00) -- used by RFC 7049 Canonical CBOR.|
